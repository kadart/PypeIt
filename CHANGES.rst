
0.11.1dev
---------

- Add VLT/FORS filters to our database
- Improved DEIMOS frame typing
- Brings Gemini/GMOS into the suite (R400)
- Also an important change for autoid.full_template()
- Fixed trace extrapolation, to fix bugs in object finding. Tweaks to
  object finding algorithm.
- Major improvements to echelle object finding.
- Improved outlier rejection and coefficient fitting in pca_trace
- Major improvements to coadd routines in coadd1d
- Introduced telluric module and telluric correction routines
- Implemented tilt image type which is now a required frame type
- Streamlined and abstracted echelle properties and echelle routine in
  spectrograph classes.
- Revamped 2-d coadding routines and introduced 2-d coadding of
  MultiSlit data
- Improved ginga plotting routines.
- Fixed bug associated with astropy.stats.sigma_clipped_stats when
  astropy.stats.mad_std is used.
- Refactor BPM generation
- Merge raw_image loading with datasec_img and oscansec_img generation
- Sync datasec_img to image in ProcessRawImage
- Started (barely) on a path to having calibration images in counts and
  not ADU
- Refactors GMOS for get_rawimage method
- Enables GMOS overscan subtraction
- Adds R400 wavelength solution for old E2V chip
- Revises simple_calib() method for quick and dirty wavelength
  calibration
- Adds a related show_wvcalib script
- Changes to ech_combspec to better treat filenames
- Fixed bug when bias was set to 'force' which was not bias subtracting
- Implemented changes to vlt_xshooter_nir to now require darks taken
  between flats
- Made flat fielding code a bit more robust against hot pixels at edge
  of orders
- Added pypeit_chk_flat script to view flat images
- Refactored image objects into RawImage, ProcessRawImage, PypeItImage,
  BuildImage
- Moved load() and save() methods from MasterFrame to the individual
  calibration objects
- Converted ArcImage and FlatImages into counts
- Added code to allow for IVAR and RN2 image generation for calibs
- Added several from_master_file() instantiation methods
- Use coadd2d.weighted_combine() to stack calibration images
- Major refactor of slit edge tracing
- Added 'Identify' tool to allow manual identification and calibration of an arc spectrum
- Added support for WHT/ISIS
<<<<<<< HEAD
- Added 'Object Tracing' tool to allow interactive object tracing
=======
- Added code of conduct
>>>>>>> 62902c78

0.11.0 (22 Jun 2019)
--------------------

- Add magellan_mage, including a new ThAr linelist and an archived
  solution
- Polish several key echelle methods
- Modify create_linelist to default to vacuum
- Update Xshooter, NIRES, and GNIRS
- Refactor ProcessImages into ProcessRawImage, PypeItImage,
  CalibrationImage, ScienceImage, and ImageMask
- Refactor ScienceImage into SciImgStack
- Fix arc tilts bug
- Started an X-Shooter doc and introduced a [process][bias] parameter
- Modified processing steps for bias + overscan subtraction
- Started notes on how to generate a new spectrograph in PypeIt
- Refactoring of reduce to take a ScienceImage object for the images and
  the mask
- Updates to many spectrograph files to put datasec, oscansec in the raw
  frame
- Add find_trim_edge and std_prof_nsigma parameters
- A bit of tuning for MagE
- Fixes for Echelle in fluxspec
- Writes a chosen set of header cards to the spec1D and coadd files
- Updates for FORS2
- Introduced new coadd1d module and some new coadd functinality.
- modified interface to robust_polyfit_djs, robust_optimize, and
  djs_reject.
- Added utility routine cap_ivar for capping the noise level.
- Fixed a bug in optimal extraction which was causing hot pixels when a
  large fraction of the pixels on the object profile were masked.
- Major bug fixes and improvements to echelle object finding. Orders
  which did not cover the entire detector were not being treated
  properly.

0.10.1 (22 May 2019)
--------------------

- Minor bug fix to allow for `None` exposure times when typing frames.

0.10.0 (21 May 2019)
--------------------

- Enable PyPI
- Streamline some of the instantiation at the beginning of
  PypeIt.__init__.
    - Moves the call to default_pypeit_par into config_specific_par.
    - Adds a finalize_usr_build() function to PypeItMetaData to
      consolidate the few opaque steps when finishing the meta data
      build.
- Hack for Kastr
- Turn on Shane Kastb grism wavelength solutions (not tested)
- Started splitting Arc Line Templates Notebook into pieces
- Allows for slice like syntax when defining calibration groups.
- Introduce 'tilt' frame type.  Not used yet.  Everything that's typed
  as an 'arc' is now also typed as a 'tilt'.
- Use matplotlib 'agg' backend to the top-level `__init__.py` to allow
  for running the code under a screen; may need a better approach.
- Numerous doc and style fixes
- Add `master_type` to `MasterFrame` (and derived classes), which is
  used to set the name of the master frame output file.
- Significant edits to `MasterFrame` to streamline IO for derived
  classes.  Lead to significant changes to `Calibrations`.
- Main paths now set in `PypeIt`.
- Allow `connect_to_ginga` to start up the ginga viewer.
- Add a pytest `skipif` that checks if the Cooked directory exists in
  the dev-suite.  Use this to run the tests that only need the raw image
  data or don't need the dev-suite at all.
- Move wavelength calibration save/load out of `pypeit.wavecalib` into
  `pypeit.core.wavecal.waveio.py`
- Rename default directory for calibration masters to `Masters` and
  removed inclusion of spectrograph name.
- Fix oscan sec in read_lris()
- Fix bad return in tracewave.tilts_find_lines()
- Several doc edits
- Fix handling of maskslits
- Fix flexure crashing
- Change `pypeit.spectrographs.spectrograph.get_image_section` to
  *always* return the sections ordered spectral then spatial to match
  the PypeIt convention to match how binning is returned.  Propagated to
  get_datasec_img.
- Changed all functions related to binning to ensure that binning is
  always ordered spectral vs. spatial with the PypeIt convention that
  images have shape (nspec,nspat).  Includes associated documentation.
- Allow `pypeit.bitmask.BitMask` and `pypeit.par.parset.ParSet` to save
  and load from fits file headers.
- Force BitMask definitions in framematch.py and processimages.py to use
  and OrderedDict.  They need to be an OrderedDicts for now to ensure
  that the bits assigned to each key is always the same. As of python
  3.7, normal dict types are guaranteed to preserve insertion order as
  part of its data model. When/if we require python 3.7, we can remove
  this (and other) OrderedDict usage in favor of just a normal dict.
- Changed default for add and rm slits parameters.
- Doc improvements and removal of old, commented methods.
- Edited function that replaces bad columns in images and added tests.
- Added `pypeit.io` with routines to:
    - manipulate `numpy.recarray` objects and converting them into
      `astropy.fits.BinTableHDU` objects.
    - gzip compress a file
    - general parser to pull lists of items from fits headers
- Added metadata to `MasterFrame` objects written to fits files.
- Added `'observed'` option for wavelength reference frame that skips
  any relative motion corrections.

0.9.3 (28 Feb 2019)
-------------------
- Fixed a bug that was introduced when the binning was switched to the
  PypeIt convention.
- Fixed a bug whereby 2d images were not being saved if no objects were
  detected.
- Revamped the naming convention of output files to have the original
  filename in it.

0.9.2 (25 Feb 2019)
-------------------

- Many doc string updates in top level routines (not core)
- Updates to install and cookbook docs
- Continued the process of requiring spectrograph and par in each base
  class
- More doc + cleaning at top level, e.g. base classes
- Eliminates BPM base class
- Hot fix for flatfield;  illumflat was getting divided into the
  pixelflatnrm image
- Implementation of 2d coadds including a script to perform them.
- Fixed bug in extract.fit_profile that was introduced when implementing
  2d coadds
- Polynomial order for object finding is now part of parset.
- Improved X-shooter object tracing by increasing order.
- Improved determination of threshold determination regions for object
  finding.
- Added S/N floor to ivar determination for image procing.
- Reworked master output for traceslits
- Fixed a bug associated with binned images being proc'd incorrectly.
- Fixed master_key outputs in headers to deal with different detectors.
- Modify -c in pypeit_setup to require a setup (or all) be specified
  when writing, e.g. 'all' or 'A,C'
- Generated a new spectrograph child for LRISr in long-slit read-out
  mode (only 2 amps, 1 per detector)
- Require astropy >=3.1  [required for coadding at the least]
- Fixed a circular import which required move qa from wavecal into
  autoid.
- Fixed a bug in LRIS-R that spectrograph which was not using binning
  for wavelength fwhm.
- Updated docs on add/rm slits.
- Fixed and tuned up fluxing script and fluxing routines.
- Introduce sky_sigrej parameter
- Better handling of ManualExtraction
- Add template for LRISr 600/5000 wavelengths
- PYDL LICENSE and licenses folder
- Updates for new Cooked (v1.0)

0.9.1 (4 Feb 2019)
------------------

- Move write method for sensitivity function
- Modify I/O for detnum parameter
- Modify idx code in SpecObj
- Fixed a bug on datatype formatting
- Reworked masteframe and all base classes to be more homogenous so that
  one only ever overloads the save_master and load_master methods.
- Many changes fixes wavecal/autoid.py to make the lines being used
  explicitly clear. This fixed many bugs in the the wavelength fitting
  that were recently introduced.
- Introduced reidentification algorithm for wavelengths and many
  associated algorithms. Reidentification is now the default for
  x-shooter and NIRES. Other changes to the wavelength interface and
  routines to make them more compatible with echelle.
- Tweaked LA cosmics defaults. Add instrument specific parameters in
  spectrograh classes along with routines that check binning and decide
  on best params for LRIS-RED
- Now updating cosmic ray masking after each global sky subtraction
- Major developments for echelle functionality, including object
  wavelengths, and reduction control flow.
- Introduced wavemodel.py to simulate/extract/ID sky and ThAr spectral
  emission lines.
- Significant refactor of tracing slit/edge orders and new docs+tests
- Changed back BPM image to be aligned with datasec *not* the raw image
  shape (without trimming)
- Renabled ability to add user supplied slits
- Miscellaneious echelle-related advances
- PNGs of X-Shooter fits
- Sped up trace plotting in ginga
- Fussed again with how time is handled in PypeIt.  Hopefully the last
  time..
- dispaxis renamed specaxis and dispflip to specflip
- Lots of VLT/X-Shooter development
- Removed a number of files that had been mistakingly added into the
  repo
- Now running on cooked v=0.92
- Allow for multiple paths to be defined in the pypeit file
- Changed the procedure used to identify instrument configurations and
  identify which frames to use when calibrating science exposures.
- Added configurations, calibration groups, and background index to
- Total revamp of Tilts. Arc line tracing significantly improved.
- Fixes to trace_crude_init, trace_fweight, and trace_gweight.
- Many other small bug fixes and modifications particularly in the
  fitting routines.
- Lots of development related to echelle functionality.
- Major enhancements to fitting routines (in utils)
- Make GMOS south works and update OH line lists, and also add LBT/MODS.
- Introduce calib groups
- Removes setup designation.  Largely replaced with master_key
- Refactor Calibrations class to handle new calib groups
- Refactor QA to handle new calib groups
- Refactor tests to handle new calib groups
- Pushed pieces of run_pypeit into the PypeIt class
- Removed future as a dependency
- Change point step size to 50 pixels in show_slits and show_trace for
  major speed up
- Implemented difference imaging for near-IR reductions for both
  Multislit and Echelle
- Fixed a bug in echelle object finding algorithm.
- Fixed bug in object finding associated with defining the background
  level for bright telluric standards and short slits.
- Implemented using standard stars as crutches for object tracing.
- Reworked the implementation of reuse_masters in the PypeIt class and
  in the Calibrations class.
- New behavior associated with the -o overwrite feature in run_pypeit.
  User prompting feature has been disabled. Existing science files will
  not be re-created unless the -o option is set.
- Fixed a bug where local sky subtraction was crashing when all the
  pixels get masked.
- Nearly resurrected simple_calib
- New method to build the fitstbl of meta data
- Refactor handling of meta data including a data model defining core
  and additional meta data
- Replaces metadata_keys with pypeit_file_keys for output to PypeIt file
- Updates new metadata approach for VLT, Keck, Lick, Gemini instruments
- Remove PypeItSetup call from within PypeIt
- Remove lacosmic specific method in Spectrograph;  replaced with
  config_specific_par
- setup block now required when running on a PypeIt file
- Introduced a new method of determining breakpoint locations for local
  sky subtraction which takes the sampling set by the wavelength tilts
  into account.
- Fixed a major bug in the near-IR difference imaging for the case of
  A-B, i.e. just two images.
- Introduced routines into core.procimg that will be used in 2-d
  co-adding.
- Tweaks to VLT X-SHOOTER spectrograph class to improve reductions.
- Moved methods for imaging processing from scienceimage class to
  processimages class.
- Introduce full_template() method for multi-slit wavelength
  calibrations; includes nsnippet parameter
- Generate full template files for LRIS, DEIMOS, Kastb
- Added a few new Arc lines for DEIMOS in the blue
- Introduce mask_frac_thresh and smash_range parameters for slit
  tracing; modified LRISb 300 defaults
- Updated slit tracing docs
- Introduced --show command in pypeit_chk_edges
- Added echelle specific local_skysub_extract driver.
- Refactored PypeIt and ScienceImage classes and introduced Reduce
  class. ScienceImage now only does proc-ing whereas reduction
  operations are done by Reduce. Reduce is now subclassed in an
  instrument specific way using instantiate_me instead of PypeIt. This
  was necessary to enable using the same reduction functionality for 2d
  coadds.
- Added and improved routines for upcoming coadd2d functionality.
- Fixed bug in weight determination for 1d spectral coadds.
- Major fixes and improvements to Telluric corrections and fluxing
  routines.
- Fluxing now implemented via a script.
- Turned flexure back on for several instruments
- Introduced VLT/FORS2 spectrograph
- Swapped binspec and binspat in parse binning methods
- Extended LRISr 1200_900 arc template
- Modified add/rm slit methods to be spec,spat
- Add an option in coadding to scale the coadded spectrum to a given
  magnitude in a given filter
- Extended DEIMOS 1200G template

0.9.0
-----

- Major refactor to rename most modules and incorporate the PYPIT ->
  PypeIt switch
- Add SlitMask, OpticalModel, and DetectorMap classes.  Implemented
  DEIMOSOpticalModel based on DEEP2 IDL code.
- Improved treatment of large offsets in
  pypeit.core.trace_slits.trace_gweight to be symmetric with
  trace_fweight. Large outlying pixels were breaking object tracing.
- Added thresholding in pypeit.core.tracewave to ensure that tilts are
  never crazy values due to extrapolation of fits which can break sky
  subtraction. 
- Turn off 2.7 Travis testing
- Integrated arclines into PypeIt
- Added KDTree algorithm to the wavelength calibration routines
- Modified debug/developer modes
- Update SpecObjs class; ndarray instead of list;  set() method
- Completely revamped object finding, global sky subtraction and local
  sky subtraction with new algorithms.
- Added -s option to run_pypeit for interactive outputs.
- Improved pypeit_show_spec2d script. 
- Fixed bug whereby -m --use_master was not being used by run_pypeit
  script.
- Overhaul of general algorithm for wavelength calibration
- Hot fix for bspline + requirements update
- Fixed issue with biases being written to disk as untrimmed. 
- Completely reworked flat fielding algorithm. 
- Fixed some parsing issues with the .pypeit file for cases where there
  is a whitepsace in the path.
- Implemented interactive plots with the -s option which allow the
  reduction to continue running.
- Modified global sky subtraction significantly to now do a polynomial
  fit. This greatly improves results for large slits.
- Updated loading of spectra and pypeit_show_1dspec script to work with
  new output data model.
- Implemeneted a new peak finding algorithm for arc lines which
  significantly improved wavelength fits.
- Added filtering of saturated arc lines which fixed issues with
  wavelength fits. 
- Added algorithms and data files for telluric correction of near-IR
  spectra.
- Revamped flat field roiutine to tweak slit boundaries based on slit
  illumination profile. Reworked calibrations class to accomodate the
  updated slit boundaries and tilts images as well as update the master
  files.
- Include BitMask class from MaNGA DAP.
- Change the way frame types are include in PypeItSetup.fitstbl
- Edited KeckLRISSpectrograph header keywords
- Edited how headers are read from the provided files
- Created metadata.PypeItMetaData class to handle what was previously
  `fitstbl`
- Fussed with date/time driven by GMOS;  date is no longer required in
  `fitstbl`
- Initial work on GMOS;  this is still work-in-progress
- Pushed several arcparam items into the Wavelengths parset
- Series of hacks for when binning is missing from the fitstbl
- CuAr line lists for GMOS
- New option to reduce only 1 det at a time
- Data provided in pypeit file overwrites anything read from the fits
  file headers.
- Filled in fits table reading data for GNIRS
- Demand frametype column in fits table is U8 format
- Further improvements to detect_lines arcline detection algorithm.
- Got rid of arcparam and added info and docs to wavelengths parset. 
- Improved and commented autoid.py arclines code. 
- Added utilities to wavecalib to compute shift,stretch of two spectra. 
- Completely revamped cross-correlation algorithm in wavecalib to give
  roburt results.

0.8.1
-----
- Figuring out how to tag releases

0.8.0
-----

- First major steps on ARMED echelle data reduction pipeline
- APF/Levy and Keck/HIRES implemented
- Updates to blaze function and slit profile fitting
- Initial support for multislit reduction
- Coadding; including docs; and tests
- Now requiring astropy >= v1.3
- raw_input handling for Python 3
- coadd handling of bad input
- coadd bug fix on obj name
- Init local (i.e. object dependent) parameters in coadding
- fix local background logic error in slit masking
- Refactor QA PDF to PNG+HTML
- Add nminima object finding
- Add new parameters for object finding, reduce specific detectors
- Add slit profile QA
- Begin writing header (e.g. RA/DEC) info to spec1d files
- Fix bug in applying BPM for finding slit edges
- Update Ginga hooks
- Enable archiving/loading sensitivity function
- Add new cosmic ray algorithms for coadding (especially pairs of
  spectra)
- Added support for TNG+Dolores long slit spectrograph
- Started removing cython code
- Update line detection algorithm
- Updated flexure and tilt tracing documentation
- Updated docs:added standards.rst, and make a small correction in using
  script pypit_setup in setup.rst
- Fixed travis
- Updated slit trace algorithm
- Improved arc line detection algorithm
- Added functionality for fully automated wavelength calibration with
  arclines
- Switched settings files to allow IRAF style data sections to be
  defined
- Allowed data sections to be extracted from header information
- Significant refactor of routines related to pypit_setup
- Various small improvements, primarly to handle Gemini/GMOS data [not
  yet fully supported in PYPIT]
- Removed majority of cython functionality
- Moved logging to be a package object using the main __init__.py file
- Begin to adhere to PEP8 (mostly)
- setup.py rewritten.  Modeled after
  https://github.com/sdss/marvin/blob/master/setup.py .  Added
  requirements.txt with the package versions required.
- Updates archeck
- Loads NIST arclines from arclines instead of PYPIT
- DEIMOS reduction!
- Bug fix for bspline with bkspace
- Enable loading a sensitivity function with YAML
- Allow for multiple detectors when using `reduce detnum`
- Moved all imports to the start of every file to catch and avoid
  circular imports, removed most `import ... as ...` constructs
- dummy_* removed from arutils as necessary and propagated changes to
  tests
- remove dependency of ararclines functions on slf
- change requirements for astropy to >=1.3.0 so that `overwrite` is
  valid
- include numba in requirements, but actually a requirement of arclines
- Improve cookbook and setup docs
- Faster algorithm for defining object and background regions
- Restore armsgs -d functionality
- Finished cython to python conversions, but more testing needed
- Introduce maskslits array
- Enable multi-slit reduction
- Bug fixes in trace_slits
- Fixes what appears to be a gross error in slit bg_subtraction
  (masking)
- Turns off PCA tilt QA for now [very slow for each slit]
- Several improvements for coadding
- Modify lacosmic to identify tiny CR's
- Enabled writing Arc_fit QA for each slit/order
- Refactored comb_frames
- Refactored load_frames
- Refactored save_master
- Refactored get_datasec_trimmed, get_datasec, pix_to_amp
- Refactored slit_pixels
- Refactored sub_overscan
- Refactored trace_slits (currently named driver_trace_slits) and many
  of its dependencies
- Added parameter trace_slits_medrep for optional smoothing of the trace
  slits image
- Updated a few settings for DEIMOS and LRIS related to tracing slits
- Added a replace_columns() method to arproc.py
- Fixed a bug in new_match_edges()
- Moved tracing docs -> slit_tracing and edited extensively
- Updated docs on DEIMOS, LRIS
- Added the pypit_chk_edges script
- Added BPM for DEIMOS
- Added the code for users to add slits [edgearr_from_users()] but have
  not documented nor made it accessible from the PYPIT file
- Generated tcrude_edgearr() method for using trace crude on the slit
  edges
- Added trace_crude() method that I ported previously for DESI
- Added multi_sync() method for ARMLSD slit synchronization
- Have somewhat deprecated the maxgap method
- Refactored the gen_pixloc() method
- Generate arpixels.py module for holding pixel level algorithms
- Move all methods related to TraceSlits to artraceslits.py
- Introduce the TraceSlits class
- Update armlsd accordingly
- Remove driver_trace_slits and refctor_trace_slits methods
- Making Ginga a true dependency of PYPIT
- Have TraceSlits write/load MasterFrames
- Introduce SetupClass object
- Replace armbase.setup_science() with SetupClass.run()
- Move setup acitivites to inside pypit.py
- doc updates in setup.rst
- Refactor fitsdict -> fitstbl  (variable name not updated everywhere)
- Removed slurped headers from fitsdict (and therefore fitstbl)
- Include SetupClass Notebook
- Move ftype_list from armeta.py to arsort.py
- Bug fix related to fluxing
- Substantial refactor of arsort.py
- Substantial refactor of arsetup.py
- Introduced base-level ProcessImages class
- Introduced abstract MasterFrame class
- Introduced BiasFrame, BPMImage, ArcImage, and TraceImage classes
- Started NormPixelFlat class but have not yet implemented it
- Substantial refactoring of armasters
- Moved arlris, ardeimos to core/
- Moved image processing methods to arprocimg in core/
- Introduced calib_dict to hold calibration frames in armlsd (instead of
  slf)
- Modified ardeimos to load only a single image (if desired)
- Turned off fluxing in this branch;  is 'fixed' in the one that follows
- Moved get_slitid() to artraceslits
- Deprecates ['trace']['combine']['match'] > 0.0 option
- Deprecates ['arc']['combine']['match'] > 0.0 option
- Refactoring of settings and slf out of core methods continues
- Removed _msbias, _msarc, _datasec, _bpix from slf
- New tests and Notebooks
- Introduced FluxSpec class
- Introduce pypit_flux_spec script (and docs)
- Added FluxSpec Notebook
- armlsd has reappeared (momentarily) but is not being used;  it goes
  away again in a future branch
- Added a dict (std_dict) in arms.py to hold standard star extractions
- Reducing standard stars in the main arms loop
- Modified save_1d_spectra to handle loaded SpecObj in addition to
  internally generated ones
- Moved arflux to core and stripped out slf, settings
- Really restricting to nobj when user requests it
- New tests
- Introduces WaveCalib class
- Push ararc.py to core/ after removing slf and settings dependencies
- Further refactor masters including MasterFrame; includes addressing
  previous comment from RC
- Removed armlsd.py again
- Strips wv_calib from ScienceExposure
- Push get_censpec() to ararc.py
- New tests; limited docs
- TraceSlits load method pushed outside the class
- Introduces WaveTilts class
- Significant modification to tilt recipe including deprecation of PCA
- Moved tilt tracing algorithms from artrace.py to artracewave.py in
  core/
- Added 2D Legendre fitting to polyfit2d_general
- New trace slits tilts  settings (for 2D fitting)
- New QA plot
- New pypit_chk_tilts script
- New docs
- New tests
- Introduces FlatField class
- Adds FlatField Notebook, tests
- Pushes flat field algorithms into core/arflat.py
- Main flatfield method broken into a few pieces
- Further refactoring of armasters
- Further refactoring related to settings and ScienceExposure
- WaveImage class
- Strip mswave from ScienceExposure
- New tests
- Push get_calib methods into the individual classes
- Significant refactoring in arms.py followed
- Rename slits_dict -> tslits_dict
- Use tslits_dict in wavetilts.py
- Introduce ScienceImage class
- Substantial refactoring in arms.py followed
- Notebook too
- Reversed exposure/det loops for the (last?) time
- Generated arskysub.py in core/
- Significant portions of arproc.py are now superfluous
- Moved flexure_qa to arwave.py
- Significant refactoring of arsave.py (also moved to core/)
- Removed settings and slf from arspecobj.py
- Refactored trace_objects_in_slit()
- Refactoring of flexure algorithms
- Adds build_crmask() and flat_field() methods to ProcessImages
- Completed the deprecation of arsciexp (RIP)
- Many test updates
- Doc strings improved but no new main docs
- Completed armasters refactor and moved to core/
- Adds bspline_profile() method;  Used here for skysub but will also
  show up in extraction
- Introduces new skysub method;  still a bspline but now the new one
- Adds several methods from the PYDL repository into a pydl.py module
  including bspline Class
- Adds method to generate ximg and edgemask frames
- Adds new trace_slits_trim settings
- Small install edits
- Fixes Travis failure that crept into the previous PR
- Fix bug in bspline
- Adds a demo Notebook for LRISr redux
- Other odds and ends including code flow doc
- Introduce pypit/par and pypit/config directories
- Introduce PypitPar as an initial step toward refactoring the front end
- Final nail in the coffin for cython
- Add API docs
- Add bumpversion
- Adds a demo Notebook for LRISr redux
- Other odds and ends including code flow doc
- Introduce pypit/par and pypit/config directories
- Introduce PypitPar as an initial step toward refactoring the front end
- Move spectrograph specific code into spectographs/ folder
- Introduces the Spectrographs class
- Introduces the Calibrations class with Notebook
- Bug fix in view_fits script
- Handle no-slits-found condition
- Added NIRES to spectrographs folder
- Fixed logic in ArcImage class related to settings and user settings
- Added user settings to some of the other classes.
- Enabled load_raw_frame to take a negative dispersion axis indicating
  flips.
- Major bug fixed in bspline_profile where it was producing gargabe
  results when breakpoints were being rejected.
- Edits to Spectrograph class
- Removed all use of settings in ARMS and its subsequent calls.  ARMS
  now uses PypitPar and its sub parameter sets
- propagated ParSet changes into run_pypit and pypit_setup
- settings/parameters for pypit now set in the pypit file using a
  configuration parameter set
- rewrote pypit file parser
- Included automatically generated documentation of PypitPar when
  running make html in doc/ directory
- Checked orientation of array correct for DATASEC and OSCANSEC in
  DetectorPar for each Spectrograph
- Add SpecObjs class
- Add from_dict and to_dict methods to pydl bspline and update docs
- Updated from_dict method in pydl bspline

0.7 (2017-02-07)
----------------

This file enters the scene.<|MERGE_RESOLUTION|>--- conflicted
+++ resolved
@@ -49,11 +49,8 @@
 - Major refactor of slit edge tracing
 - Added 'Identify' tool to allow manual identification and calibration of an arc spectrum
 - Added support for WHT/ISIS
-<<<<<<< HEAD
 - Added 'Object Tracing' tool to allow interactive object tracing
-=======
 - Added code of conduct
->>>>>>> 62902c78
 
 0.11.0 (22 Jun 2019)
 --------------------
