--- conflicted
+++ resolved
@@ -7,11 +7,8 @@
 - Allow user control of the local sky subtraction window
 - Deprecate use of python 3.8 with PypeIt, allow python 3.11
 - Make pypeit_show_2dspec (somewhat) backwards compatible.
-<<<<<<< HEAD
+- Added the option to disable strict version checking for 1d coadds.
 - Sensitivity function masking and output updates
-=======
-- Added the option to disable strict version checking for 1d coadds.
->>>>>>> 1dc62932
 
 1.12.2 (29 Mar 2023)
 --------------------
