--- conflicted
+++ resolved
@@ -31,16 +31,12 @@
 - Parse Keck/NIRES dither patterns, similar to MOSFIRE
 - Introduce BitMaskArray class to ease use of bitmasks
 - Fixed memory hogging by matplotlib when using version >= 3.6.1
-<<<<<<< HEAD
 - Allow for bad orders during extraction (without crashing)
-- Enables a beta version for keck_hires reductions
-- Significant refactoring of ech_objfind()
-- Refactoring of I/O for WAVEFIT2D objects in WaveCalib
-=======
 - New docs on OneSpec 
 - Modify install notes to allow 3.10
-- Allow for bad orders during extraction  (without crashing)
->>>>>>> a4777c68
+- Enables a beta version for keck_hires reductions
+- Refactoring of I/O for WAVEFIT2D objects in WaveCalib
+- Significant refactoring of ech_objfind()
 
 1.11.0 (21 Oct 2022)
 --------------------
