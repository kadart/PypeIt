--- conflicted
+++ resolved
@@ -31,12 +31,9 @@
 - Parse Keck/NIRES dither patterns, similar to MOSFIRE
 - Introduce BitMaskArray class to ease use of bitmasks
 - Fixed memory hogging by matplotlib when using version >= 3.6.1
-<<<<<<< HEAD
 - New docs on OneSpec 
 - Modify install notes to allow 3.10
-=======
 - Allow for bad orders during extraction  (without crashing)
->>>>>>> fc367dba
 
 1.11.0 (21 Oct 2022)
 --------------------
