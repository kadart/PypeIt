--- conflicted
+++ resolved
@@ -6,20 +6,21 @@
 - Improved DEIMOS frame typing
 - Brings Gemini/GMOS into the suite (R400)
 - Also an important change for autoid.full_template()
-<<<<<<< HEAD
-- Major refactor of slit edge tracing (WIP)
-=======
-- Fixed trace extrapolation, to fix bugs in object finding. Tweaks to object finding algorithm.
+- Fixed trace extrapolation, to fix bugs in object finding. Tweaks to
+  object finding algorithm.
 - Major improvements to echelle object finding.
 - Improved outlier rejection and coefficient fitting in pca_trace
 - Major improvements to coadd routines in coadd1d
 - Introduced telluric module and telluric correction routines
 - Implemented tilt image type which is now a required frame type
-- Streamlined and abstracted echelle properties and echelle routine in spectrograph classes.
-- Revamped 2-d coadding routines and introduced 2-d coadding of MultiSlit data
+- Streamlined and abstracted echelle properties and echelle routine in
+  spectrograph classes.
+- Revamped 2-d coadding routines and introduced 2-d coadding of
+  MultiSlit data
 - Improved ginga plotting routines.
-- Fixed bug associated with astropy.stats.sigma_clipped_stats when astropy.stats.mad_std is used.
->>>>>>> 9f2ec85d
+- Fixed bug associated with astropy.stats.sigma_clipped_stats when
+  astropy.stats.mad_std is used.
+- Major refactor of slit edge tracing (WIP)
 
 0.11.0 (22 Jun 2019)
 --------------------
