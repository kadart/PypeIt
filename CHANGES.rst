0.9.4dev
--------

- Enable PyPI
- Streamline some of the instantiation at the beginning of
  PypeIt.__init__.
    - Moves the call to default_pypeit_par into config_specific_par.
    - Adds a finalize_usr_build() function to PypeItMetaData to
      consolidate the few opaque steps when finishing the meta data
      build.
- Hack for Kastr
- Turn on Shane Kastb grism wavelength solutions (not tested)
- Started splitting Arc Line Templates Notebook into pieces
- Allows for slice like syntax when defining calibration groups.
- Introduce 'tilt' frame type.  Not used yet.  Everything that's typed
  as an 'arc' is now also typed as a 'tilt'.
- Use matplotlib 'agg' backend to the top-level `__init__.py` to allow
  for running the code under a screen; may need a better approach.
- Numerous doc and style fixes
- Add `master_type` to `MasterFrame` (and derived classes), which is
  used to set the name of the master frame output file.
- Significant edits to `MasterFrame` to streamline IO for derived
  classes.  Lead to significant changes to `Calibrations`.
- Main paths now set in `PypeIt`.
- Allow `connect_to_ginga` to start up the ginga viewer.
- Add a pytest `skipif` that checks if the Cooked directory exists in
  the dev-suite.  Use this to run the tests that only need the raw image
  data or don't need the dev-suite at all.
- Move wavelength calibration save/load out of `pypeit.wavecalib` into
  `pypeit.core.wavecal.waveio.py`
- Rename default directory for calibration masters to `Masters` and
  removed inclusion of spectrograph name.
<<<<<<< HEAD
- Change `pypeit.spectrographs.spectrograph.get_image_section` to
  *always* return the sections ordered spectral then spatial to match
  the PypeIt convention to match how binning is returned.  Propagated to
  get_datasec_img.
- Changed all functions related to binning to ensure that binning is
  always ordered spectral vs. spatial with the PypeIt convention that
  images have shape (nspec,nspat).  Includes associated documentation.
- Allow `pypeit.bitmask.BitMask` and `pypeit.par.parset.ParSet` to save
  and load from fits file headers.
- Force BitMask definitions in framematch.py and processimages.py to use
  and OrderedDict.  They need to be an OrderedDicts for now to ensure
  that the bits assigned to each key is always the same. As of python
  3.7, normal dict types are guaranteed to preserve insertion order as
  part of its data model. When/if we require python 3.7, we can remove
  this (and other) OrderedDict usage in favor of just a normal dict.
- Changed default for add and rm slits parameters.
- Doc improvements and removal of old, commented methods.
- Edited function that replaces bad columns in images and added tests.
- Added `pypeit.io` with routines to:
    - manipulate `numpy.recarray` objects and converting them into
      `astropy.fits.BinTableHDU` objects.
    - gzip compress a file
    - general parser to pull lists of items from fits headers
- Added metadata to `MasterFrame` objects written to fits files.
- Added `'observed'` option for wavelength reference frame that skips
  any relative motion corrections.
  
=======
- Fix oscan sec in read_lris()
- Fix bad return in tracewave.tilts_find_lines()
- Several doc edits
- Fix handling of maskslits
- Fix flexure crashing
>>>>>>> e1afde3a

0.9.3 (28 Feb 2019)
-------------------
- Fixed a bug that was introduced when the binning was switched to the
  PypeIt convention.
- Fixed a bug whereby 2d images were not being saved if no objects were
  detected.
- Revamped the naming convention of output files to have the original
  filename in it.

0.9.2 (25 Feb 2019)
-------------------

- Many doc string updates in top level routines (not core)
- Updates to install and cookbook docs
- Continued the process of requiring spectrograph and par in each base
  class
- More doc + cleaning at top level, e.g. base classes
- Eliminates BPM base class
- Hot fix for flatfield;  illumflat was getting divided into the
  pixelflatnrm image
- Implementation of 2d coadds including a script to perform them.
- Fixed bug in extract.fit_profile that was introduced when implementing
  2d coadds
- Polynomial order for object finding is now part of parset.
- Improved X-shooter object tracing by increasing order.
- Improved determination of threshold determination regions for object
  finding.
- Added S/N floor to ivar determination for image procing.
- Reworked master output for traceslits
- Fixed a bug associated with binned images being proc'd incorrectly.
- Fixed master_key outputs in headers to deal with different detectors.
- Modify -c in pypeit_setup to require a setup (or all) be specified
  when writing, e.g. 'all' or 'A,C'
- Generated a new spectrograph child for LRISr in long-slit read-out
  mode (only 2 amps, 1 per detector)
- Require astropy >=3.1  [required for coadding at the least]
- Fixed a circular import which required move qa from wavecal into
  autoid.
- Fixed a bug in LRIS-R that spectrograph which was not using binning
  for wavelength fwhm.
- Updated docs on add/rm slits.
- Fixed and tuned up fluxing script and fluxing routines.
- Introduce sky_sigrej parameter
- Better handling of ManualExtraction
- Add template for LRISr 600/5000 wavelengths
- PYDL LICENSE and licenses folder
- Updates for new Cooked (v1.0)

0.9.1 (4 Feb 2019)
------------------

- Move write method for sensitivity function
- Modify I/O for detnum parameter
- Modify idx code in SpecObj
- Fixed a bug on datatype formatting
- Reworked masteframe and all base classes to be more homogenous so that
  one only ever overloads the save_master and load_master methods.
- Many changes fixes wavecal/autoid.py to make the lines being used
  explicitly clear. This fixed many bugs in the the wavelength fitting
  that were recently introduced.
- Introduced reidentification algorithm for wavelengths and many
  associated algorithms. Reidentification is now the default for
  x-shooter and NIRES. Other changes to the wavelength interface and
  routines to make them more compatible with echelle.
- Tweaked LA cosmics defaults. Add instrument specific parameters in
  spectrograh classes along with routines that check binning and decide
  on best params for LRIS-RED
- Now updating cosmic ray masking after each global sky subtraction
- Major developments for echelle functionality, including object
  wavelengths, and reduction control flow.
- Introduced wavemodel.py to simulate/extract/ID sky and ThAr spectral
  emission lines.
- Significant refactor of tracing slit/edge orders and new docs+tests
- Changed back BPM image to be aligned with datasec *not* the raw image
  shape (without trimming)
- Renabled ability to add user supplied slits
- Miscellaneious echelle-related advances
- PNGs of X-Shooter fits
- Sped up trace plotting in ginga
- Fussed again with how time is handled in PypeIt.  Hopefully the last
  time..
- dispaxis renamed specaxis and dispflip to specflip
- Lots of VLT/X-Shooter development
- Removed a number of files that had been mistakingly added into the
  repo
- Now running on cooked v=0.92
- Allow for multiple paths to be defined in the pypeit file
- Changed the procedure used to identify instrument configurations and
  identify which frames to use when calibrating science exposures.
- Added configurations, calibration groups, and background index to
- Total revamp of Tilts. Arc line tracing significantly improved.
- Fixes to trace_crude_init, trace_fweight, and trace_gweight.
- Many other small bug fixes and modifications particularly in the
  fitting routines.
- Lots of development related to echelle functionality.
- Major enhancements to fitting routines (in utils)
- Make GMOS south works and update OH line lists, and also add LBT/MODS.
- Introduce calib groups
- Removes setup designation.  Largely replaced with master_key
- Refactor Calibrations class to handle new calib groups
- Refactor QA to handle new calib groups
- Refactor tests to handle new calib groups
- Pushed pieces of run_pypeit into the PypeIt class
- Removed future as a dependency
- Change point step size to 50 pixels in show_slits and show_trace for
  major speed up
- Implemented difference imaging for near-IR reductions for both
  Multislit and Echelle
- Fixed a bug in echelle object finding algorithm.
- Fixed bug in object finding associated with defining the background
  level for bright telluric standards and short slits.
- Implemented using standard stars as crutches for object tracing.
- Reworked the implementation of reuse_masters in the PypeIt class and
  in the Calibrations class.
- New behavior associated with the -o overwrite feature in run_pypeit.
  User prompting feature has been disabled. Existing science files will
  not be re-created unless the -o option is set.
- Fixed a bug where local sky subtraction was crashing when all the
  pixels get masked.
- Nearly resurrected simple_calib
- New method to build the fitstbl of meta data
- Refactor handling of meta data including a data model defining core
  and additional meta data
- Replaces metadata_keys with pypeit_file_keys for output to PypeIt file
- Updates new metadata approach for VLT, Keck, Lick, Gemini instruments
- Remove PypeItSetup call from within PypeIt
- Remove lacosmic specific method in Spectrograph;  replaced with
  config_specific_par
- setup block now required when running on a PypeIt file
- Introduced a new method of determining breakpoint locations for local
  sky subtraction which takes the sampling set by the wavelength tilts
  into account.
- Fixed a major bug in the near-IR difference imaging for the case of
  A-B, i.e. just two images.
- Introduced routines into core.procimg that will be used in 2-d
  co-adding.
- Tweaks to VLT X-SHOOTER spectrograph class to improve reductions.
- Moved methods for imaging processing from scienceimage class to
  processimages class.
- Introduce full_template() method for multi-slit wavelength
  calibrations; includes nsnippet parameter
- Generate full template files for LRIS, DEIMOS, Kastb
- Added a few new Arc lines for DEIMOS in the blue
- Introduce mask_frac_thresh and smash_range parameters for slit
  tracing; modified LRISb 300 defaults
- Updated slit tracing docs
- Introduced --show command in pypeit_chk_edges
- Added echelle specific local_skysub_extract driver.
- Refactored PypeIt and ScienceImage classes and introduced Reduce
  class. ScienceImage now only does proc-ing whereas reduction
  operations are done by Reduce. Reduce is now subclassed in an
  instrument specific way using instantiate_me instead of PypeIt. This
  was necessary to enable using the same reduction functionality for 2d
  coadds.
- Added and improved routines for upcoming coadd2d functionality.
- Fixed bug in weight determination for 1d spectral coadds.
- Major fixes and improvements to Telluric corrections and fluxing
  routines.
- Fluxing now implemented via a script.
- Turned flexure back on for several instruments
- Introduced VLT/FORS2 spectrograph
- Swapped binspec and binspat in parse binning methods
- Extended LRISr 1200_900 arc template
- Modified add/rm slit methods to be spec,spat
- Add an option in coadding to scale the coadded spectrum to a given
  magnitude in a given filter
- Extended DEIMOS 1200G template

0.9.0
-----

- Major refactor to rename most modules and incorporate the PYPIT ->
  PypeIt switch
- Add SlitMask, OpticalModel, and DetectorMap classes.  Implemented
  DEIMOSOpticalModel based on DEEP2 IDL code.
- Improved treatment of large offsets in
  pypeit.core.trace_slits.trace_gweight to be symmetric with
  trace_fweight. Large outlying pixels were breaking object tracing.
- Added thresholding in pypeit.core.tracewave to ensure that tilts are
  never crazy values due to extrapolation of fits which can break sky
  subtraction. 
- Turn off 2.7 Travis testing
- Integrated arclines into PypeIt
- Added KDTree algorithm to the wavelength calibration routines
- Modified debug/developer modes
- Update SpecObjs class; ndarray instead of list;  set() method
- Completely revamped object finding, global sky subtraction and local
  sky subtraction with new algorithms.
- Added -s option to run_pypeit for interactive outputs.
- Improved pypeit_show_spec2d script. 
- Fixed bug whereby -m --use_master was not being used by run_pypeit
  script.
- Overhaul of general algorithm for wavelength calibration
- Hot fix for bspline + requirements update
- Fixed issue with biases being written to disk as untrimmed. 
- Completely reworked flat fielding algorithm. 
- Fixed some parsing issues with the .pypeit file for cases where there
  is a whitepsace in the path.
- Implemented interactive plots with the -s option which allow the
  reduction to continue running.
- Modified global sky subtraction significantly to now do a polynomial
  fit. This greatly improves results for large slits.
- Updated loading of spectra and pypeit_show_1dspec script to work with
  new output data model.
- Implemeneted a new peak finding algorithm for arc lines which
  significantly improved wavelength fits.
- Added filtering of saturated arc lines which fixed issues with
  wavelength fits. 
- Added algorithms and data files for telluric correction of near-IR
  spectra.
- Revamped flat field roiutine to tweak slit boundaries based on slit
  illumination profile. Reworked calibrations class to accomodate the
  updated slit boundaries and tilts images as well as update the master
  files.
- Include BitMask class from MaNGA DAP.
- Change the way frame types are include in PypeItSetup.fitstbl
- Edited KeckLRISSpectrograph header keywords
- Edited how headers are read from the provided files
- Created metadata.PypeItMetaData class to handle what was previously
  `fitstbl`
- Fussed with date/time driven by GMOS;  date is no longer required in
  `fitstbl`
- Initial work on GMOS;  this is still work-in-progress
- Pushed several arcparam items into the Wavelengths parset
- Series of hacks for when binning is missing from the fitstbl
- CuAr line lists for GMOS
- New option to reduce only 1 det at a time
- Data provided in pypeit file overwrites anything read from the fits
  file headers.
- Filled in fits table reading data for GNIRS
- Demand frametype column in fits table is U8 format
- Further improvements to detect_lines arcline detection algorithm.
- Got rid of arcparam and added info and docs to wavelengths parset. 
- Improved and commented autoid.py arclines code. 
- Added utilities to wavecalib to compute shift,stretch of two spectra. 
- Completely revamped cross-correlation algorithm in wavecalib to give
  roburt results.

0.8.1
-----
- Figuring out how to tag releases

0.8.0
-----

- First major steps on ARMED echelle data reduction pipeline
- APF/Levy and Keck/HIRES implemented
- Updates to blaze function and slit profile fitting
- Initial support for multislit reduction
- Coadding; including docs; and tests
- Now requiring astropy >= v1.3
- raw_input handling for Python 3
- coadd handling of bad input
- coadd bug fix on obj name
- Init local (i.e. object dependent) parameters in coadding
- fix local background logic error in slit masking
- Refactor QA PDF to PNG+HTML
- Add nminima object finding
- Add new parameters for object finding, reduce specific detectors
- Add slit profile QA
- Begin writing header (e.g. RA/DEC) info to spec1d files
- Fix bug in applying BPM for finding slit edges
- Update Ginga hooks
- Enable archiving/loading sensitivity function
- Add new cosmic ray algorithms for coadding (especially pairs of
  spectra)
- Added support for TNG+Dolores long slit spectrograph
- Started removing cython code
- Update line detection algorithm
- Updated flexure and tilt tracing documentation
- Updated docs:added standards.rst, and make a small correction in using
  script pypit_setup in setup.rst
- Fixed travis
- Updated slit trace algorithm
- Improved arc line detection algorithm
- Added functionality for fully automated wavelength calibration with
  arclines
- Switched settings files to allow IRAF style data sections to be
  defined
- Allowed data sections to be extracted from header information
- Significant refactor of routines related to pypit_setup
- Various small improvements, primarly to handle Gemini/GMOS data [not
  yet fully supported in PYPIT]
- Removed majority of cython functionality
- Moved logging to be a package object using the main __init__.py file
- Begin to adhere to PEP8 (mostly)
- setup.py rewritten.  Modeled after
  https://github.com/sdss/marvin/blob/master/setup.py .  Added
  requirements.txt with the package versions required.
- Updates archeck
- Loads NIST arclines from arclines instead of PYPIT
- DEIMOS reduction!
- Bug fix for bspline with bkspace
- Enable loading a sensitivity function with YAML
- Allow for multiple detectors when using `reduce detnum`
- Moved all imports to the start of every file to catch and avoid
  circular imports, removed most `import ... as ...` constructs
- dummy_* removed from arutils as necessary and propagated changes to
  tests
- remove dependency of ararclines functions on slf
- change requirements for astropy to >=1.3.0 so that `overwrite` is
  valid
- include numba in requirements, but actually a requirement of arclines
- Improve cookbook and setup docs
- Faster algorithm for defining object and background regions
- Restore armsgs -d functionality
- Finished cython to python conversions, but more testing needed
- Introduce maskslits array
- Enable multi-slit reduction
- Bug fixes in trace_slits
- Fixes what appears to be a gross error in slit bg_subtraction
  (masking)
- Turns off PCA tilt QA for now [very slow for each slit]
- Several improvements for coadding
- Modify lacosmic to identify tiny CR's
- Enabled writing Arc_fit QA for each slit/order
- Refactored comb_frames
- Refactored load_frames
- Refactored save_master
- Refactored get_datasec_trimmed, get_datasec, pix_to_amp
- Refactored slit_pixels
- Refactored sub_overscan
- Refactored trace_slits (currently named driver_trace_slits) and many
  of its dependencies
- Added parameter trace_slits_medrep for optional smoothing of the trace
  slits image
- Updated a few settings for DEIMOS and LRIS related to tracing slits
- Added a replace_columns() method to arproc.py
- Fixed a bug in new_match_edges()
- Moved tracing docs -> slit_tracing and edited extensively
- Updated docs on DEIMOS, LRIS
- Added the pypit_chk_edges script
- Added BPM for DEIMOS
- Added the code for users to add slits [edgearr_from_users()] but have
  not documented nor made it accessible from the PYPIT file
- Generated tcrude_edgearr() method for using trace crude on the slit
  edges
- Added trace_crude() method that I ported previously for DESI
- Added multi_sync() method for ARMLSD slit synchronization
- Have somewhat deprecated the maxgap method
- Refactored the gen_pixloc() method
- Generate arpixels.py module for holding pixel level algorithms
- Move all methods related to TraceSlits to artraceslits.py
- Introduce the TraceSlits class
- Update armlsd accordingly
- Remove driver_trace_slits and refctor_trace_slits methods
- Making Ginga a true dependency of PYPIT
- Have TraceSlits write/load MasterFrames
- Introduce SetupClass object
- Replace armbase.setup_science() with SetupClass.run()
- Move setup acitivites to inside pypit.py
- doc updates in setup.rst
- Refactor fitsdict -> fitstbl  (variable name not updated everywhere)
- Removed slurped headers from fitsdict (and therefore fitstbl)
- Include SetupClass Notebook
- Move ftype_list from armeta.py to arsort.py
- Bug fix related to fluxing
- Substantial refactor of arsort.py
- Substantial refactor of arsetup.py
- Introduced base-level ProcessImages class
- Introduced abstract MasterFrame class
- Introduced BiasFrame, BPMImage, ArcImage, and TraceImage classes
- Started NormPixelFlat class but have not yet implemented it
- Substantial refactoring of armasters
- Moved arlris, ardeimos to core/
- Moved image processing methods to arprocimg in core/
- Introduced calib_dict to hold calibration frames in armlsd (instead of
  slf)
- Modified ardeimos to load only a single image (if desired)
- Turned off fluxing in this branch;  is 'fixed' in the one that follows
- Moved get_slitid() to artraceslits
- Deprecates ['trace']['combine']['match'] > 0.0 option
- Deprecates ['arc']['combine']['match'] > 0.0 option
- Refactoring of settings and slf out of core methods continues
- Removed _msbias, _msarc, _datasec, _bpix from slf
- New tests and Notebooks
- Introduced FluxSpec class
- Introduce pypit_flux_spec script (and docs)
- Added FluxSpec Notebook
- armlsd has reappeared (momentarily) but is not being used;  it goes
  away again in a future branch
- Added a dict (std_dict) in arms.py to hold standard star extractions
- Reducing standard stars in the main arms loop
- Modified save_1d_spectra to handle loaded SpecObj in addition to
  internally generated ones
- Moved arflux to core and stripped out slf, settings
- Really restricting to nobj when user requests it
- New tests
- Introduces WaveCalib class
- Push ararc.py to core/ after removing slf and settings dependencies
- Further refactor masters including MasterFrame; includes addressing
  previous comment from RC
- Removed armlsd.py again
- Strips wv_calib from ScienceExposure
- Push get_censpec() to ararc.py
- New tests; limited docs
- TraceSlits load method pushed outside the class
- Introduces WaveTilts class
- Significant modification to tilt recipe including deprecation of PCA
- Moved tilt tracing algorithms from artrace.py to artracewave.py in
  core/
- Added 2D Legendre fitting to polyfit2d_general
- New trace slits tilts  settings (for 2D fitting)
- New QA plot
- New pypit_chk_tilts script
- New docs
- New tests
- Introduces FlatField class
- Adds FlatField Notebook, tests
- Pushes flat field algorithms into core/arflat.py
- Main flatfield method broken into a few pieces
- Further refactoring of armasters
- Further refactoring related to settings and ScienceExposure
- WaveImage class
- Strip mswave from ScienceExposure
- New tests
- Push get_calib methods into the individual classes
- Significant refactoring in arms.py followed
- Rename slits_dict -> tslits_dict
- Use tslits_dict in wavetilts.py
- Introduce ScienceImage class
- Substantial refactoring in arms.py followed
- Notebook too
- Reversed exposure/det loops for the (last?) time
- Generated arskysub.py in core/
- Significant portions of arproc.py are now superfluous
- Moved flexure_qa to arwave.py
- Significant refactoring of arsave.py (also moved to core/)
- Removed settings and slf from arspecobj.py
- Refactored trace_objects_in_slit()
- Refactoring of flexure algorithms
- Adds build_crmask() and flat_field() methods to ProcessImages
- Completed the deprecation of arsciexp (RIP)
- Many test updates
- Doc strings improved but no new main docs
- Completed armasters refactor and moved to core/
- Adds bspline_profile() method;  Used here for skysub but will also
  show up in extraction
- Introduces new skysub method;  still a bspline but now the new one
- Adds several methods from the PYDL repository into a pydl.py module
  including bspline Class
- Adds method to generate ximg and edgemask frames
- Adds new trace_slits_trim settings
- Small install edits
- Fixes Travis failure that crept into the previous PR
- Fix bug in bspline
- Adds a demo Notebook for LRISr redux
- Other odds and ends including code flow doc
- Introduce pypit/par and pypit/config directories
- Introduce PypitPar as an initial step toward refactoring the front end
- Final nail in the coffin for cython
- Add API docs
- Add bumpversion
- Adds a demo Notebook for LRISr redux
- Other odds and ends including code flow doc
- Introduce pypit/par and pypit/config directories
- Introduce PypitPar as an initial step toward refactoring the front end
- Move spectrograph specific code into spectographs/ folder
- Introduces the Spectrographs class
- Introduces the Calibrations class with Notebook
- Bug fix in view_fits script
- Handle no-slits-found condition
- Added NIRES to spectrographs folder
- Fixed logic in ArcImage class related to settings and user settings
- Added user settings to some of the other classes.
- Enabled load_raw_frame to take a negative dispersion axis indicating
  flips.
- Major bug fixed in bspline_profile where it was producing gargabe
  results when breakpoints were being rejected.
- Edits to Spectrograph class
- Removed all use of settings in ARMS and its subsequent calls.  ARMS
  now uses PypitPar and its sub parameter sets
- propagated ParSet changes into run_pypit and pypit_setup
- settings/parameters for pypit now set in the pypit file using a
  configuration parameter set
- rewrote pypit file parser
- Included automatically generated documentation of PypitPar when
  running make html in doc/ directory
- Checked orientation of array correct for DATASEC and OSCANSEC in
  DetectorPar for each Spectrograph
- Add SpecObjs class
- Add from_dict and to_dict methods to pydl bspline and update docs
- Updated from_dict method in pydl bspline

0.7 (2017-02-07)
----------------

This file enters the scene.<|MERGE_RESOLUTION|>--- conflicted
+++ resolved
@@ -30,7 +30,11 @@
   `pypeit.core.wavecal.waveio.py`
 - Rename default directory for calibration masters to `Masters` and
   removed inclusion of spectrograph name.
-<<<<<<< HEAD
+- Fix oscan sec in read_lris()
+- Fix bad return in tracewave.tilts_find_lines()
+- Several doc edits
+- Fix handling of maskslits
+- Fix flexure crashing
 - Change `pypeit.spectrographs.spectrograph.get_image_section` to
   *always* return the sections ordered spectral then spatial to match
   the PypeIt convention to match how binning is returned.  Propagated to
@@ -57,14 +61,6 @@
 - Added metadata to `MasterFrame` objects written to fits files.
 - Added `'observed'` option for wavelength reference frame that skips
   any relative motion corrections.
-  
-=======
-- Fix oscan sec in read_lris()
-- Fix bad return in tracewave.tilts_find_lines()
-- Several doc edits
-- Fix handling of maskslits
-- Fix flexure crashing
->>>>>>> e1afde3a
 
 0.9.3 (28 Feb 2019)
 -------------------
