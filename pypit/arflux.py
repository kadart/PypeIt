""" Module for fluxing routines
"""
from __future__ import (print_function, absolute_import, division, unicode_literals)
import numpy as np
import scipy
import glob

from astropy.table import Table, Column
from astropy.coordinates import SkyCoord
from astropy.io import fits
from astropy import units as u
from astropy import coordinates as coords

from pypit import armsgs
from pypit import arparse as settings

try:
    from linetools.spectra.xspectrum1d import XSpectrum1D
except ImportError:
    pass

from pypit import ardebug as debugger

# Logging
msgs = armsgs.get_logger()


def apply_sensfunc(slf, det, scidx, fitsdict, MAX_EXTRAP=0.05, standard=False):
    """ Apply the sensitivity function to the data
    We also correct for extinction.

    Parameters
    ----------
    MAX_EXTRAP : float, optional [0.05]
      Fractional amount to extrapolate sensitivity function
    """
    from pypit import arutils
    # Load extinction data
    extinct = load_extinction_data()
    airmass = fitsdict['airmass'][scidx]
<<<<<<< HEAD
    # Loop on slits
    for sl in range(len(slf._specobjs[det-1])):
        # Loop on objects
        for spobj in slf._specobjs[det-1][sl]:
=======
    # Allow application to standard
    if standard:
        specobjs = slf._msstd[det-1]['spobjs']
    else:
        specobjs = slf._specobjs[det-1]
    # Loop on slits
    for sl in range(len(specobjs)):
        # Loop on objects
        for spobj in specobjs[sl]:
>>>>>>> 73912952
            # Loop on extraction modes
            for extract_type in ['boxcar', 'optimal']:
                try:
                    extract = getattr(spobj, extract_type)
                except AttributeError:
                    continue
                msgs.info("Fluxing {:s} extraction for:".format(extract_type) + msgs.newline() +
                          "{}".format(spobj))
                wave = extract['wave']  # for convenience
                scale = np.zeros(wave.size)
                # Allow for some extrapolation
                dwv = slf._sensfunc['wave_max']-slf._sensfunc['wave_min']
                inds = ((wave >= slf._sensfunc['wave_min']-dwv*MAX_EXTRAP)
                        & (wave <= slf._sensfunc['wave_max']+dwv*MAX_EXTRAP))
                mag_func = arutils.func_val(slf._sensfunc['c'], wave[inds],
                                            slf._sensfunc['func'])
                sens = 10.0**(0.4*mag_func)
                # Extinction
                ext_corr = extinction_correction(wave[inds], airmass, extinct)
                scale[inds] = sens*ext_corr
                # Fill
                extract['flam'] = extract['counts']*scale/fitsdict['exptime'][scidx]
                extract['flam_var'] = (extract['var']*
                                       (scale/fitsdict['exptime'][scidx])**2)


def bspline_magfit(wave, flux, var, flux_std, nointerp=False, **kwargs):
    """
    Perform a bspline fit to the flux ratio of standard to
    observed counts.  Used to generate a sensitivity function.

    Parameters
    ----------
    wave : ndarray
    flux : ndarray
      counts/s as observed
    var : ndarray
      variance
    flux_std : Quantity array
      standard star true flux (erg/s/cm^2/A)
    nointer : bool, optional [False]
      Skip interpolation over bad points (not recommended)?
    **kwargs : keywords for robust_polyfit

    Returns
    -------
    """
    from pypit import arutils
    invvar = (var > 0.)/(np.max(var,0))
    invvar[np.where(var==0.0)] = 0.0
    nx = wave.size
    pos_error = 1./np.sqrt(np.maximum(invvar,0.) + (invvar == 0))
    pos_mask = (flux > pos_error/10.0) & (invvar > 0) & (flux_std > 0.0)
    #pos = pos_mask==1 npos)

    fluxlog = 2.5*np.log10(np.maximum(flux,pos_error/10))
    logivar = invvar * flux**2 * pos_mask*1.08574

    # cap the magfunc so that sensfunc < 1.0e10
    magfunc = 2.5*np.log10(np.maximum(flux_std,1.0e-2)) - fluxlog
    magfunc = np.minimum(magfunc,25.0)
    sensfunc = 10.0**(0.4*magfunc)*pos_mask

    # Interpolate over masked pixels
    if not nointerp:
        bad = logivar <= 0.
        if np.sum(bad) > 0:
            f = scipy.interpolate.InterpolatedUnivariateSpline(wave[~bad], magfunc[~bad], k=2)
            magfunc[bad] = f(wave[bad])
            fi = scipy.interpolate.InterpolatedUnivariateSpline(wave[~bad], logivar[~bad], k=2)
            logivar[bad] = fi(wave[bad])

    #  First iteration
    mask, tck = arutils.robust_polyfit(wave, magfunc, 3, function='bspline', weights=np.sqrt(logivar), **kwargs)
    logfit1 = arutils.func_val(tck,wave,'bspline')
    modelfit1 = 10.0**(0.4*(logfit1))

    residual = sensfunc/(modelfit1 + (modelfit1 == 0)) - 1.
    new_mask = pos_mask & (sensfunc > 0)
    residual_ivar = (modelfit1*flux/(sensfunc + (sensfunc == 0.0)))**2*invvar
    residual_ivar = residual_ivar*new_mask

    # Interpolate over masked pixels
    if not nointerp:
        if np.sum(bad) > 0:
            f = scipy.interpolate.InterpolatedUnivariateSpline(wave[~bad], residual[~bad], k=2)
            residual[bad] = f(wave[bad])
            fi = scipy.interpolate.InterpolatedUnivariateSpline(wave[~bad], residual_ivar[~bad], k=2)
            residual_ivar[bad] = fi(wave[bad])

    #  Now do one more fit to the ratio of data/model - 1.
    # Fuss with the knots first ()
    inner_knots = arutils.bspline_inner_knots(tck[0])
    #
    mask, tck_residual = arutils.robust_polyfit(wave, residual, 3, function='bspline', weights=np.sqrt(residual_ivar), knots=inner_knots, **kwargs)
    if tck_residual[1].size != tck[1].size:
        msgs.error('Problem with bspline knots in bspline_magfit')
    #bset_residual = bspline_iterfit(wave, residual, weights=np.sqrt(residual_ivar), knots = tck[0])

    tck_log1 = list(tck)
    tck_log1[1] = tck[1] + tck_residual[1]

    sensfit = 10.0**(0.4*(arutils.func_val(tck_log1,wave, 'bspline')))

    absdev = np.median(np.abs(sensfit/modelfit1-1))
    msgs.info('Difference between fits is {:g}'.format(absdev))

    # QA
    msgs.work("Add QA for sensitivity function")

    return tck_log1

def extinction_correction(wave, airmass, extinct):
    """
    Derive extinction correction
    Based on algorithm in LowRedux (long_extinct)

    Parameters
    ----------
    wave : Quantity array
      Wavelengths for interpolation. Should be sorted
    airmass : float
      Airmass
    extinct : Table
      Table of extinction values

    Returns
    -------
    flux_corr : ndarray
      Flux corrections at the input wavelengths
    """
    # Checks
    if airmass < 1.:
        msgs.error("Bad airmass value in extinction_correction")
    # Interpolate
    f_mag_ext = scipy.interpolate.interp1d(extinct['wave'],
        extinct['mag_ext'], bounds_error=False, fill_value=0.)
    mag_ext = f_mag_ext(wave.to('AA').value)

    # Deal with outside wavelengths
    gdv = np.where(mag_ext > 0.)[0]
    if len(gdv) == 0:
        msgs.error("None of the input wavelengths are in the extinction correction range.  Presumably something was input wrong.")
    if gdv[0] != 0: # Low wavelengths
        mag_ext[0:gdv[0]] = mag_ext[gdv[0]]
        msgs.warn("Extrapolating at low wavelengths using last valid value")
    if gdv[-1] != (mag_ext.size-1): # High wavelengths
        mag_ext[gdv[-1]+1:] = mag_ext[gdv[-1]]
        msgs.warn("Extrapolating at high wavelengths using last valid value")
    # Evaluate
    flux_corr = 10.0**(0.4*mag_ext*airmass)
    # Return
    return flux_corr


def find_standard_file(radec, toler=20.*u.arcmin, check=False):
    """
    Find a match for the input file to one of the archived
    standard star files (hopefully).  Priority is by order of search.

    Parameters
    ----------
    radec : tuple
      ra, dec in string format ('05:06:36.6','52:52:01.0')
    toler : Angle
      Tolerance on matching archived standards to input
    check : bool
      If True, the routine will only check to see if a
      standard star exists within the input ra, dec, and toler range.

    Returns
    -------
    sdict : dict
      'file': str -- Filename
      'fmt': int -- Format flag
           1=Calspec style FITS binary table
      'name': str -- Star name
      'ra': str -- RA(2000)
      'dec': str -- DEC(2000)
    """
    # Priority
    std_sets = [load_calspec]
    std_file_fmt = [1]  # 1=Calspec style FITS binary table

    # SkyCoord
    obj_coord = SkyCoord(radec[0], radec[1], unit=(u.hourangle, u.deg))
    # Loop on standard sets
    closest = dict(sep=999*u.deg)
    for qq,sset in enumerate(std_sets):
        # Stars
        path, star_tbl = sset()
        star_coords = SkyCoord(star_tbl['RA_2000'], star_tbl['DEC_2000'],
            unit=(u.hourangle, u.deg))
        # Match
        idx, d2d, d3d = coords.match_coordinates_sky(obj_coord, star_coords, nthneighbor=1)
        if d2d < toler:
            if check:
                return True
            else:
                # Generate a dict
                std_dict = dict(file=path+star_tbl[int(idx)]['File'], name=star_tbl[int(idx)]['Name'], fmt=std_file_fmt[qq], ra=star_tbl[int(idx)]['RA_2000'], dec=star_tbl[int(idx)]['DEC_2000'])
                # Return
                msgs.info("Using standard star {:s}".format(std_dict['name']))
                return std_dict
        else: # Save closest, if it is
            imind2d = np.argmin(d2d)
            mind2d = d2d[imind2d]
            if mind2d < closest['sep']:
                closest['sep'] = mind2d
                closest.update(dict(name=star_tbl[int(idx)]['Name'],
                    ra=star_tbl[int(idx)]['RA_2000'],
                    dec=star_tbl[int(idx)]['DEC_2000']))
    # Standard star not found
    if check: return False
    msgs.warn("No standard star was found within a tolerance of {:g}".format(toler))
    msgs.info("Closest standard was {:s} at separation {:g}".format(closest['name'],closest['sep'].to('arcmin')))
    msgs.warn("Flux calibration will not be performed")
    return None


def load_calspec():
    """
    Load the list of calspec standards

    Parameters
    ----------

    Returns
    -------
    calspec_path : str
      Path from pypitdir to calspec standard star files
    calspec_stds : Table
      astropy Table of the calspec standard stars (file, Name, RA, DEC)
    """
    # Read
    calspec_path = '/data/standards/calspec/'
    calspec_file = settings.argflag['run']['pypitdir'] + calspec_path + 'calspec_info.txt'
    calspec_stds = Table.read(calspec_file, comment='#', format='ascii')
    # Return
    return calspec_path, calspec_stds


def load_extinction_data(toler=5.*u.deg):
    """
    Find the best extinction file to use, based on longitude and latitude
    Loads it and returns a Table

    Parameters
    ----------
    toler : Angle, optional
      Tolerance for matching detector to site (5 deg)

    Returns
    -------
    ext_file : Table
      astropy Table containing the 'wavelength', 'extinct' data for AM=1.
    """
    # Mosaic coord
    mosaic_coord = SkyCoord(settings.spect['mosaic']['longitude'],
                            settings.spect['mosaic']['latitude'], frame='gcrs', unit=u.deg)
    # Read list
    extinct_path = settings.argflag['run']['pypitdir']+'/data/extinction/'
    extinct_summ = extinct_path+'README'
    extinct_files = Table.read(extinct_summ,comment='#',format='ascii')
    # Coords
    ext_coord = SkyCoord(extinct_files['Lon'], extinct_files['Lat'], frame='gcrs', unit=u.deg)
    # Match
    idx, d2d, d3d = coords.match_coordinates_sky(mosaic_coord, ext_coord, nthneighbor=1)
    if d2d < toler:
        extinct_file = extinct_files[int(idx)]['File']
        msgs.info("Using {:s} for extinction corrections.".format(extinct_file))
    else:
        msgs.warn("No file found for extinction corrections.  Applying none")
        msgs.warn("You should generate a site-specific file")
        return None
    # Read
    extinct = Table.read(extinct_path+extinct_file,comment='#',format='ascii', names=('iwave','mag_ext'))
    wave = Column(np.array(extinct['iwave'])*u.AA, name='wave')
    extinct.add_column(wave)
    # Return
    return extinct[['wave','mag_ext']]


def load_standard_file(std_dict):
    """
    Load standard star data

    Parameters
    ----------
    std_dict : dict
      Info on standard star indcluding filename in 'file'
      May be compressed

    Returns
    -------
    std_wave : Quantity array
      Wavelengths of standard star array
    std_flux : Quantity array
      Flux of standard star
    """
    fil = glob.glob(settings.argflag['run']['pypitdir'] +
                    std_dict['file']+'*')
    if len(fil) == 0:
        msgs.error("No standard star file: {:s}".format(fil))
    else:
        fil = fil[0]
        msgs.info("Loading standard star file: {:s}".format(fil))
        msgs.info("Fluxes are flambda, normalized to 1e-17")

    if std_dict['fmt'] == 1:
        std_spec = fits.open(fil)[1].data
        # Load
        std_dict['wave'] = std_spec['WAVELENGTH']*u.AA
        std_dict['flux'] = 1e17*std_spec['FLUX']*u.erg/u.s/u.cm**2/u.AA
    else:
        msgs.error("Bad Standard Star Format")
    return


def generate_sensfunc(slf, stdidx, specobjs, fitsdict, BALM_MASK_WID=5., nresln=20):
    """
    Generate sensitivity function from current standard star
    Currently, we are using a bspline generated by bspline_magfit

    Parameters
    ----------
    stdidx : int
      index for standard  (may not be necessary) -- Differs from scidx!!
    specobjs : list
      List of spectra
    BALM_MASK_WID : float
      Mask parameter for Balmer absorption.  A region equal to
      BALM_MASK_WID*resln is masked wher resln is the estimate
      for the spectral resolution.
    nresln : int
      Number of resolution elements for break-point placement

    Returns
    -------
    sens_dict : dict
      sensitivity function described by a dict
    """
    # Find brightest object in the exposures
    # Search over all slits (over all detectors), and all objects
    medfx = []
    medix = []
    for sl in range(len(specobjs)):
        indx = 0
        for spobj in specobjs[sl]:
            medfx.append(np.median(spobj.boxcar['counts']))
            medix.append([sl, indx])
            indx += 1
    mxix = medix[np.argmax(np.array(medfx))]
    std_obj = specobjs[mxix[0]][mxix[1]]
    wave = std_obj.boxcar['wave']
    # Apply Extinction
    extinct = load_extinction_data()
<<<<<<< HEAD
    ext_corr = extinction_correction(wave, fitsdict['airmass'][scidx], extinct)
=======
    ext_corr = extinction_correction(wave, fitsdict['airmass'][stdidx], extinct)
>>>>>>> 73912952
    flux_corr = std_obj.boxcar['counts']*ext_corr
    var_corr = std_obj.boxcar['var']*ext_corr**2
    # Convert to electrons / s
    flux_corr /= fitsdict['exptime'][stdidx]
    var_corr /= fitsdict['exptime'][stdidx]**2

    # Grab closest standard within a tolerance
    std_dict = find_standard_file((slf._msstd[0]['RA'], slf._msstd[0]['DEC']))
    # Load standard
    load_standard_file(std_dict)
    # Interpolate onto observed wavelengths
    std_xspec = XSpectrum1D.from_tuple((std_dict['wave'], std_dict['flux']))
    xspec = std_xspec.rebin(wave) # Conserves flambda
    #flux_interp = scipy.interpolate.interp1d(std_dict['wave'],
    #    std_dict['flux'], bounds_error=False, fill_value=0.)
    #flux_true = flux_interp(wave.to('AA').value)
    flux_true = xspec.flux.value
    if np.min(flux_true) == 0.:
        msgs.warn('Your spectrum extends beyond calibrated standard star.')

    # Mask (True = good pixels)
    msk = np.ones_like(flux_true).astype(bool)
    # Mask bad pixels
    msk[var_corr <= 0.] = False

    # Mask edges
    msk[flux_true <= 0.] = False
    msk[:10] = False
    msk[-10:] = False
    msgs.info("Masking edges")

    # Mask Balmer
    # Compute an effective resolution for the standard. This could be improved
    # to setup an array of breakpoints based on the resolution. At the
    # moment we are using only one number
    msgs.warn("Should pull resolution from arc line analysis")
    std_res = 2.0*np.median(np.abs(wave - np.roll(wave, 1)))
    resln = std_res

    msgs.info("Masking Balmer")
    lines_balm = np.array([3836.4, 3969.6, 3890.1, 4102.8, 4102.8, 4341.6, 4862.7, 5407.0, 6564.6, 8224.8, 8239.2])*u.AA
    for line_balm in lines_balm:
      ibalm = np.abs(wave-line_balm) <= BALM_MASK_WID*resln
      msk[ibalm] = False

    #; Mask telluric absorption
    msgs.info("Masking Telluric")
    tell = np.any([((wave >= 7580.0*u.AA) & (wave <= 7750.0*u.AA)), ((wave >= 7160.0*u.AA) & (wave <= 7340.0*u.AA)),((wave >= 6860.0*u.AA)  & (wave <= 6930.0*u.AA))],axis=0)
    msk[tell] = False

    # Fit in magnitudes
    var_corr[msk == False] = -1.
    mag_tck = bspline_magfit(wave.value, flux_corr, var_corr, flux_true,
                             bkspace=resln.value*nresln)
    sens_dict = dict(c=mag_tck, func='bspline',min=None,max=None, std=std_dict)
    # Add in wavemin,wavemax
    sens_dict['wave_min'] = np.min(wave)
    sens_dict['wave_max'] = np.max(wave)
    return sens_dict<|MERGE_RESOLUTION|>--- conflicted
+++ resolved
@@ -38,12 +38,6 @@
     # Load extinction data
     extinct = load_extinction_data()
     airmass = fitsdict['airmass'][scidx]
-<<<<<<< HEAD
-    # Loop on slits
-    for sl in range(len(slf._specobjs[det-1])):
-        # Loop on objects
-        for spobj in slf._specobjs[det-1][sl]:
-=======
     # Allow application to standard
     if standard:
         specobjs = slf._msstd[det-1]['spobjs']
@@ -53,7 +47,6 @@
     for sl in range(len(specobjs)):
         # Loop on objects
         for spobj in specobjs[sl]:
->>>>>>> 73912952
             # Loop on extraction modes
             for extract_type in ['boxcar', 'optimal']:
                 try:
@@ -411,11 +404,7 @@
     wave = std_obj.boxcar['wave']
     # Apply Extinction
     extinct = load_extinction_data()
-<<<<<<< HEAD
-    ext_corr = extinction_correction(wave, fitsdict['airmass'][scidx], extinct)
-=======
     ext_corr = extinction_correction(wave, fitsdict['airmass'][stdidx], extinct)
->>>>>>> 73912952
     flux_corr = std_obj.boxcar['counts']*ext_corr
     var_corr = std_obj.boxcar['var']*ext_corr**2
     # Convert to electrons / s
