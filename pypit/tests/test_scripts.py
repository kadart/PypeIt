# Module to run tests on scripts

import matplotlib
matplotlib.use('agg')  # For Travis

# TEST_UNICODE_LITERALS

import sys, os
import pytest
import glob

from pypit import pyputils
from pypit.scripts import coadd_1dspec

msgs = pyputils.get_dummy_logger()

def data_path(filename):
    data_dir = os.path.join(os.path.dirname(__file__), 'files')
    return os.path.join(data_dir, filename)


"""
def test_arcid_plot():
    json_file = data_path('LRISb_600_WaveCalib_01.json')
    pargs = arcid_plot.parser([json_file, 'LRISb', 'tmp.pdf'])
    # Run
    arcid_plot.main(pargs)
"""


'''
def test_show_1dspec():
    #from PyQt4 import QtGui
    #app = QtGui.QApplication(sys.argv)
    spec_file = data_path('spec1d_J0025-0312_KASTr_2015Jan23T025323.85.fits')
    pargs = show_1dspec.parser([spec_file, '--list'])
    # Run
    show_1dspec.main(pargs, unit_test=True)
'''


def test_view_fits():
    """ Only test the list option
    """
    from pypit.scripts import view_fits
    spec_file = data_path('spec1d_J0025-0312_KASTr_2015Jan23T025323.85.fits')
    pargs = view_fits.parser([spec_file, '--list'])


def test_coadd():
    coadd_file = data_path('coadd_UGC3672A_red.yaml')
    args = coadd_1dspec.parser([coadd_file])
    # Main
    gparam, ex_value, flux_value, iobj, outfile, files, local_kwargs = coadd_1dspec.main(
        args, unit_test=True, path=data_path('./'))
    # Test
    assert len(gparam) == 2
    assert isinstance(gparam, dict)
    assert ex_value == 'opt'
    assert flux_value is True
    assert iobj == 'O210-S1467-D02-I0012'
    assert outfile == 'UGC3672A_r.fits'
    assert len(files) == 4
    assert isinstance(local_kwargs, dict)
    assert 'otol' in list(local_kwargs.keys())
    assert 'scale_method' in list(gparam.keys())



def test_coadd2():
    """ Test using a list of object names
    """
    coadd_file = data_path('coadd_UGC3672A_red_objlist.yaml')
    args = coadd_1dspec.parser([coadd_file])
    # Main
    gparam, ex_value, flux_value, iobj, outfile, files, obj_kwargs, = coadd_1dspec.main(
        args, unit_test=True, path=data_path('./'))
    # Test
    assert len(iobj) == len(files)
    # Crash it
    coadd_file = data_path('coadd_UGC3672A_red_badlist.yaml')
    args = coadd_1dspec.parser([coadd_file])
    with pytest.raises(IOError):
<<<<<<< HEAD
        gparam, ex_value, flux_value, iobj, outfile, files = coadd_1dspec.main(
=======
        gparam, ex_value, flux_value, iobj, outfile, files, _ = coadd_1dspec.main(
>>>>>>> 73912952
            args, unit_test=True, path=data_path('./'))<|MERGE_RESOLUTION|>--- conflicted
+++ resolved
@@ -81,9 +81,5 @@
     coadd_file = data_path('coadd_UGC3672A_red_badlist.yaml')
     args = coadd_1dspec.parser([coadd_file])
     with pytest.raises(IOError):
-<<<<<<< HEAD
-        gparam, ex_value, flux_value, iobj, outfile, files = coadd_1dspec.main(
-=======
         gparam, ex_value, flux_value, iobj, outfile, files, _ = coadd_1dspec.main(
->>>>>>> 73912952
             args, unit_test=True, path=data_path('./'))