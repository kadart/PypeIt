--- conflicted
+++ resolved
@@ -76,11 +76,8 @@
     """
     # Keep order same as processimages (or else!)
     def __init__(self, file_list=[], spectrograph=None, settings=None, msbias=None,
-<<<<<<< HEAD
                  tslits_dict=None, tilts=None, det=None, setup=None):
-=======
                  slits_dict=None, tilts=None, det=None, setup=None, datasec_img=None):
->>>>>>> fff351e7
 
         # Parameters unique to this Object
         self.msbias = msbias
