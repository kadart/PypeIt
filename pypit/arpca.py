from __future__ import (print_function, absolute_import, division, unicode_literals)

from matplotlib import pyplot as plt
import numpy as np
from pypit import armsgs
from pypit import arutils
from pypit.arqa import get_dimen as get_dimen

try:
    from xastropy.xutils import xdebug as debugger
except ImportError:
    import pdb as debugger

# Logging
msgs = armsgs.get_logger()

# Force the default matplotlib plotting parameters
plt.rcdefaults()


def basis(xfit, yfit, coeff, npc, pnpc, weights=None, skipx0=True, x0in=None, mask=None, function='polynomial', retmask=False):
    nrow = xfit.shape[0]
    ntrace = xfit.shape[1]
    if x0in is None:
        x0in = np.arange(float(ntrace))

    # Mask out some orders if they are bad
    if mask is None or mask.size == 0:
        usetrace = np.arange(ntrace)
        outmask = np.ones((nrow, ntrace))
    else:
        usetrace = np.where(np.in1d(np.arange(ntrace), mask) == False)[0]
        outmask = np.ones((nrow, ntrace))
        outmask[:,mask] = 0.0

    # Do the PCA analysis
    eigc, hidden = get_pc(coeff[1:npc+1, usetrace], npc)

    modl = arutils.func_vander(xfit[:,0], function, npc)
    eigv = np.dot(modl[:,1:], eigc)

    med_hidden = np.median(hidden, axis=1)
    med_highorder = med_hidden.copy()
    med_highorder[0] = 0

    high_order_matrix = med_highorder.T[np.newaxis,:].repeat(ntrace, axis=0)

    # y = hidden[0,:]
    # coeff0 = arutils.robust_regression(x0in[usetrace], y, pnpc[1], 0.1, function=function)

    # y = hidden[1,:]
    # coeff1 = arutils.robust_regression(x0in[usetrace], y, pnpc[2], 0.1, function=function)

    coeffstr = []
    for i in range(1, npc+1):
        # if pnpc[i] == 0:
        #     coeffstr.append([-9.99E9])
        #     continue
        # coeff0 = arutils.robust_regression(x0in[usetrace], hidden[i-1,:], pnpc[i], 0.1, function=function, min=x0in[0], max=x0in[-1])
        if weights is not None:
            tmask, coeff0 = arutils.robust_polyfit(x0in[usetrace], hidden[i-1,:], pnpc[i],
                                                   weights=weights[usetrace], sigma=2.0, function=function,
                                                   minv=x0in[0], maxv=x0in[-1])
        else:
            tmask, coeff0 = arutils.robust_polyfit(x0in[usetrace], hidden[i-1,:], pnpc[i],
                                                   sigma=2.0, function=function, minv=x0in[0], maxv=x0in[-1])
        coeffstr.append(coeff0)
        high_order_matrix[:,i-1] = arutils.func_val(coeff0, x0in, function, minv=x0in[0], maxv=x0in[-1])
    # high_order_matrix[:,1] = arutils.func_val(coeff1, x0in, function)
    high_fit = high_order_matrix.copy()

    high_order_fit = np.dot(eigv, high_order_matrix.T)
    sub = (yfit - high_order_fit) * outmask

    numer = np.sum(sub, axis=0)
    denom = np.sum(outmask, axis=0)
    x0 = np.zeros(float(ntrace))
    fitmask = np.zeros(float(ntrace))
    #fitmask[mask] = 1
    x0fit = np.zeros(float(ntrace))
    chisqnu = 0.0
    chisqold = 0.0
    robust = True
    #svx0 = numer/(denom+(denom == 0).astype(np.int))
    if not skipx0:
        fitmask = (np.abs(denom) > 10).astype(np.int)
        if robust:
            good = np.where(fitmask != 0)[0]
            bad = np.where(fitmask == 0)[0]
            x0[good] = numer[good]/denom[good]
            imask = np.zeros(float(ntrace))
            imask[bad] = 1.0
            ttmask, x0res = arutils.robust_polyfit(x0in, x0, pnpc[0], weights=weights, sigma=2.0,
                                                   function=function, minv=x0in[0], maxv=x0in[-1], initialmask=imask)
            x0fit = arutils.func_val(x0res, x0in, function, minv=x0in[0], maxv=x0in[-1])
            good = np.where(ttmask == 0)[0]
            xstd = 1.0  # This should represent the dispersion in the fit
            chisq = ((x0[good]-x0fit[good])/xstd)**2.0
            chisqnu = np.sum(chisq)/np.sum(ttmask)
            fitmask = 1.0-ttmask
            msgs.prindent("  Reduced chi-squared = {0:E}".format(chisqnu))
        else:
            for i in range(1, 5):
                good = np.where(fitmask != 0)[0]
                x0[good] = numer[good]/denom[good]
#				x0res = arutils.robust_regression(x0in[good],x0[good],pnpc[0],0.2,function=function)
                x0res = arutils.func_fit(x0in[good], x0[good], function, pnpc[0],
                                         weights=weights, minv=x0in[0], maxv=x0in[-1])
                x0fit = arutils.func_val(x0res, x0in, function, minv=x0in[0], maxv=x0in[-1])
                chisq = (x0[good]-x0fit[good])**2.0
                fitmask[good] *= (chisq < np.sum(chisq)/2.0).astype(np.int)
                chisqnu = np.sum(chisq)/np.sum(fitmask)
                msgs.prindent("  Reduced chi-squared = {0:E}".format(chisqnu))
                if chisqnu == chisqold:
                    break
                else:
                    chisqold = chisqnu
        if chisqnu > 2.0:
            msgs.warn("PCA has very large residuals")
        elif chisqnu > 0.5:
            msgs.warn("PCA has fairly large residuals")
        #bad = np.where(fitmask==0)[0]
        #x0[bad] = x0fit[bad]
    else:
        x0res = 0.0
    x3fit = np.dot(eigv,high_order_matrix.T) + np.outer(x0fit,np.ones(nrow)).T
    outpar = dict({'high_fit': high_fit, 'x0': x0, 'x0in': x0in, 'x0fit': x0fit, 'x0res': x0res, 'x0mask': fitmask,
                   'hidden': hidden, 'usetrc': usetrace, 'eigv': eigv, 'npc': npc, 'coeffstr': coeffstr})
    if retmask:
        return x3fit, outpar, tmask
    else:
        return x3fit, outpar


def do_pca(data, cov=False):
    tolerance = 1.0E-5
    Nobj, Mattr = data.shape

    if cov:
        colmean = (np.sum(data,0)/Nobj)[:,np.newaxis]
        temp = np.ones((Nobj,1))
        X = data - np.dot(temp,colmean.T)
    else:
        msgs.bug("PCA without cov=True is not implemented")
        msgs.error("Unable to continue")
    A = np.dot(X.T,X)
    eigva, eigve = np.linalg.eig(A)
    indx = np.where(np.abs(eigva) <= tolerance*np.max(eigva))[0]
    if np.size(indx) != 0: eigva[indx] = 0.0
    indx = np.where(np.abs(eigve) <= tolerance*np.max(eigve))[0]
    if np.size(indx) != 0: eigve[indx] = 0.0

    # Sort by increasing eigenvalue
    indx = np.argsort(eigva)
    eigva = eigva[indx]
    eigve = eigve[:,indx]
    eigva = eigva[::-1]
    eigve = eigve.T[::-1,:]

    return eigva, eigve


def extrapolate(outpar, ords, function='polynomial'):
    nords = ords.size

    x0ex = arutils.func_val(outpar['x0res'], ords, function,
                            minv=outpar['x0in'][0], maxv=outpar['x0in'][-1])

    # Order centre
    high_matr = np.zeros((nords, outpar['npc']))
    for i in range(1, outpar['npc']+1):
        if outpar['coeffstr'][i-1][0] == -9.99E9:
            high_matr[:,i-1] = np.ones(nords)*outpar['high_fit'][0,i-1]
            continue
        high_matr[:,i-1] = arutils.func_val(outpar['coeffstr'][i-1], ords, function,
                                            minv=outpar['x0in'][0], maxv=outpar['x0in'][-1])
    extfit = np.dot(outpar['eigv'], high_matr.T) + np.outer(x0ex, np.ones(outpar['eigv'].shape[0])).T
    outpar['high_matr'] = high_matr
    return extfit, outpar


def refine_iter(outpar, orders, mask, irshft, relshift, fitord, function='polynomial'):
    fail = False
    x0ex = arutils.func_val(outpar['x0res'], orders, function,  minv=outpar['x0in'][0], maxv=outpar['x0in'][-1])
    # Make the refinement
    x0ex[irshft] += relshift
    # Refit the data to improve the refinement
    good = np.where(mask != 0.0)[0]
#	x0res = arutils.robust_regression(x0in[good],x0[good],pnpc[0],0.2,function=function)
    null, x0res = arutils.robust_polyfit(orders[good], x0ex[good], fitord, sigma=2.0, function=function,
                                         minv=outpar['x0in'][0], maxv=outpar['x0in'][-1])
    #x0res = arutils.func_fit(orders[good], x0ex[good], function, fitord, min=outpar['x0in'][0], max=outpar['x0in'][-1])
    x0fit = arutils.func_val(x0res, orders, function, minv=outpar['x0in'][0], maxv=outpar['x0in'][-1])
    chisq = (x0ex[good]-x0fit[good])**2.0
    chisqnu = np.sum(chisq)/np.sum(mask)
    msgs.prindent("  Reduced chi-squared = {0:E}".format(chisqnu))
    if chisqnu > 0.5: # The refinement went wrong, ignore the refinement
        fail = True
    outpar['x0res'] = x0res
    extfit = np.dot(outpar['eigv'], outpar['high_matr'].T) + np.outer(x0fit, np.ones(outpar['eigv'].shape[0])).T
    return extfit, outpar, fail


def get_pc(data, k, tol=0.0, maxiter=20, nofix=False, noortho=False):

    p = data.shape[0]
    if p == 0:
        msgs.error("You need to supply more components in the PCA")
    #n = np.size(data)/p
    if k > p:
        msgs.error("The number of principal components must be less than or equal" + msgs.newline() +
                   "to the order of the fitting function")

    # Set the initial conditions
    eigv = np.zeros((p, k))
    eigv[:k, :k] = np.identity(k)

    niter = 0
    diff = tol*2.0 + 1.0

    while (niter < maxiter) and (diff > tol):
        hidden = np.dot(np.dot(np.linalg.inv(np.dot(eigv.T, eigv)), eigv.T), data)
        oldeigv = eigv.copy()
        eigv = np.dot(data, np.dot(hidden.T, np.linalg.inv(np.dot(hidden, hidden.T))))
        if tol > 0.0:
            diff = 0.0
            for i in range(k):
                diff += np.abs( 1.0 - np.sum(oldeigv[:,i]*eigv[:,i])/np.sqrt(np.sum(oldeigv[:,i]**2)*np.sum(eigv[:,i]**2)) )
        niter += 1

    # Orthonormalize?
    if not noortho:
        for b in range(k):
            # Orthogonalize
            for bp in range(b):
                dot = np.sum(eigv[:,b]*eigv[:,bp])
                eigv[:,b] -= dot*eigv[:,bp]
            # Normalize
            dot = np.sum(eigv[:,b]**2)
            dot = 1.0/np.sqrt(dot)
            eigv[:,b] *= dot
        # Project variables onto new coordinates?
        if not nofix:
            hidden = np.dot(eigv.T, data)
            eval_hidden, evec_hidden = do_pca(hidden.T, cov=True)
            eigv = np.dot(eigv, evec_hidden.T)
        hidden = np.dot(eigv.T, data)
    return eigv, hidden

################################################
# 2D Image PCA

def image_basis(img, numpc=0):
    """
    img is a masked array
    numpc is the number of principal components
    """
    # Compute the eigenvalues and eigenvectors of the covariance matrix
    # First, subtract the median (along the spatial direction)
    #imgmed = (img.data - img.mean(axis=1).data.reshape((img.data.shape[0],1))).T
    imgmed = (img.data - np.median(img.data,axis=1).reshape((img.data.shape[0],1))).T
    imgmed[np.where(img.mask.T)] = 0.0
    eigval, eigvec = np.linalg.eig(np.cov(imgmed))
    p = np.size(eigvec, axis=1)
    # Sort the eigenvalues in ascending order
    idx = np.argsort(eigval,kind='mergesort')
    idx = idx[::-1]
    # Sort eigenvectors according to the sorted eigenvalues
    eigvec = eigvec[:, idx]
    eigval = eigval[idx]
    # Select the first few principal components
    if (numpc < p) and (numpc >= 0):
        eigvec = eigvec[:,range(numpc)]
    # Project the data
    imgmed[np.where(img.mask.T)] = 0.0
    score = np.dot(eigvec.T, imgmed)
    return eigvec, eigval, score


def pca2d(img, numpc, mask=None, maskval=-999999.9):
    img = img.T
    # Check if the number of principle components is within bounds
    if (numpc<0) or (numpc > img.shape[0]): numpc = img.shape[0]/2
    # Obtain the principal components
    if mask is None:
        mask = np.zeros_like(img)
        mask[np.where(img == maskval)] = 1
    mimg = np.ma.array(img, mask=mask)
    eigvec, eigval, score = image_basis(mimg, numpc)
    # Reconstruct the image
    imgpca = np.dot(eigvec, score).T + mimg.mean(axis=0).data
    return imgpca.astype(np.float).T


################################################

def pc_plot(slf, inpar, ofit, maxp=25, pcadesc="", addOne=True):
    """
    Saves quality control plots for a PCA analysis
    """
    npc = inpar['npc']+1
    pages, npp = get_dimen(npc, maxp=maxp)
    x0 = inpar['x0']
    ordernum = inpar['x0in']
    x0fit = inpar['x0fit']
    usetrc = inpar['usetrc']
    hidden = inpar['hidden']
    high_fit = inpar['high_fit']
    nc = np.max(ordernum[usetrc])
    # Loop through all pages and plot the results
    ndone = 0
    for i in range(len(pages)):
        plt.clf()
        f, axes = plt.subplots(pages[i][1], pages[i][0])
        ipx, ipy = 0, 0
        if i == 0:
            if pages[i][1] == 1: ind = (0,)
            elif pages[i][0] == 1: ind = (0,)
            else: ind = (0,0)
            axes[ind].plot(ordernum[usetrc], x0[usetrc], 'bx')
            axes[ind].plot(ordernum, x0fit, 'k-')
            amn, amx = np.min(x0fit), np.max(x0fit)
            diff = x0[usetrc]-x0fit[usetrc]
            tdiffv = np.median(diff)
            mdiffv = 1.4826*np.median(np.abs(tdiffv-diff))
            amn -= 2.0*mdiffv
            amx += 2.0*mdiffv
            mval = amn-0.15*(amx-amn)
            dmin, dmax = tdiffv-2.0*mdiffv, tdiffv+2.0*mdiffv
            diff = mval + diff*0.20*(amx-amn)/(dmax-dmin)
            wign = np.where(np.abs(diff-np.median(diff))<4.0*1.4826*np.median(np.abs(diff-np.median(diff))))[0]
            dmin, dmax = np.min(diff[wign]), np.max(diff[wign])
            axes[ind].plot(ordernum[usetrc], diff, 'rx')
            if addOne:
                axes[ind].plot([0, nc+1], [mval,mval], 'k-')
                axes[ind].axis([0, nc+1, dmin-0.5*(dmax-dmin), amx + 0.05*(amx-amn)])
            else:
                axes[ind].plot([0, nc], [mval, mval], 'k-')
                axes[ind].axis([0, nc, dmin-0.5*(dmax-dmin), amx + 0.05*(amx-amn)])
            axes[ind].set_title("Mean Value")
            ipx += 1
            if ipx == pages[i][0]:
                ipx = 0
                ipy += 1
            npp[0] -= 1
        for j in range(npp[i]):
            if pages[i][1] == 1: ind = (ipx,)
            elif pages[i][0] == 1: ind = (ipy,)
            else: ind = (ipy, ipx)
            axes[ind].plot(ordernum[usetrc], hidden[j+ndone,:], 'bx')
            axes[ind].plot(ordernum, high_fit[:,j+ndone], 'k-')
            vmin, vmax = np.min(hidden[j+ndone,:]), np.max(hidden[j+ndone,:])
            if ofit[1+j+ndone] != -1:
                cmn, cmx = np.min(high_fit[:,j+ndone]), np.max(high_fit[:,j+ndone])
                diff = hidden[j+ndone,:]-high_fit[:,j+ndone][usetrc]
                tdiffv = np.median(diff)
                mdiffv = 1.4826*np.median(np.abs(tdiffv-diff))
                cmn -= 2.0*mdiffv
                cmx += 2.0*mdiffv
                mval = cmn-0.15*(cmx-cmn)
                dmin, dmax = tdiffv-2.0*mdiffv, tdiffv+2.0*mdiffv
                #dmin, dmax = np.min(diff), np.max(diff)
                diff = mval + diff*0.20*(cmx-cmn)/(dmax-dmin)
                wign = np.where(np.abs(diff-np.median(diff))<4.0*1.4826*np.median(np.abs(diff-np.median(diff))))[0]
                dmin, dmax = np.min(diff[wign]), np.max(diff[wign])
                #vmin, vmax = np.min(hidden[j+ndone,:][wign]), np.max(hidden[j+ndone,:][wign])
                axes[ind].plot(ordernum[usetrc], diff, 'rx')
                axes[ind].plot([0, 1+nc], [mval, mval], 'k-')
#				ymin = np.min([(3.0*dmin-dmax)/2.0,vmin-0.1*(vmax-dmin),dmin-0.1*(vmax-dmin)])
#				ymax = np.max([np.max(high_fit[:,j+ndone]),vmax+0.1*(vmax-dmin),dmax+0.1*(vmax-dmin)])
                ymin = dmin-0.5*(dmax-dmin)
                ymax = cmx + 0.05*(cmx-cmn)
                if addOne: axes[ind].axis([0, nc+1, ymin, ymax])
                else: axes[ind].axis([0, nc, ymin, ymax])
            else:
                if addOne: axes[ind].axis([0, nc+1, vmin-0.1*(vmax-vmin), vmax+0.1*(vmax-vmin)])
                else: axes[ind].axis([0, nc, vmin-0.1*(vmax-vmin), vmax+0.1*(vmax-vmin)])
            axes[ind].set_title("PC {0:d}".format(j+ndone))
            ipx += 1
            if ipx == pages[i][0]:
                ipx = 0
                ipy += 1
        if i == 0: npp[0] = npp[0] + 1
        # Delete the unnecessary axes
        for j in range(npp[i], axes.size):
            if pages[i][1] == 1: ind = (ipx,)
            elif pages[i][0] == 1: ind = (ipy,)
            else: ind = (ipy, ipx)
            f.delaxes(axes[ind])
            if ipx == pages[i][0]:
                ipx = 0
                ipy += 1
        ndone += npp[i]
        # Save the figure
        if pages[i][1] == 1 or pages[i][0] == 1: ypngsiz = 11.0/axes.size
        else: ypngsiz = 11.0*axes.shape[0]/axes.shape[1]
        f.set_size_inches(11.0, ypngsiz)
        if pcadesc != "":
            pgtxt = ""
            if len(pages) != 1:
                pgtxt = ", page {0:d}/{1:d}".format(i+1, len(pages))
            f.suptitle(pcadesc + pgtxt, y=1.02, size=16)
        f.tight_layout()
        slf._qa.savefig(dpi=200, orientation='landscape', bbox_inches='tight')
        plt.close()
        f.clf()
    del f
    return


<<<<<<< HEAD
def pc_plot_arctilt(slf, tiltang, centval, tilts, maxp=25):
    """
    Saves a few output png files of the PCA analysis for the arc tilts
=======
def pc_plot_arctilt(slf, tiltang, centval, tilts, maxp=25, maskval=-999999.9):
    """ Generate a QA plot for the blaze function fit to each slit

    Parameters
    ----------
    slf : class
      Science Exposure class
    tiltang : ndarray
      (m x n) 2D array containing the measured tilts (m) for each slit (n)
    centval : ndarray
      (m x n) 2D array containing the pixel location (in the spectral direction) of the measured tilts (m) for each slit (n)
    tilts : ndarray
      (m x n) 2D array containing the model tilts (m) for each slit (n)
    maxp : int, (optional)
      Maximum number of panels per page
    maskval : float, (optional)
      Value used in arrays to indicate a masked value
>>>>>>> 8774efa4
    """
    npc = tiltang.shape[1]
    pages, npp = get_dimen(npc, maxp=maxp)
    x0 = np.arange(tilts.shape[0])
    # First calculate the min and max values for the plotting axes, to make sure they are all the same
<<<<<<< HEAD
    w = np.where(tiltang != -999999.9)
=======
    w = np.where(tiltang != maskval)
>>>>>>> 8774efa4
    medv = np.median(tiltang[w])
    madv = 1.4826 * np.median(np.abs(medv - tiltang[w]))
    ymin, ymax = medv - 3.0 * madv, medv + 3.0 * madv
    ymin = min(ymin, np.min(tilts))
    ymax = max(ymax, np.max(tilts))
    # ymin, ymax = None, None
    # for i in range(npc):
    #     w = np.where(tiltang[:,i]!=-999999.9)
    #     if np.size(w[0]) == 0: continue
    #     medv = np.median(tiltang[:,i][w])
    #     madv = 1.4826*np.median(np.abs(medv-tiltang[:,i][w]))
    #     vmin, vmax = medv-3.0*madv, medv+3.0*madv
    #     tymin = min(vmin,np.min(tilts[:,i]))
    #     tymax = max(vmax,np.max(tilts[:,i]))
    #     if ymin is None: ymin = tymin
    #     else:
    #         if tymin < ymin: ymin = tymin
    #     if ymax is None: ymax = tymax
    #     else:
    #         if tymax > ymax: ymax = tymax
    # Check that ymin and ymax are set, if not, return without plotting
    if ymin is None or ymax is None:
        msgs.warn("Arc tilt fits were not plotted")
        return
    # Generate the plots
    ndone = 0
    for i in range(len(pages)):
        f, axes = plt.subplots(pages[i][1], pages[i][0])
        ipx, ipy = 0, 0
        for j in range(npp[i]):
            if pages[i][1] == 1:
                ind = (ipx,)
            elif pages[i][0] == 1:
                ind = (ipy,)
            else:
                ind = (ipy, ipx)
            w = np.where(tiltang[:, ndone] != maskval)
            if np.size(w[0]) != 0:
                axes[ind].plot(centval[:, ndone][w], tiltang[:, ndone][w], 'bx')
                axes[ind].plot(x0, tilts[:, ndone], 'r-')
            axes[ind].axis([0, tilts.shape[0]-1, ymin, ymax])
            axes[ind].set_title("Order {0:d}".format(1+ndone))
            ipx += 1
            if ipx == pages[i][0]:
                ipx = 0
                ipy += 1
            ndone += 1
        # Delete the unnecessary axes
        for j in range(npp[i], axes.size):
            if pages[i][1] == 1:
                ind = (ipx,)
            elif pages[i][0] == 1:
                ind = (ipy,)
            else:
                ind = (ipy, ipx)
            f.delaxes(axes[ind])
            if ipx == pages[i][0]:
                ipx = 0
                ipy += 1
        # Save the figure
        if pages[i][1] == 1 or pages[i][0] == 1:
            ypngsiz = 11.0/axes.size
        else:
            ypngsiz = 11.0*axes.shape[0]/axes.shape[1]
        f.set_size_inches(11.0, ypngsiz)
        f.tight_layout()
        slf._qa.savefig(dpi=200, orientation='landscape', bbox_inches='tight')
        plt.close()
        f.clf()
<<<<<<< HEAD
    del f
=======
        del f
>>>>>>> 8774efa4
    return


def pc_plot_extcenwid(tempcen, cenwid, binval, plotsdir="Plots", pcatype="<unknown>", maxp=25, prefix=""):
    """
    Saves a few output png files of the PCA analysis for the target centroid/width definition
    """
    npc = tempcen.shape[1]
    pages, npp = get_dimen(npc,maxp=maxp)
    x0=binval*np.arange(cenwid.shape[0])
    # First calculate the min and max values for the plotting axes, to make sure they are all the same
    ymin, ymax = None, None
    """
    for i in range(npc):
        w = np.where(tempcen[:,i]!=-999999.9)
        if np.size(w[0]) == 0: continue
        medv = np.median(tempcen[:,i][w])
        madv = 1.4826*np.median(np.abs(medv-tempcen[:,i][w]))
        vmin, vmax = medv-3.0*madv, medv+3.0*madv
        tymin = min(vmin,np.min(cenwid[:,i]))
        tymax = max(vmax,np.max(cenwid[:,i]))
        if ymin is None: ymin = tymin
        else:
            if tymin < ymin: ymin = tymin
        if ymax is None: ymax = tymax
        else:
            if tymax > ymax: ymax = tymax
    """
    w = np.where(tempcen!=-999999.9)
    if np.size(w[0]) != 0:
        medv = np.median(tempcen[w])
        madv = 1.4826*np.median(np.abs(medv-tempcen[w]))
        vmin, vmax = medv-3.0*madv, medv+3.0*madv
        tymin = min(vmin,np.min(cenwid))
        tymax = max(vmax,np.max(cenwid))
        if ymin is None: ymin = tymin
        else:
            if tymin < ymin: ymin = tymin
        if ymax is None: ymax = tymax
        else:
            if tymax > ymax: ymax = tymax

    # Check that ymin and ymax are set, if not, return without plotting
    if ymin is None or ymax is None:
        msgs.warn("{0:s} fits were not plotted".format(pcatype))
        return
    # Generate the plots
    ndone=0
    for i in range(len(pages)):
        f, axes = plt.subplots(pages[i][1], pages[i][0])
        ipx, ipy = 0, 0
        for j in range(npp[i]):
            if pages[i][1] == 1: ind = (ipx)
            elif pages[i][0] == 1: ind = (ipy)
            else: ind = (ipy,ipx)
            w = np.where(tempcen[:,ndone]!=-999999.9)
            if np.size(w[0]) != 0:
                rowplt = binval*(0.5 + np.arange(tempcen.shape[0]))
                axes[ind].plot(rowplt[w],tempcen[:,ndone][w],'bx')
                axes[ind].plot(x0,cenwid[:,ndone],'r-')
            axes[ind].axis([0,binval*tempcen.shape[0],ymin,ymax])
            axes[ind].set_title("Order {0:d}".format(1+ndone))
            ipx += 1
            if ipx == pages[i][0]:
                ipx = 0
                ipy += 1
            ndone += 1
        # Delete the unnecessary axes
        for j in range(npp[i],axes.size):
            if pages[i][1] == 1: ind = (ipx)
            elif pages[i][0] == 1: ind = (ipy)
            else: ind = (ipy,ipx)
            f.delaxes(axes[ind])
            if ipx == pages[i][0]:
                ipx = 0
                ipy += 1
        # Save the figure
        if pages[i][1] == 1 or pages[i][0] == 1: ypngsiz = 11.0/axes.size
        else: ypngsiz = 11.0*axes.shape[0]/axes.shape[1]
        f.set_size_inches(11.0, ypngsiz)
        f.tight_layout()
        if prefix != "":
            f.savefig("{0:s}/{1:s}_PCA_{2:s}_page-{3:d}.png".format(plotsdir,prefix,pcatype,i+1), dpi=200, orientation='landscape')
        else:
            f.savefig("{0:s}/PCA_{1:s}_page-{2:d}.png".format(plotsdir,pcatype,i+1), dpi=200, orientation='landscape')
    f.clf()
    del f
    return<|MERGE_RESOLUTION|>--- conflicted
+++ resolved
@@ -408,11 +408,6 @@
     return
 
 
-<<<<<<< HEAD
-def pc_plot_arctilt(slf, tiltang, centval, tilts, maxp=25):
-    """
-    Saves a few output png files of the PCA analysis for the arc tilts
-=======
 def pc_plot_arctilt(slf, tiltang, centval, tilts, maxp=25, maskval=-999999.9):
     """ Generate a QA plot for the blaze function fit to each slit
 
@@ -430,17 +425,12 @@
       Maximum number of panels per page
     maskval : float, (optional)
       Value used in arrays to indicate a masked value
->>>>>>> 8774efa4
     """
     npc = tiltang.shape[1]
     pages, npp = get_dimen(npc, maxp=maxp)
     x0 = np.arange(tilts.shape[0])
     # First calculate the min and max values for the plotting axes, to make sure they are all the same
-<<<<<<< HEAD
-    w = np.where(tiltang != -999999.9)
-=======
     w = np.where(tiltang != maskval)
->>>>>>> 8774efa4
     medv = np.median(tiltang[w])
     madv = 1.4826 * np.median(np.abs(medv - tiltang[w]))
     ymin, ymax = medv - 3.0 * madv, medv + 3.0 * madv
@@ -510,11 +500,7 @@
         slf._qa.savefig(dpi=200, orientation='landscape', bbox_inches='tight')
         plt.close()
         f.clf()
-<<<<<<< HEAD
-    del f
-=======
         del f
->>>>>>> 8774efa4
     return
 
 
