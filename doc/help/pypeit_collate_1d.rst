.. code-block:: console

    $ pypeit_collate_1d -h
    usage: pypeit_collate_1d [-h] [--spec1d_files [SPEC1D_FILES ...]]
                             [--par_outfile PAR_OUTFILE] [--outdir OUTDIR]
                             [--tolerance TOLERANCE] [--match MATCH] [--dry_run]
                             [--ignore_flux] [--flux]
                             [--exclude_slit_bm [EXCLUDE_SLIT_BM ...]]
<<<<<<< HEAD
                             [--exclude_serendip]
=======
                             [--exclude_serendip] [--wv_rms_thresh WV_RMS_THRESH]
>>>>>>> 3d6afc3d
                             [input_file]
    
    Flux/Coadd multiple 1d spectra from multiple nights and prepare a directory for
    the KOA.
    
    positional arguments:
      input_file            (Optional) File for guiding the collate process.
                            Parameters in this file are overidden by the command
                            line. The file must have the following format:
                             
                            [collate1d]
                              tolerance             <tolerance>
                              outdir                <directory to place output files>
                              exclude_slit_trace_bm <slit types to exclude>
                              exclude_serendip      If set serendipitous objects are skipped.
                              match_using           Whether to match using "pixel" or
                                                    "ra/dec"
                              dry_run               If set the matches are displayed
                                                    without any processing
                              flux                  Flux calibrate using archived sensfuncs.
                              ignore_flux           Ignore any flux calibration information in
                                                    spec1d files.
                              wv_rms_thresh         If set, any objects with a wavelength rms > than the input
                                                    value are skipped, else all wavelength rms values are accepted.
                             
                            spec1d read
                            <path to spec1d files, wildcards allowed>
                            ...
                            end
    
    optional arguments:
      -h, --help            show this help message and exit
      --spec1d_files [SPEC1D_FILES ...]
                            One or more spec1d files to flux/coadd/archive. Can
                            contain wildcards
      --par_outfile PAR_OUTFILE
                            Output to save the parameters
      --outdir OUTDIR       The path where all coadded output files and report files
                            will be placed. Defaults to the current directory.
      --tolerance TOLERANCE
                            The tolerance used when comparing the coordinates of
                            objects. If two objects are within this distance from
                            each other, they are considered the same object. If
                            match_using is 'ra/dec' (the default) this is an angular
                            distance. The defaults units are arcseconds but other
                            units supported by astropy.coordinates.Angle can be
                            used(e.g. '0.003d' or '0h1m30s'). If match_using is
                            'pixel' this is a float.
      --match MATCH         Determines how 1D spectra are matched as being the same
                            object. Must be either 'pixel' or 'ra/dec'.
      --dry_run             If set, the script will display the matching File and
                            Object Ids but will not flux, coadd or archive.
      --ignore_flux         If set, the script will only coadd non-fluxed spectra
                            even if flux data is present. Otherwise fluxed spectra
                            are coadded if all spec1ds have been fluxed calibrated.
      --flux                If set, the script will flux calibrate using archived
                            sensfuncs before coadding.
      --exclude_slit_bm [EXCLUDE_SLIT_BM ...]
                            A list of slit trace bitmask bits that should be
                            excluded.
      --exclude_serendip    Whether to exclude SERENDIP objects from collating.
      --wv_rms_thresh WV_RMS_THRESH
                            If set, any objects with a wavelength RMS > this value
                            are skipped, else all wavelength RMS values are
                            accepted.
    <|MERGE_RESOLUTION|>--- conflicted
+++ resolved
@@ -6,11 +6,7 @@
                              [--tolerance TOLERANCE] [--match MATCH] [--dry_run]
                              [--ignore_flux] [--flux]
                              [--exclude_slit_bm [EXCLUDE_SLIT_BM ...]]
-<<<<<<< HEAD
-                             [--exclude_serendip]
-=======
                              [--exclude_serendip] [--wv_rms_thresh WV_RMS_THRESH]
->>>>>>> 3d6afc3d
                              [input_file]
     
     Flux/Coadd multiple 1d spectra from multiple nights and prepare a directory for
