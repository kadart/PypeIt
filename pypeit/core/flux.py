""" Module for fluxing routines
"""
from __future__ import (print_function, absolute_import, division, unicode_literals)

import glob
import numpy as np
import scipy

from pkg_resources import resource_filename

from astropy import units
from astropy import constants
from astropy import coordinates
from astropy.table import Table, Column
from astropy.io import ascii
from astropy.io import fits
from astropy.stats import sigma_clipped_stats
from matplotlib import pyplot as plt

from matplotlib import pyplot as plt

try:
    from linetools.spectra.xspectrum1d import XSpectrum1D
except ImportError:
    pass

from pypeit.core import pydl
from pypeit import msgs
from pypeit import utils
from pypeit import debugger
from pypeit.core import qa

TINY = 1e-15
MAGFUNC_MAX = 25.0
MAGFUNC_MIN = -25.0
SN2_MAX = (20.0) ** 2

def apply_sensfunc(spec_obj, sens_dict, airmass, exptime,
                   spectrograph, MAX_EXTRAP=0.05):
    """ Apply the sensitivity function to the data
    We also correct for extinction.

    Parameters
    ----------
    spec_obj : dict
      SpecObj
    sens_dict : dict
      Sens Function dict
    airmass : float
      Airmass
    exptime : float
      Exposure time in seconds
    spectrograph : dict
      Instrument specific dict
      Used for extinction correction
    MAX_EXTRAP : float, optional [0.05]
      Fractional amount to extrapolate sensitivity function
    """

    # ToDo Is MAX_EXTRAP necessary?
    # Loop on extraction modes
    for extract_type in ['boxcar', 'optimal']:
        extract = getattr(spec_obj, extract_type)
        if len(extract) == 0:
            continue
        msgs.info("Fluxing {:s} extraction for:".format(extract_type) + msgs.newline() +
                  "{}".format(spec_obj))
        wave = np.copy(np.array(extract['WAVE']))
        #bsplinesensfunc = pydl.bspline(wave,from_dict=sensfunc['mag_set'])
        #magfit, _ = bsplinesensfunc.value(wave)
        #sensfit = np.power(10.0, 0.4 * np.maximum(np.minimum(magfit, MAGFUNC_MAX), MAGFUNC_MIN))
        wave_sens = sens_dict['wave']
        sensfunc = sens_dict['sensfunc']

        sensfunc_obs = scipy.interpolate.interp1d(wave_sens, sensfunc, bounds_error = False, fill_value='extrapolate')(wave)
        msgs.warn("Extinction correction applyed only if the spectra covers <10000Ang.")
        # Apply Extinction if optical bands
        if np.max(wave) < 10000.:
            msgs.info("Applying extinction correction")
            extinct = load_extinction_data(spectrograph.telescope['longitude'],
                                           spectrograph.telescope['latitude'])
            ext_corr = extinction_correction(wave* units.AA, airmass, extinct)
            senstot = sensfunc_obs * ext_corr
        else:
            msgs.info("Extinction correction not applied")
            senstot = sensfunc_obs

        extract['FLAM'] = extract['COUNTS'] * senstot/ exptime
        extract['FLAM_SIG'] = (senstot/exptime)/ (np.sqrt(extract['COUNTS_IVAR']))
        extract['FLAM_IVAR'] = extract['COUNTS_IVAR'] / (senstot / exptime) **2


def generate_sensfunc(wave, counts, counts_ivar, airmass, exptime, spectrograph, telluric=False, star_type=None,
                      star_mag=None, ra=None, dec=None, std_file = None, BALM_MASK_WID=5., nresln=None):
    """ Function to generate the sensitivity function.
    This can work in different regimes:
    - If telluric=False and RA=None and Dec=None
      the code creates a sintetic standard star spectrum using the Kurucz models,
      and from this it generates a sens func using nresln=20.0 and masking out
      telluric regions.
    - If telluric=False and RA and Dec are assigned
      the standard star spectrum is extracted from the archive, and a sens func
      is generated using nresln=20.0 and masking out telluric regions.
    - If telluric=True
      the code creates a sintetic standard star spectrum using the Kurucz models,
      the sens func is created setting nresln=1.5 it contains the correction for
      telluric lines.

    Parameters:
    ----------
    wave : array
      Wavelength of the star [no longer with units]
    counts : array
      Flux (in counts) of the star
    counts_ivar : array
      Inverse variance of the star
    airmass : float
      Airmass
    exptime : float
      Exposure time in seconds
    spectrograph : dict
      Instrument specific dict
      Used for extinction correction
    telluric : bool
      if True performs a telluric correction
    star_type : str
      Spectral type of the telluric star (used if telluric=True)
    star_mag : float
      Apparent magnitude of telluric star (used if telluric=True)
    RA : float
      deg, RA of the telluric star
      if assigned, the standard star spectrum will be extracted from
      the archive
    DEC : float
      deg, DEC of the telluric star
      if assigned, the standard star spectrum will be extracted from
      the archive
    BALM_MASK_WID : float
      Mask parameter for Balmer absorption. A region equal to
      BALM_MASK_WID*resln is masked wher resln is the estimate
      for the spectral resolution.
    nresln : float
      Number of resolution elements for break-point placement.
      If assigned, overwrites the settings imposed by the code.

    Returns:
    -------
    sens_dict : dict
      sensitivity function described by a dict
    """

    # Create copy of the arrays to avoid modification and convert to
    # electrons / s
    wave_star = wave.copy()
    flux_star = counts.copy() / exptime
    ivar_star = counts_ivar.copy() * exptime ** 2

    # Units
    if not isinstance(wave_star, units.Quantity):
        wave_star = wave_star * units.AA

    # ToDo
    # This should be changed. At the moment the extinction correction procedure
    # requires the spectra to be in the optical. For the NIR is probably enough
    # to extend the tables to longer wavelength setting the extinction to 0.0mag.
    msgs.warn("Extinction correction applyed only if the spectra covers <10000Ang.")
    # Apply Extinction if optical bands
    if np.max(wave_star) < 10000. * units.AA:
        msgs.info("Applying extinction correction")
        extinct = load_extinction_data(spectrograph.telescope['longitude'],
                                       spectrograph.telescope['latitude'])
        ext_corr = extinction_correction(wave_star, airmass, extinct)
        # Correct for extinction
        flux_star = flux_star * ext_corr
        ivar_star = ivar_star / ext_corr ** 2
    else:
        msgs.info("Extinction correction not applied")

    # Create star model
    if (ra is not None) and (dec is not None):
        # Pull star spectral model from archive
        msgs.info("Get standard model")
        # Grab closest standard within a tolerance
<<<<<<< HEAD
        std_dict = find_standard_file(RA, DEC)
=======
        std_dict = find_standard_file((ra, dec))
>>>>>>> 184b1cfd
        # Load standard
        load_standard_file(std_dict)
        # Interpolate onto observed wavelengths
        std_xspec = XSpectrum1D.from_tuple((std_dict['wave'], std_dict['flux']))
        xspec = std_xspec.rebin(wave_star)  # Conserves flambda
        flux_true = xspec.flux.value
    else:
        # Create star spectral model
        msgs.info("Creating standard model")
        # Create star model
        star_loglam, star_flux, std_dict = telluric_sed(star_mag, star_type)
        star_lam = 10 ** star_loglam
        # Generate a dict matching the output of find_standard_file
        std_dict = dict(file='KuruczTelluricModel', name=star_type, fmt=1,
                        ra=None, dec=None)
        std_dict['wave'] = star_lam * units.AA
        std_dict['flux'] = 1e17 * star_flux * units.erg / units.s / units.cm ** 2 / units.AA
        # ToDO If the Kuruck model is used, rebin create weird features
        # I using scipy interpolate to avoid this
        flux_true = scipy.interpolate.interp1d(std_dict['wave'], std_dict['flux'], bounds_error = False,
                                               fill_value='extrapolate')(wave_star)

    """
    plt.figure(1)
    plt.plot(std_dict['wave'],std_dict['flux'],label='Orig')
    plt.scatter(wave_star,flux_true,s=5,c='red', label='rebin scipy')
    plt.plot(wave_star,flux_true2,label='rebin X')

    plt.xlim(np.min(wave_star.value),np.max(wave_star.value))
    plt.ylim(np.min(flux_true),np.max(flux_true))
    plt.legend()
    plt.show()
    """

    if np.min(flux_true) == 0.:
        msgs.warn('Your spectrum extends beyond calibrated standard star.')

    # Set nresln
    if nresln is None:
        if telluric:
            nresln = 1.5
            msgs.info("Set nresln to 1.5")
        else:
            nresln = 20.0
            msgs.info("Set nresln to 20.0")

    # ToDo
    # Compute an effective resolution for the standard. This could be improved
    # to setup an array of breakpoints based on the resolution. At the
    # moment we are using only one number
    msgs.work("Should pull resolution from arc line analysis")
    msgs.work("At the moment the resolution is taken as the PixelScale")
    msgs.work("This needs to be changed!")
    std_pix = np.median(np.abs(wave_star - np.roll(wave_star, 1)))
    std_res = std_pix
    resln = std_res
    if (nresln * std_res) < std_pix:
        msgs.warn("Bspline breakpoints spacing shoud be larger than 1pixel")
        msgs.warn("Changing input nresln to fix this")
        nresln = std_res / std_pix

    # Mask bad pixels, edges, and Balmer, Paschen, Brackett, and Pfund lines
    # Mask (True = good pixels)
    msgs.info("Masking spectral regions:")
    msk_star = np.ones_like(flux_star).astype(bool)

    # Mask bad pixels
    msgs.info(" Masking bad pixels")
    msk_star[ivar_star <= 0.] = False
    msk_star[flux_star <= 0.] = False

    # Mask edges
    msgs.info(" Masking edges")
    msk_star[:1] = False
    msk_star[-1:] = False

    # Mask Balmer
    msgs.info(" Masking Balmer")
    lines_balm = np.array([3836.4, 3969.6, 3890.1, 4102.8, 4102.8, 4341.6, 4862.7, 5407.0,
                           6564.6, 8224.8, 8239.2]) * units.AA
    for line_balm in lines_balm:
        ibalm = np.abs(wave_star - line_balm) <= BALM_MASK_WID * resln
        msk_star[ibalm] = False

    # Mask Paschen
    msgs.info(" Masking Paschen")
    # air wavelengths from:
    # https://www.subarutelescope.org/Science/Resources/lines/hi.html
    lines_pasc = np.array([8203.6, 9229.0, 9546.0, 10049.4, 10938.1,
                           12818.1, 18751.0]) * units.AA
    for line_pasc in lines_pasc:
        ipasc = np.abs(wave_star - line_pasc) <= BALM_MASK_WID * resln
        msk_star[ipasc] = False

    # Mask Brackett
    msgs.info(" Masking Brackett")
    # air wavelengths from:
    # https://www.subarutelescope.org/Science/Resources/lines/hi.html
    lines_brac = np.array([14584.0, 18174.0, 19446.0, 21655.0,
                           26252.0, 40512.0]) * units.AA
    for line_brac in lines_brac:
        ibrac = np.abs(wave_star - line_brac) <= BALM_MASK_WID * resln
        msk_star[ibrac] = False

    # Mask Pfund
    msgs.info(" Masking Pfund")
    # air wavelengths from:
    # https://www.subarutelescope.org/Science/Resources/lines/hi.html
    lines_pfund = np.array([22788.0, 32961.0, 37395.0, 46525.0,
                            74578.0]) * units.AA
    for line_pfund in lines_pfund:
        ipfund = np.abs(wave_star - line_pfund) <= BALM_MASK_WID * resln
        msk_star[ipfund] = False

    # Mask Atm. cutoff
    msgs.info(" Masking Below the atmospheric cutoff")
    atms_cutoff = wave_star <= 3000.0 * units.AA
    msk_star[atms_cutoff] = False

    if ~telluric:
        # Mask telluric absorption
        msgs.info("Masking Telluric")
        tell = np.any([((wave_star >= 7580.00 * units.AA) & (wave_star <= 7750.00 * units.AA)),
                       ((wave_star >= 7160.00 * units.AA) & (wave_star <= 7340.00 * units.AA)),
                       ((wave_star >= 6860.00 * units.AA) & (wave_star <= 6930.00 * units.AA)),
                       ((wave_star >= 9310.00 * units.AA) & (wave_star <= 9665.00 * units.AA)),
                       ((wave_star >= 11120.0 * units.AA) & (wave_star <= 11615.0 * units.AA)),
                       ((wave_star >= 12610.0 * units.AA) & (wave_star <= 12720.0 * units.AA)),
                       ((wave_star >= 13160.0 * units.AA) & (wave_star <= 15065.0 * units.AA)),
                       ((wave_star >= 15700.0 * units.AA) & (wave_star <= 15770.0 * units.AA)),
                       ((wave_star >= 16000.0 * units.AA) & (wave_star <= 16100.0 * units.AA)),
                       ((wave_star >= 16420.0 * units.AA) & (wave_star <= 16580.0 * units.AA)),
                       ((wave_star >= 17310.0 * units.AA) & (wave_star <= 20775.0 * units.AA)),
                       (wave_star >= 22680.0 * units.AA)], axis=0)
        msk_star[tell] = False

    # Apply mask
    ivar_star[~msk_star] = 0.0

    # Fit in magnitudes
    kwargs_bspline = {'bkspace': resln.value * nresln}
    kwargs_reject = {'maxrej': 5}
    sensfunc = bspline_magfit(wave_star.value, flux_star, ivar_star, flux_true, inmask=msk_star,
                              kwargs_bspline=kwargs_bspline, kwargs_reject=kwargs_reject)

    # JFH Left off here.
    # Creating the dict
    #msgs.work("Is min, max and wave_min, wave_max a duplicate?")
    #sens_dict = dict(wave=wave_sens, sensfunc=sensfunc, min=None, max=None, std=std_dict)

    # Add in wavemin,wavemax
    sens_dict = {}
    sens_dict['wave'] = wave_star
    sens_dict['sensfunc'] = sensfunc
    sens_dict['wave_min'] = np.min(wave_star)
    sens_dict['wave_max'] = np.max(wave_star)
    sens_dict['exptime']= exptime
    sens_dict['airmass']= airmass
    sens_dict['std_file']= std_file
    # Get other keys from standard dict
    sens_dict['std_ra'] = std_dict['std_ra']
    sens_dict['std_dec'] = std_dict['std_dec']
    sens_dict['std_name'] = std_dict['name']
    sens_dict['calibfile'] = std_dict['calibfile']
    #sens_dict['std_dict'] = std_dict
    #sens_dict['msk_star'] = msk_star



#    sens_dict['mag_set'] = mag_set

    return sens_dict


def bspline_magfit(wave, flux, ivar, flux_std, inmask=None, maxiter=35, upper=2, lower=2,
                   kwargs_bspline={}, kwargs_reject={}, debug=False, show_QA=False):
    """
    Perform a bspline fit to the flux ratio of standard to
    observed counts. Used to generate a sensitivity function.

    Parameters
    ----------
    wave : ndarray
      wavelength as observed
    flux : ndarray
      counts/s as observed
    ivar : ndarray
      inverse variance
    flux_std : Quantity array
      standard star true flux (erg/s/cm^2/A)
    inmask : ndarray
      bspline mask
    maxiter : integer
      maximum number of iterations for bspline_iterfit
    upper : integer
      number of sigma for rejection in bspline_iterfit
    lower : integer
      number of sigma for rejection in bspline_iterfit
    kwargs_bspline : dict, optional
      keywords for bspline_iterfit
    kwargs_reject : dict, optional
      keywords for bspline_iterfit
    debug : bool
      if True shows some dubugging plots

    Returns
    -------
    bset_log1
    """
    # Create copy of the arrays to avoid modification
    wave_obs = wave.copy()
    flux_obs = flux.copy()
    ivar_obs = ivar.copy()

    # preparing arrays to run in bspline_iterfit

    if np.all(~np.isfinite(ivar_obs)):
        msgs.warn("NaN are present in the inverse variance")

    # Preparing arrays to run in bspline_iterfit

    if np.all(~np.isfinite(ivar_obs)):
        msgs.warn("NaN are present in the inverse variance")

    # Removing outliers

    # Calculate log of flux_obs setting a floor at TINY
    logflux_obs = 2.5 * np.log10(np.maximum(flux_obs, TINY))
    # Set a fix value fro the variance of logflux
    logivar_obs = np.ones_like(logflux_obs) * (10.0 ** 2)

    # Calculate log of flux_std model setting a floor at TINY
    logflux_std = 2.5 * np.log10(np.maximum(flux_std, TINY))

    # Calculate ratio setting a floor at MAGFUNC_MIN and a ceiling at
    # MAGFUNC_MAX
    magfunc = logflux_std - logflux_obs
    magfunc = np.maximum(np.minimum(magfunc, MAGFUNC_MAX), MAGFUNC_MIN)
    magfunc_mask = (magfunc < 0.99 * MAGFUNC_MAX) & (magfunc > 0.99 * MAGFUNC_MIN)

    # Mask outliners
    if inmask is None:
        masktot = (ivar_obs > 0.0) & np.isfinite(logflux_obs) & np.isfinite(ivar_obs) & \
                  np.isfinite(logflux_std) & magfunc_mask
    else:
        masktot = inmask & (ivar_obs > 0.0) & np.isfinite(logflux_obs) & np.isfinite(ivar_obs) & \
                  np.isfinite(logflux_std) & magfunc_mask
    logivar_obs[~masktot] = 0.


    # Calculate sensfunc
    sensfunc = 10.0 ** (0.4 * magfunc)

    msgs.info("Initialize bspline for flux calibration")

    init_bspline = pydl.bspline(wave_obs, bkspace=kwargs_bspline['bkspace'])
    fullbkpt = init_bspline.breakpoints

    # TESTING turning off masking for now
    # remove masked regions from breakpoints
    msk_obs = np.ones_like(wave_obs).astype(bool)
    msk_obs[~masktot] = False
    msk_bkpt = scipy.interpolate.interp1d(wave_obs, msk_obs, kind='nearest', fill_value='extrapolate')(fullbkpt)
    init_breakpoints = fullbkpt[msk_bkpt > 0.999]

    # init_breakpoints = fullbkpt

    #  First round of the fit:
    msgs.info("Bspline fit: step 1")
    bset1, bmask = pydl.iterfit(wave_obs, magfunc, invvar=logivar_obs, inmask=masktot, upper=upper, lower=lower,
                                fullbkpt=init_breakpoints, maxiter=maxiter, kwargs_bspline=kwargs_bspline,
                                kwargs_reject=kwargs_reject)
    logfit1, _ = bset1.value(wave_obs)
    logfit_bkpt, _ = bset1.value(init_breakpoints)

    if debug:
        # Check for calibration
        plt.figure(1)
        plt.plot(wave_obs, magfunc, drawstyle='steps-mid', color='black', label='magfunc')
        plt.plot(wave_obs, logfit1, color='cornflowerblue', label='logfit1')
        plt.plot(wave_obs[~masktot], magfunc[~masktot], '+', color='red', markersize=5.0, label='masked magfunc')
        plt.plot(wave_obs[~masktot], logfit1[~masktot], '+', color='red', markersize=5.0, label='masked logfit1')
        plt.plot(init_breakpoints, logfit_bkpt, '.', color='green', markersize=4.0, label='breakpoints')
        plt.plot(init_breakpoints, np.interp(init_breakpoints, wave_obs, magfunc), '.', color='green', markersize=4.0,
                 label='breakpoints')
        plt.plot(wave_obs, 1.0 / np.sqrt(logivar_obs), color='orange', label='sigma')
        plt.legend()
        plt.xlabel('Wavelength [ang]')
        plt.ylim(0.0, 1.2 * MAGFUNC_MAX)
        plt.title('1st Bspline fit')
        plt.show()

    modelfit1 = np.power(10.0, 0.4 * np.maximum(np.minimum(logfit1, MAGFUNC_MAX), MAGFUNC_MIN))
    residual = sensfunc / (modelfit1 + (modelfit1 == 0)) - 1.
    # new_mask = masktot & (sensfunc > 0)

    # residual_ivar = (modelfit1 * flux_obs / (sensfunc + (sensfunc == 0.0))) ** 2 * ivar_obs
    residual_ivar = np.ones_like(residual) / (0.1 ** 2)
    residual_ivar = residual_ivar * masktot

    (mean, med, stddev) = sigma_clipped_stats(residual[masktot], sigma_lower=3.0, sigma_upper=3.0)

    if np.median(stddev > 0.01):
        #  Second round of the fit:
        msgs.info("Bspline fit: step 2")
        #  Now do one more fit to the ratio of data/model - 1.
        bset_residual, bmask2 = pydl.iterfit(wave_obs, residual, invvar=residual_ivar, inmask=masktot, upper=upper,
                                             lower=lower, maxiter=maxiter, fullbkpt=bset1.breakpoints,
                                             kwargs_bspline=kwargs_bspline, kwargs_reject=kwargs_reject)
        bset_log1 = bset1.copy()
        bset_log1.coeff = bset_log1.coeff + bset_residual.coeff
        if debug:
            # Check for calibration
            resid_fit, _ = bset_residual.value(wave_obs)
            logfit2, _ = bset_log1.value(wave_obs)
            logfit2_bkpt, _ = bset_log1.value(bset1.breakpoints)
            plt.figure(1)
            plt.plot(wave_obs, residual, drawstyle='steps-mid', color='black', label='residual')
            plt.plot(wave_obs, resid_fit, color='cornflowerblue', label='resid_fit')
            plt.plot(wave_obs[~masktot], residual[~masktot], '+', color='red', markersize=5.0, label='masked residual')
            plt.plot(wave_obs[~masktot], resid_fit[~masktot], '+', color='red', markersize=5.0, label='masked resid_fit')
            plt.plot(init_breakpoints, logfit2_bkpt, '.', color='green', markersize=4.0, label='breakpoints')
            plt.plot(wave_obs, 1.0 / np.sqrt(residual_ivar), color='orange', label='sigma')
            plt.legend()
            plt.xlabel('Wavelength [ang]')
            plt.ylim(-0.1, 0.1)
            plt.title('2nd Bspline fit')
            plt.show()
    else:
        bset_log1 = bset1.copy()

    # ToDo JFH I think we should move towards writing this out as a vector in a fits table
    # rather than the b-spline.

    # Create sensitivity function
    newlogfit, _ = bset_log1.value(wave_obs)
    sensfit = np.power(10.0, 0.4 * np.maximum(np.minimum(newlogfit, MAGFUNC_MAX), MAGFUNC_MIN))
    sensfit[~magfunc_mask] = 0.0

    if debug:

        # Check for calibration
        plt.figure(1)
        plt.plot(wave_obs, sensfunc, drawstyle='steps-mid', color='black', label='sensfunc')
        plt.plot(wave_obs, sensfit, color='cornflowerblue', label='sensfunc fit')
        plt.plot(wave_obs[~masktot], sensfunc[~masktot], '+', color='red', markersize=5.0, label='masked sensfunc')
        plt.plot(wave_obs[~masktot], sensfit[~masktot], '+', color='red', markersize=5.0, label='masked sensfuncfit')
        plt.legend()
        plt.xlabel('Wavelength [ang]')
        plt.ylim(0.0, 100.0)
        plt.show()

    # Check quality of the fit
    absdev = np.median(np.abs(sensfit / modelfit1 - 1))
    msgs.info('Difference between fits is {:g}'.format(absdev))

    # Check for residual of the fit
    if debug:

        # scale = np.power(10.0, 0.4 * sensfit)
        flux_cal = flux_obs * sensfit
        ivar_cal = ivar_obs / sensfit ** 2.

        plt.rcdefaults()
        plt.rcParams['font.family']= 'times new roman'
        plt.figure(figsize=(11, 8.5))
        plt.clf()
        plt.plot(wave_obs,flux_cal, label='Calibrated Spectrum')
        plt.plot(wave_obs,flux_std, label='Model')
        plt.plot(wave_obs,np.sqrt(1/ivar_cal))
        plt.legend()
        plt.xlabel('Wavelength [ang]')
        plt.ylabel('Flux [erg/s/cm2/Ang.]')
        plt.ylim(0,np.median(flux_std)*2.5)
        plt.show()
        plt.close()




    # QA
    msgs.work("Add QA for sensitivity function")
    if show_QA:
        qa_bspline_magfit(wave_obs, bset_log1, magfunc, masktot)


    """
    bspline_magfit_new_qa(wave_obs, magfunc, logfit1,
                          newlogfit, bset1.breakpoints,
                          outfile=None, title=None)
    """

    return sensfit

def qa_bspline_magfit(wave, bset, magfunc, mask):
    plt.close("all")
    plt.rcParams['savefig.dpi'] = 600
    plt.rcParams['xtick.top'] = True
    plt.rcParams['ytick.right'] = True
    plt.rcParams['xtick.minor.visible'] = True
    plt.rcParams['ytick.minor.visible'] = True
    plt.rcParams['ytick.direction'] = 'in'
    plt.rcParams['xtick.direction'] = 'in'
    plt.rcParams['xtick.major.size'] = 6
    plt.rcParams['ytick.major.size'] = 6
    plt.rcParams['xtick.minor.size'] = 3
    plt.rcParams['ytick.minor.size'] = 3
    plt.rcParams['xtick.major.width'] = 1
    plt.rcParams['ytick.major.width'] = 1
    plt.rcParams['xtick.minor.width'] = 1
    plt.rcParams['ytick.minor.width'] = 1
    plt.rcParams['axes.linewidth'] = 1
    plt.rcParams['lines.linewidth'] = 2
    plt.rcParams['legend.frameon'] = False
    plt.rcParams['legend.handletextpad'] = 1.0
    final_fit, _ = bset.value(wave)
    final_fit_bkpt, _ = bset.value(bset.breakpoints)

    plt.figure(1)
    plt.plot(bset.breakpoints, final_fit_bkpt, '.', color='green', markersize=4.0, label='breakpoints')
    plt.plot(wave, magfunc, drawstyle='steps-mid', color='black', label='magfunc')
    plt.plot(wave, final_fit, color='cornflowerblue', label='bspline fit')
    plt.plot(wave[~mask], magfunc[~mask], '+', color='red', markersize=5.0, label='masked points')
    plt.legend()
    plt.xlabel('Wavelength [ang]')
    plt.title('Final Result of the Bspline fit')

    plt.show()
    return

def extinction_correction(wave, airmass, extinct):
    """
    Derive extinction correction
    Based on algorithm in LowRedux (long_extinct)

    Parameters
    ----------
    wave : ndarray
      Wavelengths for interpolation. Should be sorted
      Assumes Angstroms
    airmass : float
      Airmass
    extinct : Table
      Table of extinction values

    Returns
    -------
    flux_corr : ndarray
      Flux corrections at the input wavelengths
    """
    # Checks
    if airmass < 1.:
        msgs.error("Bad airmass value in extinction_correction")
    # Interpolate
    f_mag_ext = scipy.interpolate.interp1d(extinct['wave'],
                                           extinct['mag_ext'], bounds_error=False, fill_value=0.)
    mag_ext = f_mag_ext(wave)#.to('AA').value)

    # Deal with outside wavelengths
    gdv = np.where(mag_ext > 0.)[0]
    if len(gdv) == 0:
        msgs.error(
            "None of the input wavelengths are in the extinction correction range. Presumably something was wrong.")
    if gdv[0] != 0:  # Low wavelengths
        mag_ext[0:gdv[0]] = mag_ext[gdv[0]]
        msgs.warn("Extrapolating at low wavelengths using last valid value")
    if gdv[-1] != (mag_ext.size - 1):  # High wavelengths
        mag_ext[gdv[-1] + 1:] = mag_ext[gdv[-1]]
        msgs.warn("Extrapolating at high wavelengths using last valid value")
    # Evaluate
    flux_corr = 10.0 ** (0.4 * mag_ext * airmass)
    # Return
    return flux_corr


def find_standard_file(ra, dec, toler=20.*units.arcmin, check=False):
    """
    Find a match for the input file to one of the archived
    standard star files (hopefully).  Priority is by order of search.

    Args:
        ra (str):
            Object right-ascension in hh:mm:ss string format (e.g.,
            '05:06:36.6').
        dec (str):
            Object declination in dd:mm:ss string format (e.g.,
            52:52:01.0')
        toler (:class:`astropy.units.quantity.Quantity`, optional):
            Tolerance on matching archived standards to input.  Expected
            to be in arcmin.
        check (:obj:`bool`, optional):
            If True, the routine will only check to see if a standard
            star exists within the input ra, dec, and toler range.

    Returns:
        dict, bool: If check is True, return True or False depending on
        if the object is matched to a library standard star.  If check
        is False and no match is found, return None.  Otherwise, return
        a dictionary with the matching standard star with the following
        meta data::
            - 'file': str -- Filename
            - 'fmt': int -- Format flag 1=Calspec style FITS binary
              table
            - 'name': str -- Star name
            - 'ra': str -- RA(J2000)
            - 'dec': str -- DEC(J2000)
    """
    # Priority
    std_sets = [load_calspec]
    std_file_fmt = [1]  # 1=Calspec style FITS binary table

    # SkyCoord
    obj_coord = coordinates.SkyCoord(ra, dec, unit=(units.hourangle, units.deg))
    # Loop on standard sets
    closest = dict(sep=999 * units.deg)
    for qq, sset in enumerate(std_sets):
        # Stars
        path, star_tbl = sset()
        star_coords = coordinates.SkyCoord(star_tbl['RA_2000'], star_tbl['DEC_2000'],
                                           unit=(units.hourangle, units.deg))
        # Match
        idx, d2d, d3d = coordinates.match_coordinates_sky(obj_coord, star_coords, nthneighbor=1)
        if d2d < toler:
            if check:
                return True
            else:
                # Generate a dict
<<<<<<< HEAD
                std_dict = dict(file=path+star_tbl[int(idx)]['File'],
                                name=star_tbl[int(idx)]['Name'], fmt=std_file_fmt[qq],
                                ra=star_tbl[int(idx)]['RA_2000'],
                                dec=star_tbl[int(idx)]['DEC_2000'])
=======
                std_dict = dict(calibfile=path + star_tbl[int(idx)]['File'], name=star_tbl[int(idx)]['Name'],
                                fmt=std_file_fmt[qq], std_ra=star_tbl[int(idx)]['RA_2000'],
                                std_dec=star_tbl[int(idx)]['DEC_2000'])
>>>>>>> 184b1cfd
                # Return
                msgs.info("Using standard star {:s}".format(std_dict['name']))
                return std_dict
        else:
            # Save closest found so far
            imind2d = np.argmin(d2d)
            mind2d = d2d[imind2d]
            if mind2d < closest['sep']:
                closest['sep'] = mind2d
                closest.update(dict(name=star_tbl[int(idx)]['Name'],
                                    ra=star_tbl[int(idx)]['RA_2000'],
                                    dec=star_tbl[int(idx)]['DEC_2000']))

    # Standard star not found
    if check:
        return False

    msgs.warn("No standard star was found within a tolerance of {:g}".format(toler))
    msgs.info("Closest standard was {:s} at separation {:g}".format(closest['name'],
                                                                    closest['sep'].to('arcmin')))
    msgs.warn("Flux calibration will not be performed")
    return None


def load_calspec():
    """
    Load the list of calspec standards

    Parameters
    ----------

    Returns
    -------
    calspec_path : str
      Path from pypeitdir to calspec standard star files
    calspec_stds : Table
      astropy Table of the calspec standard stars (file, Name, RA, DEC)
    """
    # Read
    calspec_path = '/data/standards/calspec/'
    calspec_file = resource_filename('pypeit', calspec_path + 'calspec_info.txt')
    calspec_stds = Table.read(calspec_file, comment='#', format='ascii')
    # Return
    return calspec_path, calspec_stds


def load_extinction_data(longitude, latitude, toler=5. * units.deg):
    """
    Find the best extinction file to use, based on longitude and latitude
    Loads it and returns a Table

    Parameters
    ----------
    toler : Angle, optional
      Tolerance for matching detector to site (5 deg)

    Returns
    -------
    ext_file : Table
      astropy Table containing the 'wavelength', 'extinct' data for AM=1.
    """
    # Mosaic coord
    mosaic_coord = coordinates.SkyCoord(longitude, latitude, frame='gcrs', unit=units.deg)
    # Read list
    extinct_path = resource_filename('pypeit', '/data/extinction/')
    extinct_summ = extinct_path + 'README'
    extinct_files = Table.read(extinct_summ, comment='#', format='ascii')
    # Coords
    ext_coord = coordinates.SkyCoord(extinct_files['Lon'], extinct_files['Lat'], frame='gcrs',
                                     unit=units.deg)
    # Match
    idx, d2d, d3d = coordinates.match_coordinates_sky(mosaic_coord, ext_coord, nthneighbor=1)
    if d2d < toler:
        extinct_file = extinct_files[int(idx)]['File']
        msgs.info("Using {:s} for extinction corrections.".format(extinct_file))
    else:
        msgs.warn("No file found for extinction corrections.  Applying none")
        msgs.warn("You should generate a site-specific file")
        return None
    # Read
    extinct = Table.read(extinct_path + extinct_file, comment='#', format='ascii',
                         names=('iwave', 'mag_ext'))
    wave = Column(np.array(extinct['iwave']) * units.AA, name='wave')
    extinct.add_column(wave)
    # Return
    return extinct[['wave', 'mag_ext']]


def load_standard_file(std_dict):
    """Load standard star data

    Parameters
    ----------
    std_dict : dict
      Info on standard star indcluding filename in 'file'
      May be compressed

    Returns
    -------
    std_wave : Quantity array
      Wavelengths of standard star array
    std_flux : Quantity array
      Flux of standard star
    """
    root = resource_filename('pypeit', std_dict['calibfile'] + '*')
    fil = glob.glob(root)
    if len(fil) == 0:
        msgs.error("No standard star file: {:s}".format(fil))
    else:
        fil = fil[0]
        msgs.info("Loading standard star file: {:s}".format(fil))
        msgs.info("Fluxes are flambda, normalized to 1e-17")

    if std_dict['fmt'] == 1:
        std_spec = fits.open(fil)[1].data
        # Load
        std_dict['wave'] = std_spec['WAVELENGTH'] * units.AA
        std_dict['flux'] = 1e17 * std_spec['FLUX'] * units.erg / units.s / units.cm ** 2 / units.AA
    else:
        msgs.error("Bad Standard Star Format")
    return


def find_standard(specobj_list):
    """
    Take the median boxcar and then the max object as the standard

    Parameters
    ----------
    specobj_list : list

    Returns
    -------
    mxix : int
      Index of the standard star

    """
    # Repackage as necessary (some backwards compatability)
    # Do it
    medfx = []
    for indx, spobj in enumerate(specobj_list):
        if spobj is None:
            medfx.append(0.)
        else:
            medfx.append(np.median(spobj.boxcar['COUNTS']))
    try:
        mxix = np.argmax(np.array(medfx))
    except:
        debugger.set_trace()
    msgs.info("Putative standard star {} has a median boxcar count of {}".format(specobj_list[mxix],
                                                                                 np.max(medfx)))
    # Return
    return mxix


def telluric_params(sptype):
    """Compute physical parameters for a given stellar type.
    This is used by telluric_sed(V, sptype) to create the model spectrum.

    Parameters:
    ----------
    sptype: str
      Spectral type of telluric star

    Returns:
    ----------
    tell_param: dict
      Star parameters
    """

    # log(g) of the Sun
    logg_sol = np.log10(6.67259e-8) + np.log10(1.989e33) - 2.0 * np.log10(6.96e10)

    # Load Schmidt-Kaler (1982) table
    sk82_file = resource_filename('pypeit', 'data/standards/kurucz93/schmidt-kaler_table.txt')
    sk82_tab = ascii.read(sk82_file, names=('Sp', 'logTeff', 'Teff', '(B-V)_0', 'M_V', 'B.C.', 'M_bol', 'L/L_sol'))

    # Match input type
    mti = np.where(sptype == sk82_tab['Sp'])[0]
    if len(mti) != 1:
        raise ValueError('Not ready to interpolate yet.')

    # Calculate final quantities
    # Relation between radius, temp, and bolometric luminosity
    logR = 0.2 * (42.26 - sk82_tab['M_bol'][mti[0]] - 10.0 * sk82_tab['logTeff'][mti[0]])

    # Mass-bolometric luminosity relation from schimdt-kaler p28 valid for M_bol < 7.5
    logM = 0.46 - 0.10 * sk82_tab['M_bol'][mti[0]]
    logg = logM - 2.0 * logR + logg_sol
    M_V = sk82_tab['M_V'][mti[0]]
    tell_param = dict(logR=logR, logM=logM, logg=logg, M_V=M_V,
                      T=sk82_tab['Teff'][mti[0]])

    # Return
    return tell_param


def telluric_sed(V, sptype):
    """Parse Kurucz SED given T and g
    Also convert absolute/apparent magnitudes

    Parameters:
    ----------
    V: float
      Apparent magnitude of the telluric star
    sptype: str
      Spectral type of the telluric star

    Returns:
    ----------
    loglam: ndarray
      log wavelengths
    flux: ndarray
      SED f_lambda (cgs units, I think, probably per Ang)
    """

    # Grab telluric star parameters
    tell_param = telluric_params(sptype)

    # Flux factor (absolute/apparent V mag)

    # Define constants
    parsec = constants.pc.cgs  # 3.086e18
    R_sol = constants.R_sun.cgs  # 6.96e10

    # Distance modulus
    logd = 0.2 * (V - tell_param['M_V']) + 1.0
    D = parsec * 10. ** logd
    R = R_sol * 10. ** tell_param['logR']

    # Factor converts the kurucz surface flux densities to flux observed on Earth
    flux_factor = (R / D.value) ** 2

    # Grab closest T in Kurucz SEDs
    T1 = 3000. + np.arange(28) * 250
    T2 = 10000. + np.arange(6) * 500
    T3 = 13000. + np.arange(22) * 1000
    T4 = 35000. + np.arange(7) * 2500
    Tk = np.concatenate([T1, T2, T3, T4])
    indT = np.argmin(np.abs(Tk - tell_param['T']))

    # Grab closest g in Kurucz SEDs
    loggk = np.arange(11) * 0.5
    indg = np.argmin(np.abs(loggk - tell_param['logg']))

    # Grab Kurucz filename
    std_file = resource_filename('pypeit', '/data/standards/kurucz93/kp00/kp00_{:d}.fits.gz'.format(int(Tk[indT])))
    std = Table.read(std_file)

    # Grab specific spectrum
    loglam = np.array(np.log10(std['WAVELENGTH']))
    gdict = {0: 'g00', 1: 'g05', 2: 'g10', 3: 'g15', 4: 'g20',
             5: 'g25', 6: 'g30', 7: 'g35', 8: 'g40', 9: 'g45',
             10: 'g50'}
    flux = std[gdict[indg]]

    # Generate the standard star dict
    std_dict = dict(stellar_type=sptype, Vmag=V)

    # Return
    return loglam, flux.data * flux_factor, std_dict<|MERGE_RESOLUTION|>--- conflicted
+++ resolved
@@ -181,11 +181,7 @@
         # Pull star spectral model from archive
         msgs.info("Get standard model")
         # Grab closest standard within a tolerance
-<<<<<<< HEAD
-        std_dict = find_standard_file(RA, DEC)
-=======
-        std_dict = find_standard_file((ra, dec))
->>>>>>> 184b1cfd
+        std_dict = find_standard_file(ra, dec)
         # Load standard
         load_standard_file(std_dict)
         # Interpolate onto observed wavelengths
@@ -205,7 +201,8 @@
         std_dict['flux'] = 1e17 * star_flux * units.erg / units.s / units.cm ** 2 / units.AA
         # ToDO If the Kuruck model is used, rebin create weird features
         # I using scipy interpolate to avoid this
-        flux_true = scipy.interpolate.interp1d(std_dict['wave'], std_dict['flux'], bounds_error = False,
+        flux_true = scipy.interpolate.interp1d(std_dict['wave'], std_dict['flux'],
+                                               bounds_error=False,
                                                fill_value='extrapolate')(wave_star)
 
     """
@@ -713,16 +710,12 @@
                 return True
             else:
                 # Generate a dict
-<<<<<<< HEAD
-                std_dict = dict(file=path+star_tbl[int(idx)]['File'],
-                                name=star_tbl[int(idx)]['Name'], fmt=std_file_fmt[qq],
-                                ra=star_tbl[int(idx)]['RA_2000'],
-                                dec=star_tbl[int(idx)]['DEC_2000'])
-=======
-                std_dict = dict(calibfile=path + star_tbl[int(idx)]['File'], name=star_tbl[int(idx)]['Name'],
-                                fmt=std_file_fmt[qq], std_ra=star_tbl[int(idx)]['RA_2000'],
-                                std_dec=star_tbl[int(idx)]['DEC_2000'])
->>>>>>> 184b1cfd
+                _idx = int(idx)
+                #TODO: os.path.join here?
+                std_dict = dict(calibfile=path+star_tbl[_idx]['File'],
+                                name=star_tbl[_idx]['Name'], fmt=std_file_fmt[qq],
+                                std_ra=star_tbl[_idx]['RA_2000'],
+                                std_dec=star_tbl[_idx]['DEC_2000'])
                 # Return
                 msgs.info("Using standard star {:s}".format(std_dict['name']))
                 return std_dict
