"""
Module containing routines used by 3D datacubes.

.. include common links, assuming primary doc root is up one directory
.. include:: ../include/links.rst
"""

import os
import copy
import inspect

from astropy import wcs, units
from astropy.coordinates import AltAz, SkyCoord
from astropy.io import fits
import scipy.optimize as opt
from scipy.interpolate import interp1d, RegularGridInterpolator, RBFInterpolator
import numpy as np

from pypeit import msgs
from pypeit import alignframe, datamodel, flatfield, io, specobj, spec2dobj, utils, wavecalib
from pypeit.core.flexure import calculate_image_phase
from pypeit.core import coadd, extract, findobj_skymask, flux_calib, parse, skysub
from pypeit.core.procimg import grow_mask
from pypeit.spectrographs.util import load_spectrograph

# Use a fast histogram for speed!
from fast_histogram import histogramdd

from IPython import embed


class DataCube(datamodel.DataContainer):
    """
    DataContainer to hold the products of a datacube

    The datamodel attributes are:

    .. include:: ../include/class_datamodel_datacube.rst

    Args:
        flux (`numpy.ndarray`_):
            The science datacube (nwave, nspaxel_y, nspaxel_x)
        sig (`numpy.ndarray`_):
            The error datacube (nwave, nspaxel_y, nspaxel_x)
        bpm (`numpy.ndarray`_):
            The bad pixel mask of the datacube (nwave, nspaxel_y, nspaxel_x).
            True values indicate a bad pixel
        blaze_wave (`numpy.ndarray`_):
            Wavelength array of the spectral blaze function
        blaze_spec (`numpy.ndarray`_):
            The spectral blaze function
        sensfunc (`numpy.ndarray`_, None):
            Sensitivity function (nwave,). Only saved if the data are fluxed.
        PYP_SPEC (str):
            Name of the PypeIt Spectrograph
        fluxed (bool):
            If the cube has been flux calibrated, this will be set to "True"

    Attributes:
        head0 (`astropy.io.fits.Header`):
            Primary header
        filename (str):
            Filename to use when loading from file
        spect_meta (:obj:`dict`):
            Parsed meta from the header
        spectrograph (:class:`pypeit.spectrographs.spectrograph.Spectrograph`):
            Build from PYP_SPEC

    """
    version = '1.1.0'

    datamodel = {'flux': dict(otype=np.ndarray, atype=np.floating, descr='Flux datacube in units of counts/s/Ang/arcsec^2'
                                                                         'or 10^-17 erg/s/cm^2/Ang/arcsec^2'),
                 'sig': dict(otype=np.ndarray, atype=np.floating, descr='Error datacube (matches units of flux)'),
                 'bpm': dict(otype=np.ndarray, atype=np.uint8, descr='Bad pixel mask of the datacube (0=good, 1=bad)'),
                 'blaze_wave': dict(otype=np.ndarray, atype=np.floating, descr='Wavelength array of the spectral blaze function'),
                 'blaze_spec': dict(otype=np.ndarray, atype=np.floating, descr='The spectral blaze function'),
                 'sensfunc': dict(otype=np.ndarray, atype=np.floating, descr='Sensitivity function 10^-17 erg/(counts/cm^2)'),
                 'PYP_SPEC': dict(otype=str, descr='PypeIt: Spectrograph name'),
                 'fluxed': dict(otype=bool, descr='Boolean indicating if the datacube is fluxed.')}

    internals = ['head0',
                 'filename',
                 'spectrograph',
                 'spect_meta'
                ]

    def __init__(self, flux, sig, bpm, PYP_SPEC, blaze_wave, blaze_spec, sensfunc=None, fluxed=None):

        args, _, _, values = inspect.getargvalues(inspect.currentframe())
        _d = dict([(k, values[k]) for k in args[1:]])
        # Setup the DataContainer
        datamodel.DataContainer.__init__(self, d=_d)

    def _bundle(self):
        """
        Over-write default _bundle() method to separate the DetectorContainer
        into its own HDU

        Returns:
            :obj:`list`: A list of dictionaries, each list element is
            written to its own fits extension. See the description
            above.
        """
        d = []
        # Rest of the datamodel
        for key in self.keys():
            # Skip Nones
            if self[key] is None:
                continue
            # Array?
            if self.datamodel[key]['otype'] == np.ndarray:
                tmp = {}
                if self.datamodel[key]['atype'] == np.floating:
                    tmp[key] = self[key].astype(np.float32)
                else:
                    tmp[key] = self[key]
                d.append(tmp)
            else:
                # Add to header of the primary image
                d[0][key] = self[key]
        # Return
        return d

    def to_file(self, ofile, primary_hdr=None, hdr=None, **kwargs):
        """
        Over-load :func:`pypeit.datamodel.DataContainer.to_file`
        to deal with the header

        Args:
            ofile (:obj:`str`): Filename
            primary_hdr (`astropy.io.fits.Header`_, optional):
            wcs (`astropy.io.fits.Header`_, optional):
                The World Coordinate System, represented by a fits header
            **kwargs:  Passed to super.to_file()

        """
        if primary_hdr is None:
            primary_hdr = io.initialize_header()
        # Build the header
        if self.head0 is not None and self.PYP_SPEC is not None:
            spectrograph = load_spectrograph(self.PYP_SPEC)
            subheader = spectrograph.subheader_for_spec(self.head0, self.head0)
        else:
            subheader = {}
        # Add em in
        for key in subheader:
            primary_hdr[key] = subheader[key]
        # Do it
        super(DataCube, self).to_file(ofile, primary_hdr=primary_hdr, hdr=hdr, **kwargs)

    @classmethod
    def from_file(cls, ifile):
        """
        Over-load :func:`pypeit.datamodel.DataContainer.from_file`
        to deal with the header

        Args:
            ifile (str):  Filename holding the object
        """
        with io.fits_open(ifile) as hdu:
            # Read using the base class
            self = super().from_hdu(hdu)
            # Internals
            self.filename = ifile
            self.head0 = hdu[1].header  # Actually use the first extension here, since it contains the WCS
            # Meta
            self.spectrograph = load_spectrograph(self.PYP_SPEC)
            self.spect_meta = self.spectrograph.parse_spec_header(hdu[0].header)
        return self

    @property
    def ivar(self):
        return utils.inverse(self.sig**2)

    @property
    def wcs(self):
        return wcs.WCS(self.head0)


def dar_fitfunc(radec, coord_ra, coord_dec, datfit, wave, obstime, location, pressure, temperature, rel_humidity):
    """ Generates a fitting function to calculate the offset due to differential atmospheric refraction

    Args:
        radec (tuple):
            A tuple containing two floats representing the shift in ra and dec due to DAR.
        coord_ra (float):
            RA in degrees
        coord_dec (float):
            Dec in degrees
        datfit (`numpy.ndarray`_):
            The RA and DEC that the model needs to match
        wave (float):
            Wavelength to calculate the DAR
        location (`astropy.coordinates.EarthLocation`_):
            observatory location
        pressure (float):
            Outside pressure at `location`
        temperature (float):
            Outside ambient air temperature at `location`
        rel_humidity (float):
            Outside relative humidity at `location`. This should be between 0 to 1.

    Returns:
        chisq (float):
            chi-squared difference between datfit and model
    """
    (diff_ra, diff_dec) = radec
    # Generate the coordinate with atmospheric conditions
    coord_atmo = SkyCoord(coord_ra + diff_ra, coord_dec + diff_dec, unit=(units.deg, units.deg))
    coord_altaz = coord_atmo.transform_to(AltAz(obstime=obstime, location=location, obswl=wave,
                                          pressure=pressure, temperature=temperature,
                                          relative_humidity=rel_humidity))
    # Return chi-squared value
    return np.sum((np.array([coord_altaz.alt.value, coord_altaz.az.value])-datfit)**2)


def correct_dar(wave_arr, coord, obstime, location, pressure, temperature, rel_humidity,
                wave_ref=None, numgrid=10):
    """
    Apply a differental atmospheric refraction correction to the
    input ra/dec.

    This implementation is based on ERFA, which is called through
    astropy.

    .. todo::
        There's probably going to be issues when the RA angle is
        either side of RA=0.

    Parameters
    ----------
    wave_arr : `numpy.ndarray`_
        wavelengths to obtain ra and dec offsets
    coord : `astropy.coordinates.SkyCoord`_
        ra, dec positions at the centre of the field
    obstime : `astropy.time.Time`_
        time at the midpoint of observation
    location : `astropy.coordinates.EarthLocation`_
        observatory location
    pressure : :obj:`float`
        Outside pressure at `location`
    temperature : :obj:`float`
        Outside ambient air temperature at `location`
    rel_humidity : :obj:`float`
        Outside relative humidity at `location`. This should be between 0 to 1.
    wave_ref : :obj:`float`
        Reference wavelength (The DAR correction will be performed relative to this wavelength)
    numgrid : :obj:`int`
        Number of grid points to evaluate the DAR correction.

    Returns
    -------
    ra_diff : `numpy.ndarray`_
        Relative RA shift at each wavelength given by `wave_arr`
    dec_diff : `numpy.ndarray`_
        Relative DEC shift at each wavelength given by `wave_arr`
    """
    msgs.info("Performing differential atmospheric refraction correction")
    if wave_ref is None:
        wave_ref = 0.5*(wave_arr.min() + wave_arr.max())

    # First create the reference frame and wavelength grid
    coord_altaz = coord.transform_to(AltAz(obstime=obstime, location=location))
    wave_grid = np.linspace(wave_arr.min(), wave_arr.max(), numgrid) * units.AA
    # Prepare the fit
    ra_grid, dec_grid = np.zeros(numgrid), np.zeros(numgrid)
    datfit = np.array([coord_altaz.alt.value, coord_altaz.az.value])
    # Loop through all wavelengths
    for ww in range(numgrid):
        # Fit the differential
        args = (coord.ra.value, coord.dec.value, datfit, wave_grid[ww], obstime, location, pressure, temperature, rel_humidity)
        #b_popt, b_pcov = opt.curve_fit(dar_fitfunc, tmp, datfit, p0=(0.0, 0.0))
        res_lsq = opt.least_squares(dar_fitfunc, [0.0, 0.0], args=args, xtol=1.0e-10, ftol=None, gtol=None)
        if not res_lsq.success:
            msgs.warn("DAR correction failed")
        # Store the result
        ra_grid[ww] = res_lsq.x[0]
        dec_grid[ww] = res_lsq.x[1]

    # Generate spline of differentials
    spl_ra = interp1d(wave_grid, ra_grid, kind='cubic')
    spl_dec = interp1d(wave_grid, dec_grid, kind='cubic')

    # Evaluate the differentials at the input wave_arr
    ra_diff = spl_ra(wave_arr) - spl_ra(wave_ref)
    dec_diff = spl_dec(wave_arr) - spl_dec(wave_ref)

    return ra_diff, dec_diff


def correct_grating_shift(wave_eval, wave_curr, spl_curr, wave_ref, spl_ref, order=2):
    """ Using spline representations of the blaze profile, calculate the grating correction
    that should be applied to the current spectrum (suffix 'curr') relative to the reference
    spectrum (suffix 'ref'). The grating correction is then evaluated at the wavelength
    array given by 'wave_eval'.

    Args:
        wave_eval (`numpy.ndarray`_):
            Wavelength array to evaluate the grating correction
        wave_curr (`numpy.ndarray`_):
            Wavelength array used to construct spl_curr
        spl_curr (`scipy.interpolate.interp1d`_):
            Spline representation of the current blaze function (based on the illumflat).
        wave_ref (`numpy.ndarray`_):
            Wavelength array used to construct spl_ref
        spl_ref (`scipy.interpolate.interp1d`_):
            Spline representation of the reference blaze function (based on the illumflat).
        order (int):
            Polynomial order used to fit the grating correction.

    Returns:
        grat_corr (`numpy.ndarray`_): The grating correction to apply
    """
    msgs.info("Calculating the grating correction")
    # Calculate the grating correction
    grat_corr_tmp = spl_curr(wave_eval) / spl_ref(wave_eval)
    # Determine the useful overlapping wavelength range
    minw, maxw = max(np.min(wave_curr), np.min(wave_ref)), max(np.min(wave_curr), np.max(wave_ref))
    # Perform a low-order polynomial fit to the grating correction (should be close to linear)
    wave_corr = (wave_eval - minw) / (maxw - minw)  # Scale wavelengths to be of order 0-1
    wblz = np.where((wave_corr > 0.1) & (wave_corr < 0.9))  # Remove the pixels that are within 10% of the edges
    coeff_gratcorr = np.polyfit(wave_corr[wblz], grat_corr_tmp[wblz], order)
    grat_corr = np.polyval(coeff_gratcorr, wave_corr)
    # Return the estimates grating correction
    return grat_corr


def gaussian2D_cube(tup, intflux, xo, yo, dxdz, dydz, sigma_x, sigma_y, theta, offset):
    """ Fit a 2D Gaussian function to a datacube. This function assumes that each wavelength
    slice of the datacube is well-fit by a 2D Gaussian. The centre of the Gaussian is allowed
    to vary linearly as a function of wavelength.

    NOTE : the integrated flux does not vary with wavelength.

    Args:
        tup (:obj:`tuple`):
            A three element tuple containing the x, y, and z locations of each pixel in the cube
        intflux (float):
            The Integrated flux of the Gaussian
        xo (float):
            The centre of the Gaussian along the x-coordinate when z=0
        yo (float):
            The centre of the Gaussian along the y-coordinate when z=0
        dxdz (float):
            The change of xo with increasing z
        dydz (float):
            The change of yo with increasing z
        sigma_x (float):
            The standard deviation in the x-direction
        sigma_y (float):
            The standard deviation in the y-direction
        theta (float):
            The orientation angle of the 2D Gaussian
        offset (float):
            Constant offset

    Returns:
        gtwod (`numpy.ndarray`_): The 2D Gaussian evaluated at the coordinate (x, y, z)
    """
    # Extract the (x, y, z) coordinates of each pixel from the tuple
    (x, y, z) = tup
    # Calculate the centre of the Gaussian for each z coordinate
    xo = float(xo) + z*dxdz
    yo = float(yo) + z*dydz
    # Account for a rotated 2D Gaussian
    a = (np.cos(theta)**2)/(2*sigma_x**2) + (np.sin(theta)**2)/(2*sigma_y**2)
    b = -(np.sin(2*theta))/(4*sigma_x**2) + (np.sin(2*theta))/(4*sigma_y**2)
    c = (np.sin(theta)**2)/(2*sigma_x**2) + (np.cos(theta)**2)/(2*sigma_y**2)
    # Normalise so that the integrated flux is a parameter, instead of the amplitude
    norm = 1/(2*np.pi*np.sqrt(a*c-b*b))
    gtwod = offset + norm*intflux*np.exp(-(a*((x-xo)**2) + 2*b*(x-xo)*(y-yo) + c*((y-yo)**2)))
    return gtwod.ravel()


def gaussian2D(tup, intflux, xo, yo, sigma_x, sigma_y, theta, offset):
    """ Fit a 2D Gaussian function to an image.

    Args:
        tup (:obj:`tuple`):
            A two element tuple containing the x and y coordinates of each pixel in the image
        intflux (float):
            The Integrated flux of the 2D Gaussian
        xo (float):
            The centre of the Gaussian along the x-coordinate when z=0
        yo (float):
            The centre of the Gaussian along the y-coordinate when z=0
        sigma_x (float):
            The standard deviation in the x-direction
        sigma_y (float):
            The standard deviation in the y-direction
        theta (float):
            The orientation angle of the 2D Gaussian
        offset (float):
            Constant offset

    Returns:
        gtwod (`numpy.ndarray`_): The 2D Gaussian evaluated at the coordinate (x, y)
    """
    # Extract the (x, y, z) coordinates of each pixel from the tuple
    (x, y) = tup
    # Ensure these are floating point
    xo = float(xo)
    yo = float(yo)
    # Account for a rotated 2D Gaussian
    a = (np.cos(theta)**2)/(2*sigma_x**2) + (np.sin(theta)**2)/(2*sigma_y**2)
    b = -(np.sin(2*theta))/(4*sigma_x**2) + (np.sin(2*theta))/(4*sigma_y**2)
    c = (np.sin(theta)**2)/(2*sigma_x**2) + (np.cos(theta)**2)/(2*sigma_y**2)
    # Normalise so that the integrated flux is a parameter, instead of the amplitude
    norm = 1/(2*np.pi*np.sqrt(a*c-b*b))
    gtwod = offset + norm*intflux*np.exp(-(a*((x-xo)**2) + 2*b*(x-xo)*(y-yo) + c*((y-yo)**2)))
    return gtwod.ravel()


def fitGaussian2D(image, norm=False):
    """
    Fit a 2D Gaussian to an input image. It is recommended that the input image
    is scaled to a maximum value that is ~1, so that all fit parameters are of
    the same order of magnitude. Set norm=True if you do not care about the
    amplitude or integrated flux. Otherwise, make sure you scale the image by
    a known value prior to passing it into this function.

    Parameters
    ----------
    image : `numpy.ndarray`_
        A 2D input image
    norm : bool, optional
        If True, the input image will be normalised to the maximum value
        of the input image.

    Returns
    -------
    popt : `numpy.ndarray`_
       The optimum parameters of the Gaussian in the following order: Integrated
       flux, x center, y center, sigma_x, sigma_y, theta, offset. See
       :func:`~pypeit.core.datacube.gaussian2D` for a more detailed description
       of the model.
    pcov : `numpy.ndarray`_
        Corresponding covariance matrix

    """
    # Normalise if requested
    wlscl = np.max(image) if norm else 1
    # Setup the coordinates
    x = np.linspace(0, image.shape[0] - 1, image.shape[0])
    y = np.linspace(0, image.shape[1] - 1, image.shape[1])
    xx, yy = np.meshgrid(x, y, indexing='ij')
    # Setup the fitting params
    idx_max = [image.shape[0]/2, image.shape[1]/2]  # Just use the centre of the image as the best guess
    #idx_max = np.unravel_index(np.argmax(image), image.shape)
    initial_guess = (1, idx_max[0], idx_max[1], 2, 2, 0, 0)
    bounds = ([0, 0, 0, 0.5, 0.5, -np.pi, -np.inf],
              [np.inf, image.shape[0], image.shape[1], image.shape[0], image.shape[1], np.pi, np.inf])
    # Perform the fit
    popt, pcov = opt.curve_fit(gaussian2D, (xx, yy), image.ravel() / wlscl, bounds=bounds, p0=initial_guess)
    # Return the fitting results
    return popt, pcov


def rebinND(img, shape):
    """
    Rebin a 2D image to a smaller shape. For example, if img.shape=(100,100),
    then shape=(10,10) would take the mean of the first 10x10 pixels into a
    single output pixel, then the mean of the next 10x10 pixels will be output
    into the next pixel

    Args:
        img (`numpy.ndarray`_):
            A 2D input image
        shape (:obj:`tuple`):
            The desired shape to be returned. The elements of img.shape
            should be an integer multiple of the elements of shape.

    Returns:
        img_out (`numpy.ndarray`_): The input image rebinned to shape
    """
    # Convert input 2D image into a 4D array to make the rebinning easier
    sh = shape[0], img.shape[0]//shape[0], shape[1], img.shape[1]//shape[1]
    # Rebin to the 4D array and then average over the second and last elements.
    img_out = img.reshape(sh).mean(-1).mean(1)
    return img_out


def extract_standard_spec(stdcube, subpixel=20, method='boxcar'):
    """ Extract a spectrum of a standard star from a datacube

    Args:
        std_cube (`astropy.io.fits.HDUList`_):
            An HDU list of fits files
        subpixel (int):
            Number of pixels to subpixelate spectrum when creating mask
        method (str):
            Method used to extract standard star spectrum. Currently, only 'boxcar' is supported

    Returns:
        wave (`numpy.ndarray`_): Wavelength of the star.
        Nlam_star (`numpy.ndarray`_): counts/second/Angstrom
        Nlam_ivar_star (`numpy.ndarray`_): inverse variance of Nlam_star
        gpm_star (`numpy.ndarray`_): good pixel mask for Nlam_star
    """
    # Extract some information from the HDU list
    flxcube = stdcube['FLUX'].data.T.copy()
    varcube = stdcube['SIG'].data.T.copy()**2
    bpmcube = stdcube['BPM'].data.T.copy()
    numwave = flxcube.shape[2]

    # Setup the WCS
    stdwcs = wcs.WCS(stdcube['FLUX'].header)
    wcs_wav = stdwcs.wcs_pix2world(np.vstack((np.zeros(numwave), np.zeros(numwave), np.arange(numwave))).T, 0)
    wave = wcs_wav[:, 2] * 1.0E10 * units.AA

    # Generate a whitelight image, and fit a 2D Gaussian to estimate centroid and width
    wl_img = make_whitelight_fromcube(flxcube)
    popt, pcov = fitGaussian2D(wl_img, norm=True)
    wid = max(popt[3], popt[4])

    # Setup the coordinates of the mask
    x = np.linspace(0, flxcube.shape[0] - 1, flxcube.shape[0] * subpixel)
    y = np.linspace(0, flxcube.shape[1] - 1, flxcube.shape[1] * subpixel)
    xx, yy = np.meshgrid(x, y, indexing='ij')

    # Generate a mask
    newshape = (flxcube.shape[0] * subpixel, flxcube.shape[1] * subpixel)
    mask = np.zeros(newshape)
    nsig = 4  # 4 sigma should be far enough... Note: percentage enclosed for 2D Gaussian = 1-np.exp(-0.5 * nsig**2)
    ww = np.where((np.sqrt((xx - popt[1]) ** 2 + (yy - popt[2]) ** 2) < nsig * wid))
    mask[ww] = 1
    mask = rebinND(mask, (flxcube.shape[0], flxcube.shape[1])).reshape(flxcube.shape[0], flxcube.shape[1], 1)

    # Generate a sky mask
    newshape = (flxcube.shape[0] * subpixel, flxcube.shape[1] * subpixel)
    smask = np.zeros(newshape)
    nsig = 8  # 8 sigma should be far enough
    ww = np.where((np.sqrt((xx - popt[1]) ** 2 + (yy - popt[2]) ** 2) < nsig * wid))
    smask[ww] = 1
    smask = rebinND(smask, (flxcube.shape[0], flxcube.shape[1])).reshape(flxcube.shape[0], flxcube.shape[1], 1)
    smask -= mask

    # Subtract the residual sky
    skymask = np.logical_not(bpmcube) * smask
    skycube = flxcube * skymask
    skyspec = skycube.sum(0).sum(0)
    nrmsky = skymask.sum(0).sum(0)
    skyspec *= utils.inverse(nrmsky)
    flxcube -= skyspec.reshape((1, 1, numwave))

    # Subtract the residual sky from the whitelight image
    sky_val = np.sum(wl_img[:,:,np.newaxis] * smask) / np.sum(smask)
    wl_img -= sky_val

    if method == 'boxcar':
        msgs.info("Extracting a boxcar spectrum of datacube")
        # Construct an image that contains the fraction of flux included in the
        # boxcar extraction at each wavelength interval
        norm_flux = wl_img[:,:,np.newaxis] * mask
        norm_flux /= np.sum(norm_flux)
        # Extract boxcar
        cntmask = np.logical_not(bpmcube) * mask  # Good pixels within the masked region around the standard star
        flxscl = (norm_flux * cntmask).sum(0).sum(0)  # This accounts for the flux that is missing due to masked pixels
        scimask = flxcube * cntmask
        varmask = varcube * cntmask**2
        nrmcnt = utils.inverse(flxscl)
        box_flux = scimask.sum(0).sum(0) * nrmcnt
        box_var = varmask.sum(0).sum(0) * nrmcnt**2
        box_gpm = flxscl > 1/3  # Good pixels are those where at least one-third of the standard star flux is measured
        # Setup the return values
        ret_flux, ret_var, ret_gpm = box_flux, box_var, box_gpm
    elif method == 'gauss2d':
        msgs.error("Use method=boxcar... this method has not been thoroughly tested")
        # Generate a mask
        fitmask = np.logical_not(bpmcube) * mask
        # Setup the coordinates
        x = np.linspace(0, flxcube.shape[0] - 1, flxcube.shape[0])
        y = np.linspace(0, flxcube.shape[1] - 1, flxcube.shape[1])
        z = np.linspace(0, flxcube.shape[2] - 1, flxcube.shape[2])
        xx, yy, zz = np.meshgrid(x, y, z, indexing='ij')
        # Normalise the flux in each wavelength channel
        scispec = (flxcube * fitmask).sum(0).sum(0).reshape((1, 1, flxcube.shape[2]))
        cntspec = fitmask.sum(0).sum(0).reshape((1, 1, flxcube.shape[2]))
        # These operations are all inverted, because we need to divide flxcube by scispec
        cntspec *= utils.inverse(scispec)
        cubefit = flxcube * cntspec
        cubesigfit = np.sqrt(varcube) * cntspec
        # Setup the fit params
        ww = np.where(fitmask)
        initial_guess = (1, idx_max[0], idx_max[1], 0.0, 0.0, 2, 2, 0, 0)
        bounds = ([-np.inf, 0, 0, -np.inf, -np.inf, 0.5, 0.5, -np.pi, -np.inf],
                  [np.inf,wl_img.shape[0],wl_img.shape[1],np.inf, np.inf, wl_img.shape[0],wl_img.shape[0],np.pi,np.inf])
        msgs.info("Fitting a 2D Gaussian to the datacube")
        popt, pcov = opt.curve_fit(gaussian2D_cube, (xx[ww], yy[ww], zz[ww]), cubefit[ww],
                                   sigma=cubesigfit[ww], bounds=bounds, p0=initial_guess)
        # Subtract off the best-fitting continuum
        popt[-1] = 0
        # Generate the best-fitting model to be used as an optimal profile
        model = gaussian2D_cube((xx, yy, zz), *popt).reshape(flxcube.shape)
        numim = flxcube.shape[0]*flxcube.shape[1]

        # Optimally extract
        msgs.info("Optimally extracting...")
        sciimg = (flxcube*mask).reshape((numim, numwave)).T
        ivar = utils.inverse((varcube*mask**2).reshape((numim, numwave)).T)
        optmask = fitmask.reshape((numim, numwave)).T
        waveimg = np.ones((numwave, numim))  # Just a dummy array - not needed
        skyimg = np.zeros((numwave, numim))  # Just a dummy array - not needed
        thismask = np.ones((numwave, numim))  # Just a dummy array - not needed
        oprof = model.reshape((numim, numwave)).T
        sobj = specobj.SpecObj('IFU', 'DET01', SLITID=0)
        extract.extract_optimal(sciimg, ivar, optmask, waveimg, skyimg, thismask, oprof, sobj)
        opt_flux, opt_var, opt_gpm = sobj.OPT_COUNTS, sobj.OPT_COUNTS_SIG**2, sobj.OPT_MASK
        # Setup the return values
        ret_flux, ret_var, ret_gpm = opt_flux, opt_var, opt_gpm
    elif method == 'optimal':
        msgs.error("Use method=boxcar... this method has not been thoroughly tested")
        # First do a boxcar along one dimension
        msgs.info("Collapsing datacube to a 2D image")
        omask = mask+smask
        idx_sum = 0
        cntmask = np.logical_not(bpmcube) * omask
        scimask = flxcube * cntmask
        varmask = varcube * cntmask**2
        cnt_spec = cntmask.sum(idx_sum) * utils.inverse(omask.sum(idx_sum))
        nrmcnt = utils.inverse(cnt_spec)
        box_sciimg = scimask.sum(idx_sum) * nrmcnt
        box_scivar = varmask.sum(idx_sum) * nrmcnt**2
        box_sciivar = utils.inverse(box_scivar)
        # Transpose for optimal
        box_sciimg = box_sciimg.T
        box_sciivar = box_sciivar.T

        # Prepare for optimal
        msgs.info("Starting optimal extraction")
        thismask = np.ones(box_sciimg.shape, dtype=np.bool)
        nspec, nspat = thismask.shape[0], thismask.shape[1]
        slit_left = np.zeros(nspec)
        slit_right = np.ones(nspec)*(nspat-1)
        tilts = np.outer(np.linspace(0.0,1.0,nspec), np.ones(nspat))
        waveimg = np.outer(wave.value, np.ones(nspat))
        global_sky = np.zeros_like(box_sciimg)
        # Find objects and then extract
        sobj = findobj_skymask.objs_in_slit(box_sciimg, thismask, slit_left, slit_right)
        skysub.local_skysub_extract(box_sciimg, box_sciivar, tilts, waveimg, global_sky, thismask, slit_left,
                             slit_right, sobj, model_noise=False)
        opt_flux, opt_var, opt_gpm = sobj.OPT_COUNTS[0,:], sobj.OPT_COUNTS_SIG[0,:]**2, sobj.OPT_MASK[0,:]
        # Setup the return values
        ret_flux, ret_var, ret_gpm = opt_flux, opt_var, opt_gpm
    else:
        msgs.error("Unknown extraction method: ", method)

    # Convert from counts/s/Ang/arcsec**2 to counts/s/Ang
    arcsecSQ = 3600.0*3600.0*(stdwcs.wcs.cdelt[0]*stdwcs.wcs.cdelt[1])
    ret_flux *= arcsecSQ
    ret_var *= arcsecSQ**2
    # Return the box extraction results
    return wave, ret_flux, utils.inverse(ret_var), ret_gpm


def make_good_skymask(slitimg, tilts):
    """ Mask the spectral edges of each slit (i.e. the pixels near the ends of
    the detector in the spectral direction). Some extreme values of the tilts are
    only sampled with a small fraction of the pixels of the slit width. This leads
    to a bad extrapolation/determination of the sky model.

    Args:
        slitimg (`numpy.ndarray`_):
            An image of the slit indicating which slit each pixel belongs to
        tilts (`numpy.ndarray`_):
            Spectral tilts.

    Returns:
        gpm (`numpy.ndarray`_): A mask of the good sky pixels (True = good)
    """
    msgs.info("Masking edge pixels where the sky model is poor")
    # Initialise the GPM
    gpm = np.zeros(slitimg.shape, dtype=bool)
    # Find unique slits
    unq = np.unique(slitimg[slitimg>0])
    for uu in range(unq.size):
        # Find the x,y pixels in this slit
        ww = np.where((slitimg == unq[uu]) & (tilts != 0.0))
        # Mask the bottom pixels first
        wb = np.where(ww[0] == 0)[0]
        wt = np.where(ww[0] == np.max(ww[0]))[0]
        # Calculate the maximum tilt from the bottom row, and the miminum tilt from the top row
        maxtlt = np.max(tilts[0,  ww[1][wb]])
        mintlt = np.min(tilts[-1, ww[1][wt]])
        # Mask all values below this maximum
        gpm[ww] = (tilts[ww] >= maxtlt) & (tilts[ww] <= mintlt)  # The signs are correct here.
    return gpm


def get_whitelight_range(wavemin, wavemax, wl_range):
    """ Get the wavelength range to use for the white light images
    Args:
        wavemin (float):
            Automatically determined minimum wavelength to use for making the white light image.
        wavemax (float):
            Automatically determined maximum wavelength to use for making the white light image.
        wl_range (list):
            Two element list containing the user-specified values to manually override the automated
            values determined by PypeIt.

    Returns:
        wlrng (list): A two element list containing the minimum and maximum wavelength
        to use for the white light images
    """
    wlrng = [wavemin, wavemax]
    if wl_range[0] is not None:
        if wl_range[0] < wavemin:
            msgs.warn("The user-specified minimum wavelength ({0:.2f}) to use for the white light".format(wl_range[0]) +
                      msgs.newline() + "images is lower than the recommended value ({0:.2f}),".format(wavemin) +
                      msgs.newline() + "which ensures that all spaxels cover the same wavelength range.")
        wlrng[0] = wl_range[0]
    if wl_range[1] is not None:
        if wl_range[1] > wavemax:
            msgs.warn("The user-specified maximum wavelength ({0:.2f}) to use for the white light".format(wl_range[1]) +
                      msgs.newline() + "images is greater than the recommended value ({0:.2f}),".format(wavemax) +
                      msgs.newline() + "which ensures that all spaxels cover the same wavelength range.")
        wlrng[1] = wl_range[1]
    msgs.info("The white light images will cover the wavelength range: {0:.2f}A - {1:.2f}A".format(wlrng[0], wlrng[1]))
    return wlrng


def make_whitelight_fromcube(cube, wave=None, wavemin=None, wavemax=None):
    """ Generate a white light image using an input cube.

    Args:
        cube (`numpy.ndarray`_):
            3D datacube (the final element contains the wavelength dimension)
        wave (`numpy.ndarray`_, optional):
            1D wavelength array. Only required if wavemin or wavemax are not None.
        wavemin (float, None):
            Minimum wavelength (same units as wave) to be included in the whitelight image.
            You must provide wave as well if you want to reduce the wavelength range.
        wavemax (float, None):
            Maximum wavelength (same units as wave) to be included in the whitelight image.
            You must provide wave as well if you want to reduce the wavelength range.

    Returns:
        wl_img (`numpy.ndarray`_): Whitelight image of the input cube.
    """
    # Make a wavelength cut, if requested
    cutcube = cube.copy()
    if wavemin is not None or wavemax is not None:
        # Make some checks on the input
        if wave is None:
            msgs.error("wave variable must be supplied to create white light image with wavelength cuts")
        else:
            if wave.size != cube.shape[2]:
                msgs.error("wave variable should have the same length as the third axis of cube.")
        # assign wavemin & wavemax if one is not provided
        if wavemin is None:
            wavemin = np.min(wave)
        if wavemax is None:
            wavemax = np.max(wave)
        ww = np.where((wave >= wavemin) & (wave <= wavemax))[0]
        wmin, wmax = ww[0], ww[-1]+1
        cutcube = cube[:, :, wmin:wmax]
    # Now sum along the wavelength axis
    nrmval = np.sum(cutcube != 0.0, axis=2)
    nrmval[nrmval == 0.0] = 1.0
    wl_img = np.sum(cutcube, axis=2) / nrmval
    return wl_img


def load_imageWCS(filename, ext=0):
    """ Load an image and return the image and the associated WCS.

    Args:
        filename (str):
            A fits filename of an image to be used when generating white light
            images. Note, the fits file must have a valid 3D WCS.
        ext (bool, optional):
            The extension that contains the image and WCS

    Returns:
        image (`numpy.ndarray`_): 2D image data
        imgwcs (`astropy.wcs.wcs.WCS`_): The WCS of the image
    """
    imghdu = fits.open(filename)
    image = imghdu[ext].data.T
    imgwcs = wcs.WCS(imghdu[ext].header)
    # Return required info
    return image, imgwcs


def make_whitelight_frompixels(all_ra, all_dec, all_wave, all_sci, all_wghts, all_idx, dspat,
                               all_ivar=None, whitelightWCS=None, numra=None, numdec=None, trim=1):
    """ Generate a whitelight image using the individual pixels of every input frame

    Args:
        all_ra (`numpy.ndarray`_):
            1D flattened array containing the RA values of each pixel from all spec2d files
        all_dec (`numpy.ndarray`_):
            1D flattened array containing the DEC values of each pixel from all spec2d files
        all_wave (`numpy.ndarray`_):
            1D flattened array containing the wavelength values of each pixel from all spec2d files
        all_sci (`numpy.ndarray`_):
            1D flattened array containing the counts of each pixel from all spec2d files
        all_wghts (`numpy.ndarray`_):
            1D flattened array containing the weights attributed to each pixel from all spec2d files
        all_idx (`numpy.ndarray`_):
            1D flattened array containing an integer identifier indicating which spec2d file
            each pixel originates from. For example, a 0 would indicate that a pixel originates
            from the first spec2d frame listed in the input file. a 1 would indicate that this
            pixel originates from the second spec2d file, and so forth.
        dspat (float):
            The size of each spaxel on the sky (in degrees)
        all_ivar (`numpy.ndarray`_, optional):
            1D flattened array containing of the inverse variance of each pixel from all spec2d files.
            If provided, inverse variance images will be calculated and returned for each white light image.
        whitelightWCS (`astropy.wcs.wcs.WCS`_, optional):
            The WCS of a reference white light image. If supplied, you must also
            supply numra and numdec.
        numra (int, optional):
            Number of RA spaxels in the reference white light image
        numdec (int, optional):
            Number of DEC spaxels in the reference white light image
        trim (int, optional):
            Number of pixels to grow around a masked region

    Returns:
        tuple : two 3D arrays will be returned, each of shape [N, M, numfiles],
        where N and M are the spatial dimensions of the combined white light images.
        The first array is a white light image, and the second array is the corresponding
        inverse variance image. If all_ivar is None, this will be an empty array.
    """
    # Determine number of files
    numfiles = np.unique(all_idx).size

    if whitelightWCS is None:
        # Generate a 2D WCS to register all frames
        coord_min = [np.min(all_ra), np.min(all_dec), np.min(all_wave)]
        coord_dlt = [dspat, dspat, np.max(all_wave) - np.min(all_wave)]
        whitelightWCS = generate_WCS(coord_min, coord_dlt)

        # Generate coordinates
        cosdec = np.cos(np.mean(all_dec) * np.pi / 180.0)
        numra = 1+int((np.max(all_ra) - np.min(all_ra)) * cosdec / dspat)
        numdec = 1+int((np.max(all_dec) - np.min(all_dec)) / dspat)
    else:
        # If a WCS is supplied, the numra and numdec must be specified
        if (numra is None) or (numdec is None):
            msgs.error("A WCS has been supplied to make_whitelight." + msgs.newline() +
                       "numra and numdec must also be specified")
    xbins = np.arange(1 + numra) - 1
    ybins = np.arange(1 + numdec) - 1
    spec_bins = np.arange(2) - 1
    bins = (xbins, ybins, spec_bins)

    whitelight_Imgs = np.zeros((numra, numdec, numfiles))
    whitelight_ivar = np.zeros((numra, numdec, numfiles))
    for ff in range(numfiles):
        msgs.info("Generating white light image of frame {0:d}/{1:d}".format(ff + 1, numfiles))
        ww = (all_idx == ff)
        # Make the cube
        pix_coord = whitelightWCS.wcs_world2pix(np.vstack((all_ra[ww], all_dec[ww], all_wave[ww] * 1.0E-10)).T, 0)
        wlcube, edges = np.histogramdd(pix_coord, bins=bins, weights=all_sci[ww] * all_wghts[ww])
        norm, edges = np.histogramdd(pix_coord, bins=bins, weights=all_wghts[ww])
        nrmCube = (norm > 0) / (norm + (norm == 0))
        whtlght = (wlcube * nrmCube)[:, :, 0]
        # Create a mask of good pixels (trim the edges)
        gpm = grow_mask(whtlght == 0, trim) == 0  # A good pixel = 1
        whtlght *= gpm
        # Set the masked regions to the minimum value
        minval = np.min(whtlght[gpm == 1])
        whtlght[gpm == 0] = minval
        # Store the white light image
        whitelight_Imgs[:, :, ff] = whtlght.copy()
        # Now operate on the inverse variance image
        if all_ivar is not None:
            ivar_img, _ = np.histogramdd(pix_coord, bins=bins, weights=all_ivar[ww])
            ivar_img = ivar_img[:, :, 0]
            ivar_img *= gpm
            minval = np.min(ivar_img[gpm == 1])
            ivar_img[gpm == 0] = minval
            whitelight_ivar[:, :, ff] = ivar_img.copy()
    return whitelight_Imgs, whitelight_ivar, whitelightWCS


def create_wcs(cubepar, all_ra, all_dec, all_wave, dspat, dwv, collapse=False, equinox=2000.0, specname="PYP_SPEC"):
    """
    Create a WCS and the expected edges of the voxels, based on user-specified parameters
    or the extremities of the data.


    Args:
        cubepar (:class:`~pypeit.par.pypeitpar.CubePar`):
            An instance of the CubePar parameter set, contained parameters of the datacube reduction
        all_ra (`numpy.ndarray`_):
            1D flattened array containing the RA values of each pixel from all spec2d files
        all_dec (`numpy.ndarray`_):
            1D flattened array containing the DEC values of each pixel from all spec2d files
        all_wave (`numpy.ndarray`_):
            1D flattened array containing the wavelength values of each pixel from all spec2d files
        dspat (float):
            Spatial size of each square voxel (in arcsec). The default is to use the values in cubepar.
        dwv (float):
            Linear wavelength step of each voxel (in Angstroms)
        collapse (bool, optional):
            If True, the spectral dimension will be collapsed to a single channel (primarily for white light images)
        equinox (float, optional):
            Equinox of the WCS
        specname (str, optional):
            Name of the spectrograph

    Returns:
        cubewcs (`astropy.wcs.wcs.WCS`_):
            astropy WCS to be used for the combined cube
        voxedges (tuple) :
            A three element tuple containing the bin edges in the x, y (spatial) and z (wavelength) dimensions
        reference_image (`numpy.ndarray`_, None):
            The reference image to be used for the cross-correlation
    """
    # Grab cos(dec) for convenience
    cosdec = np.cos(np.mean(all_dec) * np.pi / 180.0)

    # Setup the cube ranges
    reference_image = None  # The default behaviour is that the reference image is not used
    ra_min = cubepar['ra_min'] if cubepar['ra_min'] is not None else np.min(all_ra)
    ra_max = cubepar['ra_max'] if cubepar['ra_max'] is not None else np.max(all_ra)
    dec_min = cubepar['dec_min'] if cubepar['dec_min'] is not None else np.min(all_dec)
    dec_max = cubepar['dec_max'] if cubepar['dec_max'] is not None else np.max(all_dec)
    wav_min = cubepar['wave_min'] if cubepar['wave_min'] is not None else np.min(all_wave)
    wav_max = cubepar['wave_max'] if cubepar['wave_max'] is not None else np.max(all_wave)
    dwave = cubepar['wave_delta'] if cubepar['wave_delta'] is not None else dwv

    # Number of voxels in each dimension
    numra = int((ra_max-ra_min) * cosdec / dspat)
    numdec = int((dec_max-dec_min)/dspat)
    numwav = int(np.round((wav_max-wav_min)/dwave))

    # If a white light WCS is being generated, make sure there's only 1 wavelength bin
    if collapse:
        wav_min = np.min(all_wave)
        wav_max = np.max(all_wave)
        dwave = wav_max - wav_min
        numwav = 1

    # Generate a master WCS to register all frames
    coord_min = [ra_min, dec_min, wav_min]
    coord_dlt = [dspat, dspat, dwave]

    # If a reference image is being used and a white light image is requested (collapse=True) update the celestial parts
    if cubepar["reference_image"] is not None:
        # Load the requested reference image
        reference_image, imgwcs = load_imageWCS(cubepar["reference_image"])
        # Update the celestial WCS
        coord_min[:2] = imgwcs.wcs.crval
        coord_dlt[:2] = imgwcs.wcs.cdelt
        numra, numdec = reference_image.shape

    cubewcs = generate_WCS(coord_min, coord_dlt, equinox=equinox, name=specname)
    msgs.info(msgs.newline() + "-" * 40 +
              msgs.newline() + "Parameters of the WCS:" +
              msgs.newline() + "RA   min = {0:f}".format(coord_min[0]) +
              msgs.newline() + "DEC  min = {0:f}".format(coord_min[1]) +
              msgs.newline() + "WAVE min, max = {0:f}, {1:f}".format(wav_min, wav_max) +
              msgs.newline() + "Spaxel size = {0:f} arcsec".format(3600.0*dspat) +
              msgs.newline() + "Wavelength step = {0:f} A".format(dwave) +
              msgs.newline() + "-" * 40)

    # Generate the output binning
    xbins = np.arange(1+numra)-0.5
    ybins = np.arange(1+numdec)-0.5
    spec_bins = np.arange(1+numwav)-0.5
    voxedges = (xbins, ybins, spec_bins)
    return cubewcs, voxedges, reference_image


def generate_WCS(crval, cdelt, equinox=2000.0, name="PYP_SPEC"):
    """
    Generate a WCS that will cover all input spec2D files

    Args:
        crval (list):
            3 element list containing the [RA, DEC, WAVELENGTH] of
            the reference pixel
        cdelt (list):
            3 element list containing the delta values of the [RA,
            DEC, WAVELENGTH]
        equinox (float, optional):
            Equinox of the WCS

    Returns:
        `astropy.wcs.wcs.WCS`_ : astropy WCS to be used for the combined cube
    """
    # Create a new WCS object.
    msgs.info("Generating WCS")
    w = wcs.WCS(naxis=3)
    w.wcs.equinox = equinox
    w.wcs.name = name
    w.wcs.radesys = 'FK5'
    # Insert the coordinate frame
    w.wcs.cname = ['RA', 'DEC', 'Wavelength']
    w.wcs.cunit = [units.degree, units.degree, units.Angstrom]
    w.wcs.ctype = ["RA---TAN", "DEC--TAN", "WAVE"]
    w.wcs.crval = crval  # RA, DEC, and wavelength zeropoints
    w.wcs.crpix = [0, 0, 0]  # RA, DEC, and wavelength reference pixels
    #w.wcs.cd = np.array([[cdval[0], 0.0, 0.0], [0.0, cdval[1], 0.0], [0.0, 0.0, cdval[2]]])
    w.wcs.cdelt = cdelt
    w.wcs.lonpole = 180.0  # Native longitude of the Celestial pole
    w.wcs.latpole = 0.0  # Native latitude of the Celestial pole
    return w


def compute_weights(all_ra, all_dec, all_wave, all_sci, all_ivar, all_idx, whitelight_img, dspat, dwv,
                    sn_smooth_npix=None, relative_weights=False):
    """ Calculate wavelength dependent optimal weights. The weighting
        is currently based on a relative (S/N)^2 at each wavelength

    Args:
        all_ra (`numpy.ndarray`_):
            1D flattened array containing the RA values of each pixel from all spec2d files
        all_dec (`numpy.ndarray`_):
            1D flattened array containing the DEC values of each pixel from all spec2d files
        all_wave (`numpy.ndarray`_):
            1D flattened array containing the wavelength values of each pixel from all spec2d files
        all_sci (`numpy.ndarray`_):
            1D flattened array containing the counts of each pixel from all spec2d files
        all_ivar (`numpy.ndarray`_):
            1D flattened array containing the inverse variance of each pixel from all spec2d files
        all_idx (`numpy.ndarray`_):
            1D flattened array containing an integer identifier indicating which spec2d file
            each pixel originates from. For example, a 0 would indicate that a pixel originates
            from the first spec2d frame listed in the input file. a 1 would indicate that this
            pixel originates from the second spec2d file, and so forth.
        whitelight_img (`numpy.ndarray`_):
            A 2D array containing a whitelight image, that was created with the input all_* arrays.
        dspat (float):
            The size of each spaxel on the sky (in degrees)
        dwv (float):
            The size of each wavelength pixel (in Angstroms)
        sn_smooth_npix (float, optional):
            Number of pixels used for determining smoothly varying S/N ratio weights.
            This is currently not required, since a relative weighting scheme with a
            polynomial fit is used to calculate the S/N weights.
        relative_weights (bool, optional):
            Calculate weights by fitting to the ratio of spectra?
    Returns:
        `numpy.ndarray`_ : a 1D array the same size as all_sci, containing relative wavelength
                           dependent weights of each input pixel.
    """
    msgs.info("Calculating the optimal weights of each pixel")
    # Determine number of files
    numfiles = np.unique(all_idx).size

    # Find the location of the object with the highest S/N in the combined white light image
    idx_max = np.unravel_index(np.argmax(whitelight_img), whitelight_img.shape)
    msgs.info("Highest S/N object located at spaxel (x, y) = {0:d}, {1:d}".format(idx_max[0], idx_max[1]))

    # Generate a 2D WCS to register all frames
    coord_min = [np.min(all_ra), np.min(all_dec), np.min(all_wave)]
    coord_dlt = [dspat, dspat, dwv]
    whitelightWCS = generate_WCS(coord_min, coord_dlt)
    # Make the bin edges to be at +/- 1 pixels around the maximum (i.e. summing 9 pixels total)
    numwav = int((np.max(all_wave) - np.min(all_wave)) / dwv)
    xbins = np.array([idx_max[0]-1, idx_max[0]+2]) - 0.5
    ybins = np.array([idx_max[1]-1, idx_max[1]+2]) - 0.5
    spec_bins = np.arange(1 + numwav) - 0.5
    bins = (xbins, ybins, spec_bins)

    # Extract the spectrum of the highest S/N object
    flux_stack = np.zeros((numwav, numfiles))
    ivar_stack = np.zeros((numwav, numfiles))
    for ff in range(numfiles):
        msgs.info("Extracting spectrum of highest S/N detection from frame {0:d}/{1:d}".format(ff + 1, numfiles))
        ww = (all_idx == ff)
        # Extract the spectrum
        pix_coord = whitelightWCS.wcs_world2pix(np.vstack((all_ra[ww], all_dec[ww], all_wave[ww] * 1.0E-10)).T, 0)
        spec, edges = np.histogramdd(pix_coord, bins=bins, weights=all_sci[ww])
        var, edges = np.histogramdd(pix_coord, bins=bins, weights=1/all_ivar[ww])
        norm, edges = np.histogramdd(pix_coord, bins=bins)
        normspec = (norm > 0) / (norm + (norm == 0))
        var_spec = var[0, 0, :]
        ivar_spec = (var_spec > 0) / (var_spec + (var_spec == 0))
        # Calculate the S/N in a given spectral bin
        flux_stack[:, ff] = spec[0, 0, :] * np.sqrt(normspec)  # Note: sqrt(nrmspec), is because we want the S/N in a _single_ pixel (i.e. not spectral bin)
        ivar_stack[:, ff] = ivar_spec

    mask_stack = (flux_stack != 0.0) & (ivar_stack != 0.0)
    # Obtain a wavelength of each pixel
    wcs_res = whitelightWCS.wcs_pix2world(np.vstack((np.zeros(numwav), np.zeros(numwav), np.arange(numwav))).T, 0)
    wave_spec = wcs_res[:, 2] * 1.0E10
    # Compute the smoothing scale to use
    if sn_smooth_npix is None:
        sn_smooth_npix = int(np.round(0.1 * wave_spec.size))
    rms_sn, weights = coadd.sn_weights(wave_spec, flux_stack, ivar_stack, mask_stack, sn_smooth_npix,
                                       relative_weights=relative_weights)

    # Because we pass back a weights array, we need to interpolate to assign each detector pixel a weight
    all_wghts = np.ones(all_idx.size)
    for ff in range(numfiles):
        ww = (all_idx == ff)
        all_wghts[ww] = interp1d(wave_spec, weights[:, ff], kind='cubic',
                                 bounds_error=False, fill_value="extrapolate")(all_wave[ww])
    msgs.info("Optimal weighting complete")
    return all_wghts


def generate_image_subpixel(image_wcs, all_ra, all_dec, all_wave, all_sci, all_ivar, all_wghts, all_spatpos, all_specpos,
                            all_spatid, tilts, slits, astrom_trans, bins, all_idx=None,
                            spec_subpixel=10, spat_subpixel=10):
    """
    Generate a white light image from the input pixels

    Args:
        image_wcs (`astropy.wcs.wcs.WCS`_):
            World coordinate system to use for the white light images.
        all_ra (`numpy.ndarray`_)
            1D flattened array containing the right ascension of each pixel (units = degrees)
        all_dec (`numpy.ndarray`_)
            1D flattened array containing the declination of each pixel (units = degrees)
        all_wave (`numpy.ndarray`_)
            1D flattened array containing the wavelength of each pixel (units = Angstroms)
        all_sci (`numpy.ndarray`_):
            1D flattened array containing the counts of each pixel from all spec2d files
        all_ivar (`numpy.ndarray`_):
            1D flattened array containing the inverse variance of each pixel from all spec2d files
        all_wghts (`numpy.ndarray`_):
            1D flattened array containing the weights of each pixel to be used in the combination
        all_spatpos (`numpy.ndarray`_)
            1D flattened array containing the detector pixel location in the spatial direction
        all_specpos (`numpy.ndarray`_)
            1D flattened array containing the detector pixel location in the spectral direction
        all_spatid (`numpy.ndarray`_)
            1D flattened array containing the spatid of each pixel
        tilts (`numpy.ndarray`_, list)
            2D wavelength tilts frame, or a list of tilt frames (see all_idx)
        slits (:class:`pypeit.slittrace.SlitTraceSet`_, list)
            Information stored about the slits, or a list of SlitTraceSet (see all_idx)
        astrom_trans (:class:`pypeit.alignframe.AlignmentSplines`_, list):
            A Class containing the transformation between detector pixel coordinates
            and WCS pixel coordinates, or a list of Alignment Splines (see all_idx)
        bins (tuple):
            A 3-tuple (x,y,z) containing the histogram bin edges in x,y spatial and z wavelength coordinates
        all_idx (`numpy.ndarray`_, optional)
            If tilts, slits, and astrom_trans are lists, this should contain a 1D flattened array, of
            the same length as all_sci, containing the index the tilts, slits, and astrom_trans lists
            that corresponds to each pixel. Note that, in this case all of these lists need to be the same length.
        spec_subpixel (`int`, optional):
            What is the subpixellation factor in the spectral direction. Higher values give more reliable results,
            but note that the time required goes as (spec_subpixel * spat_subpixel). The default value is 5,
            which divides each detector pixel into 5 subpixels in the spectral direction.
        spat_subpixel (`int`, optional):
            What is the subpixellation factor in the spatial direction. Higher values give more reliable results,
            but note that the time required goes as (spec_subpixel * spat_subpixel). The default value is 5,
            which divides each detector pixel into 5 subpixels in the spatial direction.

    Returns:
        all_wl_imgs (`numpy.ndarray`_): The white light images for all frames
    """
    # Perform some checks on the input -- note, more complete checks are performed in subpixellate()
    _all_idx = np.zeros(all_sci.size) if all_idx is None else all_idx
    numfr = np.unique(_all_idx).size
    if len(tilts) != numfr or len(slits) != numfr or len(astrom_trans) != numfr:
        msgs.error("The following arguments must be the same length as the expected number of frames to be combined:"
                   + msgs.newline() + "tilts, slits, astrom_trans")
    # Prepare the array of white light images to be stored
    numra = bins[0].size-1
    numdec = bins[1].size-1
    all_wl_imgs = np.zeros((numra, numdec, numfr))

    # Loop through all frames and generate white light images
    for fr in range(numfr):
        msgs.info(f"Creating image {fr+1}/{numfr}")
        ww = np.where(_all_idx == fr)
        # Subpixellate
        img, _, _ = subpixellate(image_wcs, all_ra[ww], all_dec[ww], all_wave[ww],
                                 all_sci[ww], all_ivar[ww], all_wghts[ww], all_spatpos[ww],
                                 all_specpos[ww], all_spatid[ww], tilts[fr], slits[fr], astrom_trans[fr], bins,
                                 spec_subpixel=spec_subpixel, spat_subpixel=spat_subpixel)
        all_wl_imgs[:, :, fr] = img[:, :, 0]
    # Return the constructed white light images
    return all_wl_imgs


def generate_cube_subpixel(outfile, output_wcs, all_ra, all_dec, all_wave, all_sci, all_ivar, all_wghts,
                           all_spatpos, all_specpos, all_spatid, tilts, slits, astrom_trans, bins,
                           all_idx=None, spec_subpixel=10, spat_subpixel=10, overwrite=False, blaze_wave=None,
                           blaze_spec=None, fluxcal=False, sensfunc=None, whitelight_range=None,
                           specname="PYP_SPEC", debug=False):
    """
    Save a datacube using the subpixel algorithm. Refer to the subpixellate() docstring
    for further details about this algorithm

    Args:
        outfile (str):
            Filename to be used to save the datacube
        output_wcs (`astropy.wcs.wcs.WCS`_):
            Output world coordinate system.
        all_ra (`numpy.ndarray`_)
            1D flattened array containing the right ascension of each pixel (units = degrees)
        all_dec (`numpy.ndarray`_)
            1D flattened array containing the declination of each pixel (units = degrees)
        all_wave (`numpy.ndarray`_)
            1D flattened array containing the wavelength of each pixel (units = Angstroms)
        all_sci (`numpy.ndarray`_):
            1D flattened array containing the counts of each pixel from all spec2d files
        all_ivar (`numpy.ndarray`_):
            1D flattened array containing the inverse variance of each pixel from all spec2d files
        all_wghts (`numpy.ndarray`_):
            1D flattened array containing the weights of each pixel to be used in the combination
<<<<<<< HEAD
        all_spatpos (`numpy.ndarray`_)
            1D flattened array containing the detector pixel location in the spatial direction
        all_specpos (`numpy.ndarray`_)
            1D flattened array containing the detector pixel location in the spectral direction
        all_spatid (`numpy.ndarray`_)
            1D flattened array containing the spatid of each pixel
        tilts (`numpy.ndarray`_, list)
            2D wavelength tilts frame, or a list of tilt frames (see all_idx)
        slits (:class:`pypeit.slittrace.SlitTraceSet`_, list)
            Information stored about the slits, or a list of SlitTraceSet (see all_idx)
        astrom_trans (:class:`pypeit.alignframe.AlignmentSplines`_, list):
            A Class containing the transformation between detector pixel coordinates
            and WCS pixel coordinates, or a list of Alignment Splines (see all_idx)
        bins (tuple):
            A 3-tuple (x,y,z) containing the histogram bin edges in x,y spatial and z wavelength coordinates
        all_idx (`numpy.ndarray`_, optional)
            If tilts, slits, and astrom_trans are lists, this should contain a 1D flattened array, of
            the same length as all_sci, containing the index the tilts, slits, and astrom_trans lists
            that corresponds to each pixel. Note that, in this case all of these lists need to be the same length.
        spec_subpixel (`int`, optional):
=======
        all_wave (`numpy.ndarray`_):
            1D flattened array containing the wavelength of each pixel (units = Angstroms)
        tilts (`numpy.ndarray`_):
            2D wavelength tilts frame
        slits (:class:`pypeit.slittrace.SlitTraceSet`):
            Information stored about the slits
        slitid_img_gpm (`numpy.ndarray`_):
            An image indicating which pixels belong to a slit (0 = not on a slit or a masked pixel).
            Any positive value indicates the spatial ID of the pixel.
        astrom_trans (:class:`pypeit.alignframe.AlignmentSplines`):
            A Class containing the transformation between detector pixel coordinates and WCS pixel coordinates
        bins (tuple):
            A 3-tuple (x,y,z) containing the histogram bin edges in x,y spatial and z wavelength coordinates
        spec_subpixel (int, optional):
>>>>>>> 8eb6aec1
            What is the subpixellation factor in the spectral direction. Higher values give more reliable results,
            but note that the time required goes as (spec_subpixel * spat_subpixel). The default value is 5,
            which divides each detector pixel into 5 subpixels in the spectral direction.
        spat_subpixel (int, optional):
            What is the subpixellation factor in the spatial direction. Higher values give more reliable results,
            but note that the time required goes as (spec_subpixel * spat_subpixel). The default value is 5,
            which divides each detector pixel into 5 subpixels in the spatial direction.
        overwrite (bool, optional):
            If True, the output cube will be overwritten.
        blaze_wave (`numpy.ndarray`_, optional):
            Wavelength array of the spectral blaze function
        blaze_spec (`numpy.ndarray`_, optional):
            Spectral blaze function
        fluxcal (bool, optional):
            Are the data flux calibrated? If True, the units are: erg/s/cm^2/Angstrom/arcsec^2
            multiplied by the PYPEIT_FLUX_SCALE. Otherwise, the units are: counts/s/Angstrom/arcsec^2")
        sensfunc (`numpy.ndarray`_, None, optional):
            Sensitivity function that has been applied to the datacube
        whitelight_range (None, list, optional):
            A two element list that specifies the minimum and maximum wavelengths (in Angstroms) to use
            when constructing the white light image (format is: [min_wave, max_wave]). If None, the cube
            will be collapsed over the full wavelength range. If a list is provided an either element of
            the list is None, then the minimum/maximum wavelength range of that element will be set by
            the minimum/maximum wavelength of all_wave.
        specname (str, optional):
            Name of the spectrograph
        debug (bool, optional):
            If True, a residuals cube will be output. If the datacube generation is correct, the
            distribution of pixels in the residual cube with no flux should have mean=0 and std=1.
    """
    # Prepare the header, and add the unit of flux to the header
    hdr = output_wcs.to_header()
    if fluxcal:
        hdr['FLUXUNIT'] = (flux_calib.PYPEIT_FLUX_SCALE, "Flux units -- erg/s/cm^2/Angstrom/arcsec^2")
    else:
        hdr['FLUXUNIT'] = (1, "Flux units -- counts/s/Angstrom/arcsec^2")

    # Subpixellate
    subpix = subpixellate(output_wcs, all_ra, all_dec, all_wave, all_sci, all_ivar, all_wghts, all_spatpos, all_specpos,
                          all_spatid, tilts, slits, astrom_trans, bins, all_idx=all_idx,
                          spec_subpixel=spec_subpixel, spat_subpixel=spat_subpixel, debug=debug)
    # Extract the variables that we need
    if debug:
        datacube, varcube, bpmcube, residcube = subpix
        # Save a residuals cube
        outfile_resid = outfile.replace(".fits", "_resid.fits")
        msgs.info("Saving residuals datacube as: {0:s}".format(outfile_resid))
        hdu = fits.PrimaryHDU(residcube.T, header=hdr)
        hdu.writeto(outfile_resid, overwrite=overwrite)
    else:
        datacube, varcube, bpmcube = subpix

    # Check if the user requested a white light image
    if whitelight_range is not None:
        # Grab the WCS of the white light image
        whitelight_wcs = output_wcs.celestial
        # Determine the wavelength range of the whitelight image
        if whitelight_range[0] is None:
            whitelight_range[0] = np.min(all_wave)
        if whitelight_range[1] is None:
            whitelight_range[1] = np.max(all_wave)
        msgs.info("White light image covers the wavelength range {0:.2f} A - {1:.2f} A".format(
            whitelight_range[0], whitelight_range[1]))
        # Get the output filename for the white light image
        out_whitelight = get_output_whitelight_filename(outfile)
        nspec = datacube.shape[2]
        # Get wavelength of each pixel, and note that the WCS gives this in m, so convert to Angstroms (x 1E10)
        wave = 1.0E10 * output_wcs.spectral.wcs_pix2world(np.arange(nspec), 0)[0]
        whitelight_img = make_whitelight_fromcube(datacube, wave=wave, wavemin=whitelight_range[0], wavemax=whitelight_range[1])
        msgs.info("Saving white light image as: {0:s}".format(out_whitelight))
        img_hdu = fits.PrimaryHDU(whitelight_img.T, header=whitelight_wcs.to_header())
        img_hdu.writeto(out_whitelight, overwrite=overwrite)

    # Write out the datacube
    msgs.info("Saving datacube as: {0:s}".format(outfile))
    final_cube = DataCube(datacube.T, np.sqrt(varcube.T), bpmcube.T, specname, blaze_wave, blaze_spec,
                          sensfunc=sensfunc, fluxed=fluxcal)
    final_cube.to_file(outfile, hdr=hdr, overwrite=overwrite)


def subpixellate(output_wcs, all_ra, all_dec, all_wave, all_sci, all_ivar, all_wghts, all_spatpos, all_specpos,
                 all_spatid, tilts, slits, astrom_trans, bins, all_idx=None,
                 spec_subpixel=10, spat_subpixel=10, debug=False):
    """
    Subpixellate the input data into a datacube. This algorithm splits
    each detector pixel into multiple subpixels, and then assigns each
    subpixel to a voxel. For example, if spec_subpixel = spat_subpixel = 10,
    then each detector pixel is divided into 10^2=100 subpixels. Alternatively,
    when spec_subpixel = spat_subpixel = 1, this corresponds to the nearest
    grid point (NGP) algorithm.

    Important Note: If spec_subpixel > 1 or spat_subpixel > 1, the errors will
    be correlated, and the covariance is not being tracked, so the errors will
    not be (quite) right. There is a tradeoff one has to make between sampling
    and better looking cubes, versus no sampling and better behaved errors.

    Args:
        output_wcs (`astropy.wcs.wcs.WCS`_):
            Output world coordinate system.
        all_ra (`numpy.ndarray`_)
            1D flattened array containing the right ascension of each pixel (units = degrees)
        all_dec (`numpy.ndarray`_)
            1D flattened array containing the declination of each pixel (units = degrees)
        all_wave (`numpy.ndarray`_)
            1D flattened array containing the wavelength of each pixel (units = Angstroms)
        all_sci (`numpy.ndarray`_):
            1D flattened array containing the counts of each pixel from all spec2d files
        all_ivar (`numpy.ndarray`_):
            1D flattened array containing the inverse variance of each pixel from all spec2d files
        all_wghts (`numpy.ndarray`_):
            1D flattened array containing the weights of each pixel to be used in the combination
        all_spatpos (`numpy.ndarray`_)
            1D flattened array containing the detector pixel location in the spatial direction
        all_specpos (`numpy.ndarray`_)
            1D flattened array containing the detector pixel location in the spectral direction
        all_spatid (`numpy.ndarray`_)
            1D flattened array containing the spatid of each pixel
        tilts (`numpy.ndarray`_, list)
            2D wavelength tilts frame, or a list of tilt frames (see all_idx)
        slits (:class:`pypeit.slittrace.SlitTraceSet`_, list)
            Information stored about the slits, or a list of SlitTraceSet (see all_idx)
        astrom_trans (:class:`pypeit.alignframe.AlignmentSplines`_, list):
            A Class containing the transformation between detector pixel coordinates
            and WCS pixel coordinates, or a list of Alignment Splines (see all_idx)
        bins (tuple):
            A 3-tuple (x,y,z) containing the histogram bin edges in x,y spatial and z wavelength coordinates
        all_idx (`numpy.ndarray`_, optional)
            If tilts, slits, and astrom_trans are lists, this should contain a 1D flattened array, of
            the same length as all_sci, containing the index the tilts, slits, and astrom_trans lists
            that corresponds to each pixel. Note that, in this case all of these lists need to be the same length.
        spec_subpixel (`int`, optional):
            What is the subpixellation factor in the spectral direction. Higher values give more reliable results,
            but note that the time required goes as (spec_subpixel * spat_subpixel). The default value is 5,
            which divides each detector pixel into 5 subpixels in the spectral direction.
        spat_subpixel (`int`, optional):
            What is the subpixellation factor in the spatial direction. Higher values give more reliable results,
            but note that the time required goes as (spec_subpixel * spat_subpixel). The default value is 5,
            which divides each detector pixel into 5 subpixels in the spatial direction.
        debug (bool):
            If True, a residuals cube will be output. If the datacube generation is correct, the
            distribution of pixels in the residual cube with no flux should have mean=0 and std=1.

    Returns:
        datacube (`numpy.ndarray`_): The datacube generated from the subpixellated inputs
        varcube (`numpy.ndarray`_): The corresponding variance cube
        bpmcube (`numpy.ndarray`_): The corresponding bad pixel mask cube
        residcube (`numpy.ndarray`_): If debug=True, the resid cube is also returned.
    """
    # Check for combinations of lists or not
    if type(tilts) is list and type(slits) is list and type(astrom_trans) is list:
        # Several frames are being combined. Check the lists have the same length
        numframes = len(tilts)
        if len(slits) != numframes or len(astrom_trans) != numframes:
            msgs.error("The following lists must have the same length:" + msgs.newline() +
                       "tilts, slits, astrom_trans")
        # Check all_idx has been set
        if all_idx is None:
            if numframes != 1:
                msgs.error("Missing required argument for combining frames: all_idx")
            else:
                all_idx = np.zeros(all_sci.size)
        else:
            tmp = np.unique(all_idx).size
            if tmp != numframes:
                msgs.warn("Indices in argument 'all_idx' does not match the number of frames expected.")
        # Store in the following variables
        _tilts, _slits, _astrom_trans = tilts, slits, astrom_trans
    elif type(tilts) is not list and type(slits) is not list and \
            type(astrom_trans) is not list:
        # Just a single frame - store as lists for this code
        _tilts, _slits, _astrom_trans = [tilts], [slits], [astrom_trans],
        all_idx = np.zeros(all_sci.size)
        numframes = 1
    else:
        msgs.error("The following input arguments should all be of type 'list', or all not be type 'list':" +
                   msgs.newline() + "tilts, slits, astrom_trans")
    # Prepare the output arrays
    outshape = (bins[0].size-1, bins[1].size-1, bins[2].size-1)
    binrng = [[bins[0][0], bins[0][-1]], [bins[1][0], bins[1][-1]], [bins[2][0], bins[2][-1]]]
    datacube, varcube, normcube = np.zeros(outshape), np.zeros(outshape), np.zeros(outshape)
    if debug:
        residcube = np.zeros(outshape)
    # Divide each pixel into subpixels
    spec_offs = np.arange(0.5/spec_subpixel, 1, 1/spec_subpixel) - 0.5  # -0.5 is to offset from the centre of each pixel.
    spat_offs = np.arange(0.5/spat_subpixel, 1, 1/spat_subpixel) - 0.5  # -0.5 is to offset from the centre of each pixel.
    spat_x, spec_y = np.meshgrid(spat_offs, spec_offs)
    num_subpixels = spec_subpixel * spat_subpixel
    area = 1 / num_subpixels
    all_wght_subpix = all_wghts * area
    all_var = utils.inverse(all_ivar)
    # Loop through all exposures
    for fr in range(numframes):
        # Extract tilts and slits for convenience
        this_tilts = _tilts[fr]
        this_slits = _slits[fr]
        # Loop through all slits
        for sl, spatid in enumerate(this_slits.spat_id):
            if numframes == 1:
                msgs.info(f"Resampling slit {sl+1}/{this_slits.nslits}")
            else:
                msgs.info(f"Resampling slit {sl+1}/{this_slits.nslits} of frame {fr+1}/{numframes}")
            this_sl = np.where((all_spatid == spatid) & (all_idx == fr))
            wpix = (all_specpos[this_sl], all_spatpos[this_sl])
            # Generate a spline between spectral pixel position and wavelength
            yspl = this_tilts[wpix]*(this_slits.nspec - 1)
            tiltpos = np.add.outer(yspl, spec_y).flatten()
            wspl = all_wave[this_sl]
            asrt = np.argsort(yspl)
            wave_spl = interp1d(yspl[asrt], wspl[asrt], kind='linear', bounds_error=False, fill_value='extrapolate')
            # Calculate spatial and spectral positions of the subpixels
            spat_xx = np.add.outer(wpix[1], spat_x.flatten()).flatten()
            spec_yy = np.add.outer(wpix[0], spec_y.flatten()).flatten()
            # Transform this to spatial location
            spatpos_subpix = _astrom_trans[fr].transform(sl, spat_xx, spec_yy)
            spatpos = _astrom_trans[fr].transform(sl, all_spatpos[this_sl], all_specpos[this_sl])
            ra_coeff = np.polyfit(spatpos, all_ra[this_sl], 1)
            dec_coeff = np.polyfit(spatpos, all_dec[this_sl], 1)
            this_ra = np.polyval(ra_coeff, spatpos_subpix)#ra_spl(spatpos_subpix)
            this_dec = np.polyval(dec_coeff, spatpos_subpix)#dec_spl(spatpos_subpix)
            # ssrt = np.argsort(spatpos)
            # ra_spl = interp1d(spatpos[ssrt], all_ra[this_sl][ssrt], kind='linear', bounds_error=False, fill_value='extrapolate')
            # dec_spl = interp1d(spatpos[ssrt], all_dec[this_sl][ssrt], kind='linear', bounds_error=False, fill_value='extrapolate')
            # this_ra = ra_spl(spatpos_subpix)
            # this_dec = dec_spl(spatpos_subpix)
            this_wave = wave_spl(tiltpos)
            # Convert world coordinates to voxel coordinates, then histogram
            vox_coord = output_wcs.wcs_world2pix(np.vstack((this_ra, this_dec, this_wave * 1.0E-10)).T, 0)
            # use the "fast histogram" algorithm, that assumes regular bin spacing
            datacube += histogramdd(vox_coord, bins=outshape, range=binrng, weights=np.repeat(all_sci[this_sl] * all_wght_subpix[this_sl], num_subpixels))
            varcube += histogramdd(vox_coord, bins=outshape, range=binrng, weights=np.repeat(all_var[this_sl] * all_wght_subpix[this_sl]**2, num_subpixels))
            normcube += histogramdd(vox_coord, bins=outshape, range=binrng, weights=np.repeat(all_wght_subpix[this_sl], num_subpixels))
            if debug:
                residcube += histogramdd(vox_coord, bins=outshape, range=binrng, weights=np.repeat(all_sci[this_sl] * np.sqrt(all_ivar[this_sl]), num_subpixels))
    # Normalise the datacube and variance cube
    nc_inverse = utils.inverse(normcube)
    datacube *= nc_inverse
    varcube *= nc_inverse**2
    bpmcube = (normcube == 0).astype(np.uint8)
    if debug:
        residcube *= nc_inverse
        return datacube, varcube, bpmcube, residcube
    return datacube, varcube, bpmcube


def get_output_filename(fil, par_outfile, combine, idx=1):
    """
    Get the output filename of a datacube, given the input

    Args:
        fil (str):
            The spec2d filename.
        par_outfile (str):
            The user-specified output filename (see cubepar['output_filename'])
        combine (bool):
            Should the input frames be combined into a single datacube?
        idx (int, optional):
            Index of filename to be saved. Required if combine=False.

    Returns:
        outfile (str): The output filename to use.
    """
    if combine:
        if par_outfile == "":
            par_outfile = "datacube.fits"
        # Check the output files don't exist
        outfile = par_outfile if ".fits" in par_outfile else par_outfile + ".fits"
    else:
        if par_outfile == "":
            outfile = fil.replace("spec2d_", "spec3d_")
        else:
            # Use the output filename as a prefix
            outfile = os.path.splitext(par_outfile)[0] + "_{0:03d}.fits".format(idx)
    # Return the outfile
    return outfile


def get_output_whitelight_filename(outfile):
    """ Given the output filename of a datacube, create an appropriate whitelight fits file name

    Args:
        outfile (str):
            The output filename used for the datacube.

    Returns:
        out_wl_filename (str): The output filename to use for the whitelight image.
    """
    out_wl_filename = os.path.splitext(outfile)[0] + "_whitelight.fits"
    return out_wl_filename


def coadd_cube(files, opts, spectrograph=None, parset=None, overwrite=False):
    """ Main routine to coadd spec2D files into a 3D datacube

    Args:
        files (:obj:`list`):
            List of all spec2D files
        opts (:obj:`dict`):
            coadd2d options associated with each spec2d file
        spectrograph (:obj:`str`, :class:`~pypeit.spectrographs.spectrograph.Spectrograph`, optional):
            The name or instance of the spectrograph used to obtain the data.
            If None, this is pulled from the file header.
        parset (:class:`~pypeit.par.pypeitpar.PypeItPar`, optional):
            An instance of the parameter set.  If None, assumes that detector 1
            is the one reduced and uses the default reduction parameters for the
            spectrograph (see
            :func:`~pypeit.spectrographs.spectrograph.Spectrograph.default_pypeit_par`
            for the relevant spectrograph class).
        overwrite (:obj:`bool`, optional):
            Overwrite the output file, if it exists?
    """
    if spectrograph is None:
        with fits.open(files[0]) as hdu:
            spectrograph = hdu[0].header['PYP_SPEC']

    if isinstance(spectrograph, str):
        spec = load_spectrograph(spectrograph)
        specname = spectrograph
    else:
        # Assume it's a Spectrograph instance
        spec = spectrograph
        specname = spectrograph.name

    # Grab the parset, if not provided
    if parset is None:
        # TODO :: Use config_specific_par instead?
        parset = spec.default_pypeit_par()
    cubepar = parset['reduce']['cube']
    flatpar = parset['calibrations']['flatfield']
    senspar = parset['sensfunc']

    # prep
    numfiles = len(files)
    combine = cubepar['combine']
    method = cubepar['method'].lower()

    # Determine what method is requested
    spec_subpixel, spat_subpixel = 1, 1
    if method == "subpixel":
        msgs.info("Adopting the subpixel algorithm to generate the datacube.")
        spec_subpixel, spat_subpixel = cubepar['spec_subpixel'], cubepar['spat_subpixel']
    elif method == "ngp":
        msgs.info("Adopting the nearest grid point (NGP) algorithm to generate the datacube.")
    else:
        msgs.error(f"The following datacube method is not allowed: {method}")

    # Get the detector number and string representation
    det = 1 if parset['rdx']['detnum'] is None else parset['rdx']['detnum']
    detname = spec.get_det_name(det)

    # Check if the output file exists
    if combine:
        outfile = get_output_filename("", cubepar['output_filename'], combine)
        out_whitelight = get_output_whitelight_filename(outfile)
        if os.path.exists(outfile) and not overwrite:
            msgs.error("Output filename already exists:"+msgs.newline()+outfile)
        if os.path.exists(out_whitelight) and cubepar['save_whitelight'] and not overwrite:
            msgs.error("Output filename already exists:"+msgs.newline()+out_whitelight)
    else:
        # Finally, if there's just one file, check if the output filename is given
        if numfiles == 1 and cubepar['output_filename'] != "":
            outfile = get_output_filename("", cubepar['output_filename'], True, -1)
            out_whitelight = get_output_whitelight_filename(outfile)
            if os.path.exists(outfile) and not overwrite:
                msgs.error("Output filename already exists:" + msgs.newline() + outfile)
            if os.path.exists(out_whitelight) and cubepar['save_whitelight'] and not overwrite:
                msgs.error("Output filename already exists:" + msgs.newline() + out_whitelight)
        else:
            for ff in range(numfiles):
                outfile = get_output_filename(files[ff], cubepar['output_filename'], combine, ff+1)
                out_whitelight = get_output_whitelight_filename(outfile)
                if os.path.exists(outfile) and not overwrite:
                    msgs.error("Output filename already exists:" + msgs.newline() + outfile)
                if os.path.exists(out_whitelight) and cubepar['save_whitelight'] and not overwrite:
                    msgs.error("Output filename already exists:" + msgs.newline() + out_whitelight)

    # Check the reference cube and image exist, if requested
    fluxcal = False
    blaze_wave, blaze_spec = None, None
    blaze_spline, flux_spline = None, None
    if cubepar['standard_cube'] is not None:
        fluxcal = True
        ss_file = cubepar['standard_cube']
        if not os.path.exists(ss_file):
            msgs.error("Standard cube does not exist:" + msgs.newline() + ss_file)
        msgs.info(f"Loading standard star cube: {ss_file:s}")
        # Load the standard star cube and retrieve its RA + DEC
        stdcube = fits.open(ss_file)
        star_ra, star_dec = stdcube[1].header['CRVAL1'], stdcube[1].header['CRVAL2']

        # Extract a spectrum of the standard star
        wave, Nlam_star, Nlam_ivar_star, gpm_star = extract_standard_spec(stdcube)

        # Extract the information about the blaze
        if cubepar['grating_corr']:
            blaze_wave_curr, blaze_spec_curr = stdcube['BLAZE_WAVE'].data, stdcube['BLAZE_SPEC'].data
            blaze_spline_curr = interp1d(blaze_wave_curr, blaze_spec_curr,
                                         kind='linear', bounds_error=False, fill_value="extrapolate")
            # The first standard star cube is used as the reference blaze spline
            if blaze_spline is None:
                blaze_wave, blaze_spec = stdcube['BLAZE_WAVE'].data, stdcube['BLAZE_SPEC'].data
                blaze_spline = interp1d(blaze_wave, blaze_spec,
                                        kind='linear', bounds_error=False, fill_value="extrapolate")
            # Perform a grating correction
            grat_corr = correct_grating_shift(wave.value, blaze_wave_curr, blaze_spline_curr, blaze_wave, blaze_spline)
            # Apply the grating correction to the standard star spectrum
            Nlam_star /= grat_corr
            Nlam_ivar_star *= grat_corr**2

        # Read in some information above the standard star
        std_dict = flux_calib.get_standard_spectrum(star_type=senspar['star_type'],
                                         star_mag=senspar['star_mag'],
                                         ra=star_ra, dec=star_dec)
        # Calculate the sensitivity curve
        zeropoint_data, zeropoint_data_gpm, zeropoint_fit, zeropoint_fit_gpm =\
            flux_calib.fit_zeropoint(wave.value, Nlam_star, Nlam_ivar_star, gpm_star, std_dict,
                          mask_hydrogen_lines=senspar['mask_hydrogen_lines'],
                          mask_helium_lines=senspar['mask_helium_lines'],
                          hydrogen_mask_wid=senspar['hydrogen_mask_wid'],
                          nresln=senspar['UVIS']['nresln'], resolution=senspar['UVIS']['resolution'],
                          trans_thresh=senspar['UVIS']['trans_thresh'], polyorder=senspar['polyorder'],
                          polycorrect=senspar['UVIS']['polycorrect'], polyfunc=senspar['UVIS']['polyfunc'])
        wgd = np.where(zeropoint_fit_gpm)
        sens = np.power(10.0, -0.4 * (zeropoint_fit[wgd] - flux_calib.ZP_UNIT_CONST)) / np.square(wave[wgd])
        flux_spline = interp1d(wave[wgd], sens, kind='linear', bounds_error=False, fill_value="extrapolate")

    # If a reference image has been set, check that it exists
    if cubepar['reference_image'] is not None:
        if not os.path.exists(cubepar['reference_image']):
            msgs.error("Reference image does not exist:" + msgs.newline() + cubepar['reference_image'])

    # Initialise arrays for storage
    all_ra, all_dec, all_wave = np.array([]), np.array([]), np.array([])
    all_sci, all_ivar, all_idx, all_wghts = np.array([]), np.array([]), np.array([]), np.array([])
    all_spatpos, all_specpos, all_spatid = np.array([], dtype=int), np.array([], dtype=int), np.array([], dtype=int)
    all_tilts, all_slits, all_align = [], [], []
    all_wcs = []
    dspat = None if cubepar['spatial_delta'] is None else cubepar['spatial_delta']/3600.0  # binning size on the sky (/3600 to convert to degrees)
    dwv = cubepar['wave_delta']       # binning size in wavelength direction (in Angstroms)
    wave_ref = None
    mnmx_wv = None  # Will be used to store the minimum and maximum wavelengths of every slit and frame.
    weights = np.ones(numfiles)  # Weights to use when combining cubes
    flat_splines = dict()   # A dictionary containing the splines of the flatfield
    # Load the default scaleimg frame for the scale correction
    scalecorr_default = "none"
    relScaleImgDef = np.array([1])
    if cubepar['scale_corr'] is not None:
        if cubepar['scale_corr'] == "image":
            msgs.info("The default relative spectral illumination correction will use the science image")
            scalecorr_default = "image"
        else:
            msgs.info("Loading default scale image for relative spectral illumination correction:" +
                      msgs.newline() + cubepar['scale_corr'])
            try:
                spec2DObj = spec2dobj.Spec2DObj.from_file(cubepar['scale_corr'], detname)
                relScaleImgDef = spec2DObj.scaleimg
                scalecorr_default = cubepar['scale_corr']
            except:
                msgs.warn("Could not load scaleimg from spec2d file:" + msgs.newline() +
                          cubepar['scale_corr'] + msgs.newline() +
                          "scale correction will not be performed unless you have specified the correct" + msgs.newline() +
                          "scale_corr file in the spec2d block")
                cubepar['scale_corr'] = None
                scalecorr_default = "none"

    # Load the default sky frame to be used for sky subtraction
    skysub_default = "image"
    skyImgDef, skySclDef = None, None  # This is the default behaviour (i.e. to use the "image" for the sky subtraction)
    if cubepar['skysub_frame'] in [None, 'none', '', 'None']:
        skysub_default = "none"
        skyImgDef = np.array([0.0])  # Do not perform sky subtraction
        skySclDef = np.array([0.0])  # Do not perform sky subtraction
    elif cubepar['skysub_frame'].lower() == "image":
        msgs.info("The sky model in the spec2d science frames will be used for sky subtraction" +msgs.newline() +
                  "(unless specific skysub frames have been specified)")
        skysub_default = "image"
    else:
        msgs.info("Loading default image for sky subtraction:" +
                  msgs.newline() + cubepar['skysub_frame'])
        try:
            spec2DObj = spec2dobj.Spec2DObj.from_file(cubepar['skysub_frame'], detname)
            skysub_exptime = fits.open(cubepar['skysub_frame'])[0].header['EXPTIME']
        except:
            msgs.error("Could not load skysub image from spec2d file:" + msgs.newline() + cubepar['skysub_frame'])
        skysub_default = cubepar['skysub_frame']
        skyImgDef = spec2DObj.skymodel/skysub_exptime  # Sky counts/second
        skySclDef = spec2DObj.scaleimg


    # Load all spec2d files and prepare the data for making a datacube
    for ff, fil in enumerate(files):
        # Load it up
        msgs.info("Loading PypeIt spec2d frame:" + msgs.newline() + fil)
        spec2DObj = spec2dobj.Spec2DObj.from_file(fil, detname)
        detector = spec2DObj.detector
        spat_flexure = None  #spec2DObj.sci_spat_flexure

        # Load the header
        hdr = spec2DObj.head0

        # Get the exposure time
        exptime = hdr['EXPTIME']

        # Setup for PypeIt imports
        msgs.reset(verbosity=2)

        # TODO :: Consider loading all calibrations into a single variable.

        # Initialise the slit edges
        msgs.info("Constructing slit image")
        slits = spec2DObj.slits
        slitid_img_init = slits.slit_img(pad=0, initial=True, flexure=spat_flexure)
        slits_left, slits_right, _ = slits.select_edges(initial=True, flexure=spat_flexure)

        # TODO :: Need to change the order of operations here:
        #  (1) Get science image
        #  (2) Subtract sky (note, if a joint fit has been performed, the relative scale correction is applied in the reduction!)
        #  (3) Apply relative scale correction to science and ivar

        # Set the default behaviour if a global skysub frame has been specified
        this_skysub = skysub_default
        if skysub_default == "image":
            skyImg = spec2DObj.skymodel
            skyScl = spec2DObj.scaleimg
        else:
            skyImg = skyImgDef.copy() * exptime
            skyScl = skySclDef.copy()
        # See if there's any changes from the default behaviour
        if opts['skysub_frame'][ff] is not None:
            if opts['skysub_frame'][ff].lower() == 'default':
                if skysub_default == "image":
                    skyImg = spec2DObj.skymodel
                    skyScl = spec2DObj.scaleimg
                    this_skysub = "image"  # Use the current spec2d for sky subtraction
                else:
                    skyImg = skyImgDef.copy() * exptime
                    skyScl = skySclDef.copy() * exptime
                    this_skysub = skysub_default  # Use the global value for sky subtraction
            elif opts['skysub_frame'][ff].lower() == 'image':
                skyImg = spec2DObj.skymodel
                skyScl = spec2DObj.scaleimg
                this_skysub = "image"  # Use the current spec2d for sky subtraction
            elif opts['skysub_frame'][ff].lower() == 'none':
                skyImg = np.array([0.0])
                skyScl = np.array([1.0])
                this_skysub = "none"  # Don't do sky subtraction
            else:
                # Load a user specified frame for sky subtraction
                msgs.info("Loading skysub frame:" + msgs.newline() + opts['skysub_frame'][ff])
                try:
                    spec2DObj_sky = spec2dobj.Spec2DObj.from_file(opts['skysub_frame'][ff], detname)
                    skysub_exptime = fits.open(opts['skysub_frame'][ff])[0].header['EXPTIME']
                except:
                    msgs.error("Could not load skysub image from spec2d file:" + msgs.newline() + opts['skysub_frame'][ff])
                skyImg = spec2DObj_sky.skymodel * exptime / skysub_exptime  # Sky counts
                skyScl = spec2DObj_sky.scaleimg
                this_skysub = opts['skysub_frame'][ff]  # User specified spec2d for sky subtraction
        if this_skysub == "none":
            msgs.info("Sky subtraction will not be performed.")
        else:
            msgs.info("Using the following frame for sky subtraction:"+msgs.newline()+this_skysub)

        # Load the relative scale image, if something other than the default has been provided
        this_scalecorr = scalecorr_default
        relScaleImg = relScaleImgDef.copy()
        if opts['scale_corr'][ff] is not None:
            if opts['scale_corr'][ff].lower() == 'default':
                if scalecorr_default == "image":
                    relScaleImg = spec2DObj.scaleimg
                    this_scalecorr = "image"  # Use the current spec2d for the relative spectral illumination scaling
                else:
                    this_scalecorr = scalecorr_default  # Use the default value for the scale correction
            elif opts['scale_corr'][ff].lower() == 'image':
                relScaleImg = spec2DObj.scaleimg
                this_scalecorr = "image"  # Use the current spec2d for the relative spectral illumination scaling
            elif opts['scale_corr'][ff].lower() == 'none':
                relScaleImg = np.array([1])
                this_scalecorr = "none"  # Don't do relative spectral illumination scaling
            else:
                # Load a user specified frame for sky subtraction
                msgs.info("Loading the following frame for the relative spectral illumination correction:" +
                          msgs.newline() + opts['scale_corr'][ff])
                try:
                    spec2DObj_scl = spec2dobj.Spec2DObj.from_file(opts['scale_corr'][ff], detname)
                except:
                    msgs.error("Could not load skysub image from spec2d file:" + msgs.newline() + opts['skysub_frame'][ff])
                relScaleImg = spec2DObj_scl.scaleimg
                this_scalecorr = opts['scale_corr'][ff]
        if this_scalecorr == "none":
            msgs.info("Relative spectral illumination correction will not be performed.")
        else:
            msgs.info("Using the following frame for the relative spectral illumination correction:" +
                      msgs.newline()+this_scalecorr)

        # Prepare the relative scaling factors
        relSclSky = skyScl/spec2DObj.scaleimg  # This factor ensures the sky has the same relative scaling as the science frame
        relScale = spec2DObj.scaleimg/relScaleImg  # This factor is applied to the sky subtracted science frame

        # Extract the relevant information from the spec2d file
        sciImg = (spec2DObj.sciimg - skyImg*relSclSky)*relScale  # Subtract sky and apply relative illumination
        ivar = spec2DObj.ivarraw / relScale**2
        waveimg = spec2DObj.waveimg
        bpmmask = spec2DObj.bpmmask

        # TODO :: Really need to write some detailed information in the docs about all of the various corrections that can optionally be applied

        # TODO :: Include a flexure correction from the sky frame? Note, you cannot use the waveimg from a sky frame,
        #  since the heliocentric correction may have been applied to the sky frame. Need to recalculate waveimg using
        #  the slitshifts from a skyimage, and then apply the vel_corr from the science image.

        wnonzero = (waveimg != 0.0)
        if not np.any(wnonzero):
            msgs.error("The wavelength image contains only zeros - You need to check the data reduction.")
        wave0 = waveimg[wnonzero].min()
        # Calculate the delta wave in every pixel on the slit
        waveimp = np.roll(waveimg, 1, axis=0)
        waveimn = np.roll(waveimg, -1, axis=0)
        dwaveimg = np.zeros_like(waveimg)
        # All good pixels
        wnz = np.where((waveimg!=0) & (waveimp!=0))
        dwaveimg[wnz] = np.abs(waveimg[wnz]-waveimp[wnz])
        # All bad pixels
        wnz = np.where((waveimg!=0) & (waveimp==0))
        dwaveimg[wnz] = np.abs(waveimg[wnz]-waveimn[wnz])
        # All endpoint pixels
        dwaveimg[0, :] = np.abs(waveimg[0, :] - waveimn[0, :])
        dwaveimg[-1, :] = np.abs(waveimg[-1, :] - waveimp[-1, :])
        dwv = np.median(dwaveimg[dwaveimg != 0.0]) if cubepar['wave_delta'] is None else cubepar['wave_delta']

        msgs.info("Using wavelength solution: wave0={0:.3f}, dispersion={1:.3f} Angstrom/pixel".format(wave0, dwv))

        # Obtain the minimum and maximum wavelength of all slits
        if mnmx_wv is None:
            mnmx_wv = np.zeros((len(files), slits.nslits, 2))
        for slit_idx, slit_spat in enumerate(slits.spat_id):
            onslit_init = (slitid_img_init == slit_spat)
            mnmx_wv[ff, slit_idx, 0] = np.min(waveimg[onslit_init])
            mnmx_wv[ff, slit_idx, 1] = np.max(waveimg[onslit_init])

        # Remove edges of the spectrum where the sky model is bad
        sky_is_good = make_good_skymask(slitid_img_init, spec2DObj.tilts)

        # Construct a good pixel mask
        # TODO: This should use the mask function to figure out which elements are masked.
        onslit_gpm = (slitid_img_init > 0) & (bpmmask.mask == 0) & sky_is_good

        # Grab the WCS of this frame
        frame_wcs = spec.get_wcs(spec2DObj.head0, slits, detector.platescale, wave0, dwv)
        all_wcs.append(copy.deepcopy(frame_wcs))

        # Find the largest spatial scale of all images being combined
        # TODO :: probably need to put this in the DetectorContainer
        pxscl = detector.platescale * parse.parse_binning(detector.binning)[1] / 3600.0  # This should be degrees/pixel
        slscl = spec.get_meta_value([spec2DObj.head0], 'slitwid')
        if dspat is None:
            dspat = max(pxscl, slscl)
        if pxscl > dspat:
            msgs.warn("Spatial scale requested ({0:f} arcsec) is less than the pixel scale ({1:f} arcsec)".format(3600.0*dspat, 3600.0*pxscl))
        if slscl > dspat:
            msgs.warn("Spatial scale requested ({0:f} arcsec) is less than the slicer scale ({1:f} arcsec)".format(3600.0*dspat, 3600.0*slscl))

        # Loading the alignments frame for these data
        alignments = None
        if cubepar['astrometric']:
            key = alignframe.Alignments.calib_type.upper()
            if key in spec2DObj.calibs:
                alignfile = os.path.join(spec2DObj.calibs['DIR'], spec2DObj.calibs[key])
                if os.path.exists(alignfile) and cubepar['astrometric']:
                    msgs.info("Loading alignments")
                    alignments = alignframe.Alignments.from_file(alignfile)
            else:
                msgs.warn(f'Processed alignment frame not recorded or not found!')
                msgs.info("Using slit edges for astrometric transform")
        else:
            msgs.info("Using slit edges for astrometric transform")
        # If nothing better was provided, use the slit edges
        if alignments is None:
            left, right, _ = slits.select_edges(initial=True, flexure=spat_flexure)
            locations = [0.0, 1.0]
            traces = np.append(left[:,None,:], right[:,None,:], axis=1)
        else:
            locations = parset['calibrations']['alignment']['locations']
            traces = alignments.traces
        # Generate an RA/DEC image
        msgs.info("Generating RA/DEC image")
        alignSplines = alignframe.AlignmentSplines(traces, locations, spec2DObj.tilts)
        raimg, decimg, minmax = slits.get_radec_image(frame_wcs, alignSplines, spec2DObj.tilts,
                                                      initial=True, flexure=spat_flexure)
        # Perform the DAR correction
        if wave_ref is None:
            wave_ref = 0.5*(np.min(waveimg[onslit_gpm]) + np.max(waveimg[onslit_gpm]))
        # Get DAR parameters
        raval = spec.get_meta_value([spec2DObj.head0], 'ra')
        decval = spec.get_meta_value([spec2DObj.head0], 'dec')
        obstime = spec.get_meta_value([spec2DObj.head0], 'obstime')
        pressure = spec.get_meta_value([spec2DObj.head0], 'pressure')
        temperature = spec.get_meta_value([spec2DObj.head0], 'temperature')
        rel_humidity = spec.get_meta_value([spec2DObj.head0], 'humidity')
        coord = SkyCoord(raval, decval, unit=(units.deg, units.deg))
        location = spec.location  # TODO :: spec.location should probably end up in the TelescopePar (spec.telescope.location)
        if pressure == 0.0:
            msgs.warn("Pressure is set to zero - DAR correction will not be performed")
        else:
            msgs.info("DAR correction parameters:"+msgs.newline() +
                      "   Pressure = {0:f} bar".format(pressure) + msgs.newline() +
                      "   Temperature = {0:f} deg C".format(temperature) + msgs.newline() +
                      "   Humidity = {0:f}".format(rel_humidity))
            ra_corr, dec_corr = correct_dar(waveimg[onslit_gpm], coord, obstime, location,
                                            pressure * units.bar, temperature * units.deg_C, rel_humidity, wave_ref=wave_ref)
            raimg[onslit_gpm] += ra_corr*np.cos(np.mean(decimg[onslit_gpm]) * np.pi / 180.0)
            decimg[onslit_gpm] += dec_corr

        # Get copies of arrays to be saved
        wave_ext = waveimg[onslit_gpm].copy()
        flux_ext = sciImg[onslit_gpm].copy()
        ivar_ext = ivar[onslit_gpm].copy()
        dwav_ext = dwaveimg[onslit_gpm].copy()

        # Correct for sensitivity as a function of grating angle
        # (this assumes the spectrum of the flatfield lamp has the same shape for all setups)
        key = flatfield.FlatImages.calib_type.upper()
        if key not in spec2DObj.calibs:
            msgs.error('Processed flat calibration file not recorded by spec2d file!')
        flatfile = os.path.join(spec2DObj.calibs['DIR'], spec2DObj.calibs[key])
        # TODO: Check that the file exists?
        if cubepar['grating_corr'] and flatfile not in flat_splines.keys():
            msgs.info("Calculating relative sensitivity for grating correction")
            flatimages = flatfield.FlatImages.from_file(flatfile)
            total_illum = flatimages.fit2illumflat(slits, finecorr=False, frametype='illum', initial=True, spat_flexure=spat_flexure) * \
                          flatimages.fit2illumflat(slits, finecorr=True, frametype='illum', initial=True, spat_flexure=spat_flexure)
            flatframe = flatimages.pixelflat_raw / total_illum
            if flatimages.pixelflat_spec_illum is None:
                # Calculate the relative scale
                scale_model = flatfield.illum_profile_spectral(flatframe, waveimg, slits,
                                                               slit_illum_ref_idx=flatpar['slit_illum_ref_idx'], model=None,
                                                               skymask=None, trim=flatpar['slit_trim'], flexure=spat_flexure,
                                                               smooth_npix=flatpar['slit_illum_smooth_npix'])
            else:
                msgs.info("Using relative spectral illumination from FlatImages")
                scale_model = flatimages.pixelflat_spec_illum
            # Apply the relative scale and generate a 1D "spectrum"
            onslit = waveimg != 0
            wavebins = np.linspace(np.min(waveimg[onslit]), np.max(waveimg[onslit]), slits.nspec)
            hist, edge = np.histogram(waveimg[onslit], bins=wavebins, weights=flatframe[onslit]/scale_model[onslit])
            cntr, edge = np.histogram(waveimg[onslit], bins=wavebins)
            cntr = cntr.astype(float)
            norm = (cntr != 0) / (cntr + (cntr == 0))
            spec_spl = hist * norm
            wave_spl = 0.5 * (wavebins[1:] + wavebins[:-1])
            flat_splines[flatfile] = interp1d(wave_spl, spec_spl, kind='linear',
                                              bounds_error=False, fill_value="extrapolate")
            flat_splines[flatfile+"_wave"] = wave_spl.copy()
            # Check if a reference blaze spline exists (either from a standard star if fluxing or from a previous
            # exposure in this for loop)
            if blaze_spline is None:
                blaze_wave, blaze_spec = wave_spl, spec_spl
                blaze_spline = interp1d(wave_spl, spec_spl, kind='linear',
                                        bounds_error=False, fill_value="extrapolate")

        # Perform extinction correction
        msgs.info("Applying extinction correction")
        longitude = spec.telescope['longitude']
        latitude = spec.telescope['latitude']
        airmass = spec2DObj.head0[spec.meta['airmass']['card']]
        extinct = flux_calib.load_extinction_data(longitude, latitude, senspar['UVIS']['extinct_file'])
        # extinction_correction requires the wavelength is sorted
        wvsrt = np.argsort(wave_ext)
        ext_corr = flux_calib.extinction_correction(wave_ext[wvsrt] * units.AA, airmass, extinct)
        # Grating correction
        grat_corr = 1.0
        if cubepar['grating_corr']:
            grat_corr = correct_grating_shift(wave_ext[wvsrt], flat_splines[flatfile + "_wave"], flat_splines[flatfile],
                                              blaze_wave, blaze_spline)
        # Sensitivity function
        sens_func = 1.0
        if fluxcal:
            msgs.info("Calculating the sensitivity function")
            sens_func = flux_spline(wave_ext[wvsrt])
        # Convert the flux_sav to counts/s,  correct for the relative sensitivity of different setups
        ext_corr *= sens_func / (exptime * grat_corr)
        # Correct for extinction
        flux_sav = flux_ext[wvsrt] * ext_corr
        ivar_sav = ivar_ext[wvsrt] / ext_corr ** 2

        # Convert units to Counts/s/Ang/arcsec2
        # Slicer sampling * spatial pixel sampling
        sl_deg = np.sqrt(frame_wcs.wcs.cd[0, 0] ** 2 + frame_wcs.wcs.cd[1, 0] ** 2)
        px_deg = np.sqrt(frame_wcs.wcs.cd[1, 1] ** 2 + frame_wcs.wcs.cd[0, 1] ** 2)
        scl_units = dwav_ext[wvsrt] * (3600.0 * sl_deg) * (3600.0 * px_deg)
        flux_sav /= scl_units
        ivar_sav *= scl_units ** 2

        # sort back to the original ordering
        resrt = np.argsort(wvsrt)
        numpix = raimg[onslit_gpm].size

        # Calculate the weights relative to the zeroth cube
        weights[ff] = 1.0#exptime  #np.median(flux_sav[resrt]*np.sqrt(ivar_sav[resrt]))**2

        # Get the slit image and then unset pixels in the slit image that are bad
        this_specpos, this_spatpos = np.where(onslit_gpm)
        this_spatid = slitid_img_init[onslit_gpm]

        # If individual frames are to be output, there's no need to store information, just make the cubes now
        if not combine:
            # Get the output filename
            if numfiles == 1 and cubepar['output_filename'] != "":
                outfile = get_output_filename("", cubepar['output_filename'], True, -1)
            else:
                outfile = get_output_filename(fil, cubepar['output_filename'], combine, ff+1)
            # Get the coordinate bounds
            slitlength = int(np.round(np.median(slits.get_slitlengths(initial=True, median=True))))
            numwav = int((np.max(waveimg) - wave0) / dwv)
            bins = spec.get_datacube_bins(slitlength, minmax, numwav)
            # Generate the output WCS for the datacube
            crval_wv = cubepar['wave_min'] if cubepar['wave_min'] is not None else 1.0E10 * frame_wcs.wcs.crval[2]
            cd_wv = cubepar['wave_delta'] if cubepar['wave_delta'] is not None else 1.0E10 * frame_wcs.wcs.cd[2, 2]
            output_wcs = spec.get_wcs(spec2DObj.head0, slits, detector.platescale, crval_wv, cd_wv)
            # Set the wavelength range of the white light image.
            wl_wvrng = None
            if cubepar['save_whitelight']:
                wl_wvrng = get_whitelight_range(np.max(mnmx_wv[ff, :, 0]),
                                                np.min(mnmx_wv[ff, :, 1]),
                                                cubepar['whitelight_range'])
            # Make the datacube
            if method in ['subpixel', 'ngp']:
                # Generate the datacube
                generate_cube_subpixel(outfile, output_wcs, raimg[onslit_gpm], decimg[onslit_gpm], wave_ext,
                                       flux_sav[resrt], ivar_sav[resrt], np.ones(numpix),
                                       this_spatpos, this_specpos, this_spatid,
                                       spec2DObj.tilts, slits, alignSplines, bins,
                                       all_idx=None, overwrite=overwrite, blaze_wave=blaze_wave, blaze_spec=blaze_spec,
                                       fluxcal=fluxcal, specname=specname, whitelight_range=wl_wvrng,
                                       spec_subpixel=spec_subpixel, spat_subpixel=spat_subpixel)
            continue

        # Store the information if we are combining multiple frames
        all_ra = np.append(all_ra, raimg[onslit_gpm].copy())
        all_dec = np.append(all_dec, decimg[onslit_gpm].copy())
        all_wave = np.append(all_wave, wave_ext.copy())
        all_sci = np.append(all_sci, flux_sav[resrt].copy())
        all_ivar = np.append(all_ivar, ivar_sav[resrt].copy())
        all_idx = np.append(all_idx, ff*np.ones(numpix))
        all_wghts = np.append(all_wghts, weights[ff]*np.ones(numpix)/weights[0])
        all_spatpos = np.append(all_spatpos, this_spatpos)
        all_specpos = np.append(all_specpos, this_specpos)
        all_spatid = np.append(all_spatid, this_spatid)
        all_tilts.append(spec2DObj.tilts)
        all_slits.append(slits)
        all_align.append(alignSplines)

    # No need to continue if we are not combining frames
    if not combine:
        return

    # Grab cos(dec) for convenience
    cosdec = np.cos(np.mean(all_dec) * np.pi / 180.0)

    # If there is only one frame being "combined" AND there's no reference image, then don't compute the translation.
    translate = False if cubepar["reference_image"] is None and numfiles == 1 else True
    # Register spatial offsets between all frames
    if translate:
        # Find the wavelength range where all frames overlap
        min_wl, max_wl = get_whitelight_range(np.max(mnmx_wv[:, :, 0]),  # The max blue wavelength
                                              np.min(mnmx_wv[:, :, 1]),  # The min red wavelength
                                              cubepar['whitelight_range'])  # The user-specified values (if any)
        wavediff = np.max(all_wave) - np.min(all_wave)
        if min_wl < max_wl:
            ww = np.where((all_wave > min_wl) & (all_wave < max_wl))
            wavediff = max_wl - min_wl
        else:
            msgs.warn("Datacubes do not completely overlap in wavelength. Offsets may be unreliable...")
            ww = (np.arange(all_wave.size),)
        # Iterate over white light image generation and spatial shifting
        numiter = 2
        for dd in range(numiter):
            msgs.info(f"Iterating on spatial translation - ITERATION #{dd+1}/{numiter}")
            # Setup the WCS to use for all white light images
            ref_idx = None  # Don't use an index - This is the default behaviour when a reference image is supplied
            image_wcs, voxedge, reference_image = create_wcs(cubepar, all_ra[ww], all_dec[ww], all_wave[ww],
                                                             dspat, wavediff, collapse=True)
            if voxedge[2].size != 2:
                msgs.error("Spectral range for WCS is incorrect for white light image")

            wl_imgs = generate_image_subpixel(image_wcs, all_ra[ww], all_dec[ww], all_wave[ww],
                                              all_sci[ww], all_ivar[ww], all_wghts[ww],
                                              all_spatpos[ww], all_specpos[ww], all_spatid[ww],
                                              all_tilts, all_slits, all_align, voxedge, all_idx=all_idx[ww],
                                              spec_subpixel=spec_subpixel, spat_subpixel=spat_subpixel)
            if reference_image is None:
                # ref_idx will be the index of the cube with the highest S/N
                ref_idx = np.argmax(weights)
                reference_image = wl_imgs[:, :, ref_idx].copy()
                msgs.info("Calculating spatial translation of each cube relative to cube #{0:d})".format(ref_idx+1))
            else:
                msgs.info("Calculating the spatial translation of each cube relative to user-defined 'reference_image'")

            # Calculate the image offsets relative to the reference image
            for ff in range(numfiles):
                # Calculate the shift
                ra_shift, dec_shift = calculate_image_phase(reference_image.copy(), wl_imgs[:, :, ff], maskval=0.0)
                # Convert pixel shift to degrees shift
                ra_shift *= dspat/cosdec
                dec_shift *= dspat
                msgs.info("Spatial shift of cube #{0:d}: RA, DEC (arcsec) = {1:+0.3f}, {2:+0.3f}".format(ff+1, ra_shift*3600.0, dec_shift*3600.0))
                # Apply the shift
                all_ra[all_idx == ff] += ra_shift
                all_dec[all_idx == ff] += dec_shift

    # Calculate the relative spectral weights of all pixels
    if numfiles == 1:
        # No need to calculate weights if there's just one frame
        all_wghts = np.ones_like(all_sci)
    else:
        # Collapse all spatially translated white light images
        # TODO :: Really should regenerate total white light image here (with full wavelength range and maybe with subpixel=1)...
        wl_full = np.sum(wl_imgs, axis=2)
        all_wghts = compute_weights(all_ra, all_dec, all_wave, all_sci, all_ivar, all_idx,
                                    wl_full, dspat, dwv, relative_weights=cubepar['relative_weights'])

    # Generate the WCS, and the voxel edges
    cube_wcs, vox_edges, _ = create_wcs(cubepar, all_ra, all_dec, all_wave, dspat, dwv)

    sensfunc = None
    if flux_spline is not None:
        # Get wavelength of each pixel, and note that the WCS gives this in m, so convert to Angstroms (x 1E10)
        numwav = vox_edges[2].size-1
        senswave = cube_wcs.spectral.wcs_pix2world(np.arange(numwav), 0)[0] * 1.0E10
        sensfunc = flux_spline(senswave)

    # Generate a datacube
    outfile = get_output_filename("", cubepar['output_filename'], True, -1)
    if method in ['subpixel', 'ngp']:
        # Generate the datacube
        wl_wvrng = None
        if cubepar['save_whitelight']:
            wl_wvrng = get_whitelight_range(np.max(mnmx_wv[:, :, 0]),
                                            np.min(mnmx_wv[:, :, 1]),
                                            cubepar['whitelight_range'])
        # TODO :: THIS IS JUST TEMPORARY (probably)... the first bit outputs separate files, the second bit combines all frames.
        #  Might want to have an option where if reference_image is provided, but not combine, the first option is done.
        if False:
            # embed()
            # assert(False)
            for ff in range(numfiles):
                outfile = get_output_filename("", cubepar['output_filename'], False, ff)
                ww = np.where(all_idx==ff)
                generate_cube_subpixel(outfile, cube_wcs, all_ra[ww], all_dec[ww], all_wave[ww], all_sci[ww], all_ivar[ww], np.ones(all_wghts[ww].size),
                                       all_spatpos[ww], all_specpos[ww], all_spatid[ww], all_tilts[ff], all_slits[ff], all_align[ff], vox_edges,
                                       all_idx=all_idx[ww], overwrite=overwrite, blaze_wave=blaze_wave, blaze_spec=blaze_spec,
                                       fluxcal=fluxcal, sensfunc=sensfunc, specname=specname, whitelight_range=wl_wvrng,
                                       spec_subpixel=spec_subpixel, spat_subpixel=spat_subpixel)
        else:
            generate_cube_subpixel(outfile, cube_wcs, all_ra, all_dec, all_wave, all_sci, all_ivar, np.ones(all_wghts.size),#all_wghts,
                                   all_spatpos, all_specpos, all_spatid, all_tilts, all_slits, all_align, vox_edges,
                                   all_idx=all_idx, overwrite=overwrite, blaze_wave=blaze_wave, blaze_spec=blaze_spec,
                                   fluxcal=fluxcal, sensfunc=sensfunc, specname=specname, whitelight_range=wl_wvrng,
                                   spec_subpixel=spec_subpixel, spat_subpixel=spat_subpixel)<|MERGE_RESOLUTION|>--- conflicted
+++ resolved
@@ -1106,11 +1106,11 @@
     Args:
         image_wcs (`astropy.wcs.wcs.WCS`_):
             World coordinate system to use for the white light images.
-        all_ra (`numpy.ndarray`_)
+        all_ra (`numpy.ndarray`_):
             1D flattened array containing the right ascension of each pixel (units = degrees)
-        all_dec (`numpy.ndarray`_)
+        all_dec (`numpy.ndarray`_):
             1D flattened array containing the declination of each pixel (units = degrees)
-        all_wave (`numpy.ndarray`_)
+        all_wave (`numpy.ndarray`_):
             1D flattened array containing the wavelength of each pixel (units = Angstroms)
         all_sci (`numpy.ndarray`_):
             1D flattened array containing the counts of each pixel from all spec2d files
@@ -1118,22 +1118,22 @@
             1D flattened array containing the inverse variance of each pixel from all spec2d files
         all_wghts (`numpy.ndarray`_):
             1D flattened array containing the weights of each pixel to be used in the combination
-        all_spatpos (`numpy.ndarray`_)
+        all_spatpos (`numpy.ndarray`_):
             1D flattened array containing the detector pixel location in the spatial direction
-        all_specpos (`numpy.ndarray`_)
+        all_specpos (`numpy.ndarray`_):
             1D flattened array containing the detector pixel location in the spectral direction
-        all_spatid (`numpy.ndarray`_)
+        all_spatid (`numpy.ndarray`_):
             1D flattened array containing the spatid of each pixel
-        tilts (`numpy.ndarray`_, list)
+        tilts (`numpy.ndarray`_, list):
             2D wavelength tilts frame, or a list of tilt frames (see all_idx)
-        slits (:class:`pypeit.slittrace.SlitTraceSet`_, list)
+        slits (:class:`pypeit.slittrace.SlitTraceSet`, list):
             Information stored about the slits, or a list of SlitTraceSet (see all_idx)
-        astrom_trans (:class:`pypeit.alignframe.AlignmentSplines`_, list):
+        astrom_trans (:class:`pypeit.alignframe.AlignmentSplines`, list):
             A Class containing the transformation between detector pixel coordinates
             and WCS pixel coordinates, or a list of Alignment Splines (see all_idx)
         bins (tuple):
             A 3-tuple (x,y,z) containing the histogram bin edges in x,y spatial and z wavelength coordinates
-        all_idx (`numpy.ndarray`_, optional)
+        all_idx (`numpy.ndarray`_, optional):
             If tilts, slits, and astrom_trans are lists, this should contain a 1D flattened array, of
             the same length as all_sci, containing the index the tilts, slits, and astrom_trans lists
             that corresponds to each pixel. Note that, in this case all of these lists need to be the same length.
@@ -1188,11 +1188,11 @@
             Filename to be used to save the datacube
         output_wcs (`astropy.wcs.wcs.WCS`_):
             Output world coordinate system.
-        all_ra (`numpy.ndarray`_)
+        all_ra (`numpy.ndarray`_):
             1D flattened array containing the right ascension of each pixel (units = degrees)
-        all_dec (`numpy.ndarray`_)
+        all_dec (`numpy.ndarray`_):
             1D flattened array containing the declination of each pixel (units = degrees)
-        all_wave (`numpy.ndarray`_)
+        all_wave (`numpy.ndarray`_):
             1D flattened array containing the wavelength of each pixel (units = Angstroms)
         all_sci (`numpy.ndarray`_):
             1D flattened array containing the counts of each pixel from all spec2d files
@@ -1200,14 +1200,13 @@
             1D flattened array containing the inverse variance of each pixel from all spec2d files
         all_wghts (`numpy.ndarray`_):
             1D flattened array containing the weights of each pixel to be used in the combination
-<<<<<<< HEAD
-        all_spatpos (`numpy.ndarray`_)
+        all_spatpos (`numpy.ndarray`_):
             1D flattened array containing the detector pixel location in the spatial direction
-        all_specpos (`numpy.ndarray`_)
+        all_specpos (`numpy.ndarray`_):
             1D flattened array containing the detector pixel location in the spectral direction
-        all_spatid (`numpy.ndarray`_)
+        all_spatid (`numpy.ndarray`_):
             1D flattened array containing the spatid of each pixel
-        tilts (`numpy.ndarray`_, list)
+        tilts (`numpy.ndarray`_, list):
             2D wavelength tilts frame, or a list of tilt frames (see all_idx)
         slits (:class:`pypeit.slittrace.SlitTraceSet`_, list)
             Information stored about the slits, or a list of SlitTraceSet (see all_idx)
@@ -1216,27 +1215,11 @@
             and WCS pixel coordinates, or a list of Alignment Splines (see all_idx)
         bins (tuple):
             A 3-tuple (x,y,z) containing the histogram bin edges in x,y spatial and z wavelength coordinates
-        all_idx (`numpy.ndarray`_, optional)
+        all_idx (`numpy.ndarray`_, optional):
             If tilts, slits, and astrom_trans are lists, this should contain a 1D flattened array, of
             the same length as all_sci, containing the index the tilts, slits, and astrom_trans lists
             that corresponds to each pixel. Note that, in this case all of these lists need to be the same length.
-        spec_subpixel (`int`, optional):
-=======
-        all_wave (`numpy.ndarray`_):
-            1D flattened array containing the wavelength of each pixel (units = Angstroms)
-        tilts (`numpy.ndarray`_):
-            2D wavelength tilts frame
-        slits (:class:`pypeit.slittrace.SlitTraceSet`):
-            Information stored about the slits
-        slitid_img_gpm (`numpy.ndarray`_):
-            An image indicating which pixels belong to a slit (0 = not on a slit or a masked pixel).
-            Any positive value indicates the spatial ID of the pixel.
-        astrom_trans (:class:`pypeit.alignframe.AlignmentSplines`):
-            A Class containing the transformation between detector pixel coordinates and WCS pixel coordinates
-        bins (tuple):
-            A 3-tuple (x,y,z) containing the histogram bin edges in x,y spatial and z wavelength coordinates
         spec_subpixel (int, optional):
->>>>>>> 8eb6aec1
             What is the subpixellation factor in the spectral direction. Higher values give more reliable results,
             but note that the time required goes as (spec_subpixel * spat_subpixel). The default value is 5,
             which divides each detector pixel into 5 subpixels in the spectral direction.
