""" Module for I/O in arclines
"""
import glob
import os
from collections import OrderedDict

import numpy as np

from astropy.table import Table, vstack

import linetools.utils

from pypeit import msgs
from pypeit.core.wavecal import defs
from pypeit import data

from IPython import embed


# TODO -- Move this to the WaveCalib object
def load_wavelength_calibration(filename):
    """
    Load the wavelength calibration data from a file.

    Args:
        filename (:obj:`str`):
            Name of the json file.

    Returns:
        :obj:`dict`: Returns the wavelength calibration dictionary.
        Lists read from the json file are returnes as numpy arrays.
    """
    if not os.path.isfile(filename):
        msgs.error(f"File does not exist: {filename}")

    wv_calib = linetools.utils.loadjson(filename)

    # Recast a few items as arrays
    for key in wv_calib.keys():
        if key in ['steps', 'par']:  # This isn't really necessary
            continue
        # Masked slit?
        if wv_calib[key] is None:
            continue
        # Arrays
        for tkey in wv_calib[key].keys():
            if isinstance(wv_calib[key][tkey], list):
                wv_calib[key][tkey] = np.array(wv_calib[key][tkey])

    return wv_calib


def load_template(arxiv_file, det, wvrng=None):
    """
    Load a full template file from disk

    Args:
        arxiv_file: str
        det: int
        wvrng (list, optional):
            min, max wavelength range for the arxiv


    Returns:
        wave: ndarray
        flux: ndarray
        binning: int, Of the template arc spectrum

    """
    # Path already included?
    if os.path.basename(arxiv_file) == arxiv_file:
        calibfile, _ = data.get_reid_arxiv_filepath(arxiv_file)
    else:
        calibfile = arxiv_file
    # Read me
    tbl = Table.read(calibfile, format='fits')
    # Parse on detector?
    if 'det' in tbl.keys():
        idx = np.where(tbl['det'].data & 2**det)[0]
    else:
        idx = np.arange(len(tbl)).astype(int)
    tbl_wv = tbl['wave'].data[idx]
    tbl_fx = tbl['flux'].data[idx]

    # Cut down?
    if wvrng is not None:
        gd_wv = (tbl_wv >= wvrng[0]) & (tbl_wv <= wvrng[1])
        tbl_wv = tbl_wv[gd_wv]
        tbl_fx = tbl_fx[gd_wv]

    # Return
    return tbl_wv, tbl_fx, tbl.meta['BINSPEC']


def load_reid_arxiv(arxiv_file):
    """
    Load a REID arxiv file
    Now there are 2 possible formats.  We need to consolidate

    Args:
        arxiv_file (str):

    Returns:
        dict, dict-like:

    """
<<<<<<< HEAD
    calibfile = data.get_reid_arxiv_filepath(arxiv_file)

=======
    # ToDO put in some code to allow user specified files rather than everything in the main directory
    calibfile, in_cache = data.get_reid_arxiv_filepath(arxiv_file)
>>>>>>> 0e74da6a
    # This is a hack as it will fail if we change the data model yet again for wavelength solutions
    if calibfile[-4:] == 'json' or in_cache == 'json':
        wv_calib_arxiv = load_wavelength_calibration(calibfile)
        par = wv_calib_arxiv['par'].copy()
        # Pop out par and steps if they were inserted in this calibration dictionary
        try:
            wv_calib_arxiv.pop('steps')
        except KeyError:
            pass
        try:
            wv_calib_arxiv.pop('par')
        except KeyError:
            pass
<<<<<<< HEAD

    elif calibfile[-4:] == 'fits':
=======
    elif calibfile[-4:] == 'fits' or in_cache == 'fits':
>>>>>>> 0e74da6a
        # The following is a bit of a hack too
        par = None
        wv_tbl = Table.read(calibfile, format='fits')
        wv_calib_arxiv = OrderedDict()
        nrow = wv_tbl['wave'].shape[0]
        for irow in np.arange(nrow):
            wv_calib_arxiv[str(irow)] = {}
            wv_calib_arxiv[str(irow)]['spec'] = wv_tbl['flux'][irow,:]
            wv_calib_arxiv[str(irow)]['wave_soln'] = wv_tbl['wave'][irow,:]
            wv_calib_arxiv[str(irow)]['order'] = wv_tbl['order'][irow]

    else:
        msgs.error("Not ready for this extension!")

    return wv_calib_arxiv, par


def load_line_list(line_file, use_ion=False):
    """

    Parameters
    ----------
    line_file : str
        Full path to line_list or name of ion
    use_ion : bool, optional
        Interpret line_file as an ion, e.g. CuI

    Returns
    -------
    line_list : Table

    """
    line_file = data.get_linelist_filepath(f'{line_file}_lines.dat') if use_ion else \
        data.get_linelist_filepath(line_file)
    return Table.read(line_file, format='ascii.fixed_width', comment='#')


def load_line_lists(lamps, unknown=False, all=False, restrict_on_instr=None):
    """
    Loads a series of line list files

    Parameters
    ----------
    lamps : list
        List of arc lamps to be used for wavelength calibration.
        E.g., ['ArI','NeI','KrI','XeI']
    unknown : bool, optional
        Load the unknown list
    restrict_on_instr : str, optional
        Restrict according to the input spectrograph

    Returns
    -------
    line_list : Table

    """
    # All?
    if all:
        # Search both in the package directory and the PypeIt cache
        line_files = glob.glob(os.path.join(data.Paths.linelist, '*_lines.dat'))
        line_files.append(data.search_cache('_lines.dat'))
        lamps = []
        for line_file in line_files:
            i0 = line_file.rfind('/')
            i1 = line_file.rfind('_')
            lamps.append(line_file[i0+1:i1])

    msgs.info(f"Arc lamps used: {', '.join(lamps)}")
    # Read standard files
    # NOTE: If one of the `lamps` does not exist, data.get_linelist_filepath()
    #       will exit with msgs.error().
    lists = [load_line_list(data.get_linelist_filepath(f'{lamp}_lines.dat')) for lamp in lamps]
    # Stack
    if len(lists) == 0:
        return None
    line_lists = vstack(lists, join_type='exact')

    # Restrict on the spectrograph?
    if restrict_on_instr is not None:
        instr_dict = defs.instruments()
        gdI = (line_lists['Instr'] & instr_dict[restrict_on_instr]) > 0
        line_lists = line_lists[gdI]

    # Unknown
    if unknown:
        unkn_lines = load_unknown_list(lamps)
        unkn_lines.remove_column('line_flag')  # may wish to have this info
        # Stack
        line_lists = vstack([line_lists, unkn_lines])

    # Return
    return line_lists


def load_tree(polygon=4, numsearch=20):
    """
    Load a KDTree of ThAr patterns that is stored on disk

    Parameters
    ----------
    polygon : int
        Number of sides to the polygon used in pattern matching:

            - polygon=3  -->  trigon (two anchor lines and one floating line)
            - polygon=4  -->  tetragon (two anchor lines and two floating lines)
            - polygon=5  -->  pentagon (two anchor lines and three floating lines)

    numsearch : int
        Number of consecutive detected lines used to generate a pattern.
        For example, if numsearch is 4, then for a trigon, the following
        patterns will be generated (assuming line #1 is the left
        anchor):

            - 1 2 3  (in this case line #3 is the right anchor)
            - 1 2 4  (in this case line #4 is the right anchor)
            - 1 3 4  (in this case line #4 is the right anchor)

    Returns
    -------
    file_load : KDTree instance
        The KDTree containing the patterns
    index : ndarray
        For each pattern in the KDTree, this array stores the
        corresponding index in the linelist
    """

    # TODO: Can we save these as fits files instead?
    # TODO: Please don't use imports within functions
    import pickle
    filename = data.get_linelist_filepath(f'ThAr_patterns_poly{polygon}_search{numsearch}.kdtree')
    fileindx = data.get_linelist_filepath(
        f'ThAr_patterns_poly{polygon}_search{numsearch}.index.npy'
    )
    try:
        with open(filename, "rb", encoding="utf-8") as f_obj:
            file_load = pickle.load(f_obj)
        index = np.load(fileindx)
    except FileNotFoundError:
        msgs.info('The requested KDTree was not found on disk' + msgs.newline() +
                  'please be patient while the ThAr KDTree is built and saved to disk.')
        from pypeit.core.wavecal import kdtree_generator
        file_load, index = kdtree_generator.main(polygon, numsearch=numsearch, verbose=True,
                                                 ret_treeindx=True, outname=filename)

    return file_load, index


def load_unknown_list(lines, unknwn_file=None, all=False):
    """

    Parameters
    ----------
    lines : list
        Restricted lines;  use all=True for all
    unknwn_file : str, optional
    all : bool, optional


    Returns
    -------
    unknwn_lines : Table

    """
    line_dict = defs.lines()
    # Load
    if unknwn_file is None:
        unknwn_file = data.get_linelist_filepath('UNKNWNs.dat')
    line_list = load_line_list(unknwn_file)
    # Cut on input lamps?
    if all:
        return line_list

    # Otherwise
    msk = np.array([False]*len(line_list))
    for line in lines:
        line_flag = line_dict[line]
        match = line_list['line_flag'] % (2*line_flag) >= line_flag
        msk[match] = True
    # Finish
    return line_list[msk]<|MERGE_RESOLUTION|>--- conflicted
+++ resolved
@@ -104,13 +104,8 @@
         dict, dict-like:
 
     """
-<<<<<<< HEAD
-    calibfile = data.get_reid_arxiv_filepath(arxiv_file)
-
-=======
     # ToDO put in some code to allow user specified files rather than everything in the main directory
     calibfile, in_cache = data.get_reid_arxiv_filepath(arxiv_file)
->>>>>>> 0e74da6a
     # This is a hack as it will fail if we change the data model yet again for wavelength solutions
     if calibfile[-4:] == 'json' or in_cache == 'json':
         wv_calib_arxiv = load_wavelength_calibration(calibfile)
@@ -124,12 +119,7 @@
             wv_calib_arxiv.pop('par')
         except KeyError:
             pass
-<<<<<<< HEAD
-
-    elif calibfile[-4:] == 'fits':
-=======
     elif calibfile[-4:] == 'fits' or in_cache == 'fits':
->>>>>>> 0e74da6a
         # The following is a bit of a hack too
         par = None
         wv_tbl = Table.read(calibfile, format='fits')
