--- conflicted
+++ resolved
@@ -357,15 +357,9 @@
       final best guess of the line IDs
     """
 
-<<<<<<< HEAD
-    def __init__(self, spec, lines, ok_mask=None, min_ampl=1000., nonlinear_counts = 1e10, islinelist=False,
-              outroot=None, debug=False, verbose=False,
-              fit_parm=None, lowest_ampl=200., rms_threshold=0.15,
-=======
     def __init__(self, spec, lines, ok_mask=None, min_nsig=50.0, nonlinear_counts = 1e10, islinelist=False,
               outroot=None, debug = False, verbose=False,
               fit_parm=None, lowest_nsig=10., rms_threshold=0.15,
->>>>>>> daa5fad0
               binw=None, bind=None, nstore=1, use_unknowns=True):
 
         # Set some default parameters
