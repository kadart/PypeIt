""" Module for sky subtraction

.. include common links, assuming primary doc root is up one directory
.. include:: ../include/links.rst
"""
import numpy as np

from scipy import ndimage
from scipy.special import ndtr

from matplotlib import pyplot as plt

from IPython import embed

from pypeit.images import imagebitmask
from pypeit.core import basis, pixels, extract
from pypeit.core import fitting
from pypeit.core import procimg
from pypeit import msgs, utils, bspline, slittrace
from pypeit.display import display

def skysub_npoly(thismask):
    """
    Utility routine used by global_skysub and local_skysub_extract. Determine the order for the spatial
    polynomial for global sky subtraction and local sky subtraction.

    Args:
        thismask : ndarray, bool, shape (nspec, nspat)
            Specifies pixels in the slit in question

    Returns:
        int: Order of polynomial
    """
    slit_width = np.sum(thismask,axis=1)
    med_slit_width = np.median(slit_width[slit_width > 0])
    nspec_eff = np.sum(slit_width > 0.5*med_slit_width)
    npercol = np.fmax(np.floor(np.sum(thismask)/nspec_eff), 1.0)
    # Demand at least 10 pixels per row (on average) per degree of the polynomial
    if npercol > 100:
        npoly = 3
    elif npercol > 40:
        npoly = 2
    else:
        npoly = 1

    return npoly


def global_skysub(image, ivar, tilts, thismask, slit_left, slit_righ, inmask=None, bsp=0.6, sigrej=3.0, maxiter=35,
                  trim_edg=(3,3), pos_mask=True, show_fit=False, no_poly=False, npoly=None):
    """
    Perform global sky subtraction on an input slit

    Args:
        image: float ndarray, shape (nspec, nspat)
            Frame to be sky subtracted
        ivar: float ndarray, shape (nspec, nspat)
            Inverse variance image
        tilts: float ndarray, shape (nspec, nspat)
            Tilts indicating how wavelengths move across the slit
        thismask : numpy boolean array, shape (nspec, nspat)
            Specifies pixels in the slit in question
        slit_left: ndarray of shape (nspec, 1) or (nspec)
            Left slit boundary in floating point pixels.
        slit_righ: ndarray of shape (nspec, 1) or (nspec)
            Right slit boundary in floating point pixels.
        inmask: boolean ndarray, shape (nspec, nspat), default inmask = None
            Input mask for pixels not to be included in sky subtraction
            fits. True = Good (not masked), False = Bad (masked)
        bsp: float, default bsp = 0.6
            break point spacing in pixel units
        sigrej : float, default sigrej = 3.0
            sigma rejection threshold
        no_poly: bool, optional
            Do not incldue polynomial basis
        trim_edg: tuple of floats  (left_edge, right_edge), default (3,3)
            indicates how many pixels to trim from left and right slit
            edges for creating the edgemask. These pixels are excluded
            from sky subtraction fits.
        pos_mask: boolean, defualt pos_mask = True
            First do a prelimnary fit to the log of the sky (i.e.
            positive pixels only). Then use this fit to create an input
            mask from the residuals lmask = (res < 5.0) & (res > -4.0)
            for the full fit.  NOTE: pos_mask should be False for
            near-IR sky residual subtraction, since fitting the log(sky)
            requires that the counts are positive which will not be the
            case for i.e. an A-B image. Thus the routine will fail if
            pos_mask is not set to False.

        show_fit: boolean, default show_fit = False
            Plot a fit of the sky pixels and model fit to the screen.
            This feature will block further execution until the screen
            is closed.

    Returns:
        `numpy.ndarray`_ : The model sky background at the pixels where thismask is True::

            >>>  skyframe = np.zeros_like(image)
            >>>  thismask = slitpix == thisslit
            >>>  skyframe[thismask] = global_skysub(image,ivar, tilts, thismask, slit_left, slit_righ)

    """

    # Synthesize ximg, and edgmask from slit boundaries. Doing this outside this
    # routine would save time. But this is pretty fast, so we just do it here to make the interface simpler.
    ximg, edgmask = pixels.ximg_and_edgemask(slit_left, slit_righ, thismask, trim_edg=trim_edg)

    # TESTING!!!!
    #no_poly=True
    #show_fit=True

    # Init
    (nspec, nspat) = image.shape
    piximg = tilts * (nspec-1)
    if inmask is None:
        inmask = (ivar > 0.0) & thismask & np.isfinite(image) & np.isfinite(ivar)
    elif inmask.dtype != bool:
        # Check that it's of type bool
        msgs.error("Type of inmask should be bool and is of type: {:}".format(inmask.dtype))

    # Sky pixels for fitting
    gpm = thismask & (ivar > 0.0) & inmask & np.logical_not(edgmask)
    if not np.any(gpm):
        msgs.warn("Input pixel mask + edges has no good pixels.  There is likely a problem with this slit.")
        return np.zeros(np.sum(thismask))

    # Sub arrays
    isrt = np.argsort(piximg[thismask])
    pix = piximg[thismask][isrt]
    sky = image[thismask][isrt]
    sky_ivar = ivar[thismask][isrt]
    ximg_fit = ximg[thismask][isrt]
    inmask_fit = gpm[thismask][isrt]
    inmask_prop = inmask_fit.copy()
    #spatial = spatial_img[fit_sky][isrt]

    # Restrict fit to positive pixels only and mask out large outliers via a pre-fit to the log.
    if pos_mask:
        pos_sky = (sky > 1.0) & (sky_ivar > 0.0)
        if np.sum(pos_sky) > nspec:
            lsky = np.log(sky[pos_sky])
            lsky_ivar = inmask_fit[pos_sky].astype(float)/3.0**2  # set errors to just be 3.0 in the log
            #lsky_ivar = np.full(lsky.shape, 0.1)
            # Init bspline to get the sky breakpoints (kludgy)
            lskyset, outmask, lsky_fit, red_chi, exit_status \
                    = fitting.bspline_profile(pix[pos_sky], lsky, lsky_ivar, np.ones_like(lsky),
                                            ingpm=inmask_fit[pos_sky], upper=sigrej, lower=sigrej,
                                            kwargs_bspline={'bkspace':bsp},
                                            kwargs_reject={'groupbadpix': True, 'maxrej': 10})
            res = (sky[pos_sky] - np.exp(lsky_fit)) * np.sqrt(sky_ivar[pos_sky])
            lmask = (res < 5.0) & (res > -4.0)
            sky_ivar[pos_sky] = sky_ivar[pos_sky] * lmask
            inmask_fit[pos_sky] = (sky_ivar[pos_sky] > 0.0) & lmask & inmask_prop[pos_sky]

    # Include a polynomial basis?
    if no_poly:
        poly_basis = np.ones_like(sky)
        npoly_fit = 1
    else:
        npoly_fit = skysub_npoly(thismask) if npoly is None else npoly
        poly_basis = basis.flegendre(2.0*ximg_fit - 1.0, npoly_fit)

    # Perform the full fit now
    msgs.info("Full fit in global sky sub.")
    skyset, outmask, yfit, _, exit_status \
            = fitting.bspline_profile(pix, sky, sky_ivar, poly_basis, ingpm=inmask_fit, nord=4,
                                    upper=sigrej, lower=sigrej, maxiter=maxiter,
                                    kwargs_bspline={'bkspace':bsp},
                                    kwargs_reject={'groupbadpix':True, 'maxrej': 10})
    # TODO JFH This is a hack for now to deal with bad fits for which iterations do not converge. This is related
    # to the groupbadpix behavior requested for the djs_reject rejection. It would be good to
    # better understand what this functionality is doing, but it makes the rejection much more quickly approach a small
    # chi^2
    if exit_status == 1:
        msgs.warn('Maximum iterations reached in bspline_profile global sky-subtraction for npoly={:d}.'.format(npoly_fit) +
                  msgs.newline() +
                  'Redoing sky-subtraction without polynomial degrees of freedom')
        poly_basis = np.ones_like(sky)
        # Perform the full fit now
        skyset, outmask, yfit, _, exit_status \
                = fitting.bspline_profile(pix, sky, sky_ivar, poly_basis, ingpm=inmask_fit, nord=4,
                                        upper=sigrej, lower=sigrej, maxiter=maxiter,
                                        kwargs_bspline={'bkspace': bsp},
                                        kwargs_reject={'groupbadpix': False, 'maxrej': 10})

    sky_frame = np.zeros_like(image)
    ythis = np.zeros_like(yfit)
    ythis[isrt] = yfit
    sky_frame[thismask] = ythis


    #skyset.funcname ='legendre'
    #skyset.xmin = spat_min
    #skyset.xmax = spat_max

    # Evaluate and save
    #bgframe, _ = skyset.value(piximg[thismask],x2=spatial_img[thismask])

    # Debugging/checking

    # ToDo This QA ceases to make sense I think for 2-d fits. I need to think about what the best QA would be here, but I think
    # probably looking at residuals as a function of spectral and spatial position like in the flat fielding code.
    if show_fit:
        goodbk = skyset.mask
        # This is approximate
        yfit_bkpt = np.interp(skyset.breakpoints[goodbk], pix,yfit)
        plt.clf()
        ax = plt.gca()
        was_fit_and_masked = inmask_fit & np.logical_not(outmask)
        ax.plot(pix[inmask_fit], sky[inmask_fit], color='k', marker='o', markersize=0.4, mfc='k', fillstyle='full', linestyle='None')
        ax.plot(pix[was_fit_and_masked], sky[was_fit_and_masked], color='red', marker='+', markersize=1.5, mfc='red', fillstyle='full', linestyle='None')
        ax.plot(pix, yfit, color='cornflowerblue')
        ax.plot(skyset.breakpoints[goodbk], yfit_bkpt, color='lawngreen', marker='o', markersize=4.0, mfc='lawngreen', fillstyle='full', linestyle='None')
        ax.set_ylim((0.99*yfit.min(),1.01*yfit.max()))
        plt.show()

    # Return
    # ToDO worth thinking about whether we want to return a mask here. It makese no sense to return outmask
    # in its present form though since that does not refer to the whole image.
    # return bgframe, outmask
    return ythis



# TODO -- This needs JFH docs, desperately
def skyoptimal(wave, data, ivar, oprof, sortpix, sigrej=3.0, npoly=1, spatial=None, fullbkpt=None):
    """
    Utility routine used by local_bg_subtraction_slit

    Args:
        wave:
        data:
        ivar:
        oprof (ndarray): Flattened object profile in this slit
        sortpix:
        sigrej:
        npoly:
        spatial:
        fullbkpt:

    Returns:
        ndarray, ndarray, ndarray:

    """


    nx = data.size
    nc = oprof.shape[0]
    nobj = int(oprof.size / nc)
    if nc != nx:
        raise ValueError('Object profile should have oprof.shape[0] equal to nx')

    msgs.info('Iter     Chi^2     Rejected Pts')
    xmin = 0.0
    xmax = 1.0

    if ((npoly == 1) | (spatial is None)):
        profile_basis = np.column_stack((oprof, np.ones(nx)))
    else:
        xmin = spatial.min()
        xmax = spatial.max()
        x2 = 2.0 * (spatial - xmin) / (xmax - xmin) - 1
        poly_basis = basis.flegendre(x2, npoly)
        profile_basis = np.column_stack((oprof, poly_basis))

    relative_mask = (np.sum(oprof, axis=1) > 1e-10)

    indx, = np.where(ivar[sortpix] > 0.0)
    ngood = indx.size
    good = sortpix[indx]
    good = good[wave[good].argsort()]
    relative, = np.where(relative_mask[good])

    outmask = np.zeros(wave.shape, dtype=bool)

    if ngood > 0:
        sset1, outmask_good1, yfit1, red_chi1, exit_status \
                = fitting.bspline_profile(wave[good], data[good], ivar[good], profile_basis[good, :],
                                        fullbkpt=fullbkpt, upper=sigrej, lower=sigrej,
                                        relative=relative,
                                        kwargs_reject={'groupbadpix': True, 'maxrej': 5})
    else:
        msgs.warn('All pixels are masked in skyoptimal. Not performing local sky subtraction.')
        return np.zeros_like(wave), np.zeros_like(wave), outmask

    chi2 = (data[good] - yfit1) ** 2 * ivar[good]
    chi2_srt = np.sort(chi2)
    gauss_prob = 1.0 - 2.0 * ndtr(-1.2 * sigrej)
    sigind = int(np.fmin(np.rint(gauss_prob * float(ngood)), ngood - 1))
    chi2_sigrej = chi2_srt[sigind]
    mask1 = (chi2 < chi2_sigrej)

    msgs.info('2nd round....')
    msgs.info('Iter     Chi^2     Rejected Pts')
    if np.any(mask1):
        sset, outmask_good, yfit, red_chi, exit_status \
                = fitting.bspline_profile(wave[good], data[good], ivar[good], profile_basis[good,:],
                                        ingpm=mask1, fullbkpt=fullbkpt, upper=sigrej, lower=sigrej,
                                        relative=relative,
                                        kwargs_reject={'groupbadpix': True, 'maxrej': 1})
    else:
        msgs.warn('All pixels are masked in skyoptimal after first round of rejection. Not performing local sky subtraction.')
        return np.zeros_like(wave), np.zeros_like(wave), outmask

    ncoeff = npoly + nobj
    skyset = bspline.bspline(None, fullbkpt=sset.breakpoints, nord=sset.nord, npoly=npoly)
    # Set coefficients for the sky.
    # The rehshape below deals with the different sizes of the coeff for npoly = 1 vs npoly > 1
    # and mirrors similar logic in the bspline.py
    skyset.coeff = sset.coeff[nobj:, :].reshape(skyset.coeff.shape)

    skyset.mask = sset.mask
    skyset.xmin = xmin
    skyset.xmax = xmax

    sky_bmodel, _ = skyset.value(wave, x2=spatial)

    obj_bmodel = np.zeros(sky_bmodel.shape)
    objset = bspline.bspline(None, fullbkpt=sset.breakpoints, nord=sset.nord)
    objset.mask = sset.mask
    for i in range(nobj):
        objset.coeff = sset.coeff[i, :]
        obj_bmodel1, _ = objset.value(wave)
        obj_bmodel = obj_bmodel + obj_bmodel1 * profile_basis[:, i]

    outmask[good] = outmask_good

    return sky_bmodel, obj_bmodel, outmask


def optimal_bkpts(bkpts_optimal, bsp_min, piximg, sampmask, samp_frac=0.80,
                  skyimage = None, min_spat=None, max_spat=None, debug=False):
    """

    Args:
        bsp_min: float
           Desired B-spline breakpoint spacing in pixels
        piximg: ndarray float, shape = (nspec, nspat)
           Image containing the pixel sampling, i.e. (nspec-1)*tilts
        sampmask: ndarray, bool
           Boolean array indicating the pixels for which the B-spline fit will actually be evaluated. True = Good, False=Bad
    Optional Args:
        samp_frac: float, default = 0.8
           The fraction of spectral direction pixels required to have a sampling difference < bsp_min in order to instead
           adopt a uniform break point spacing, rather adopting the optimally spaced breakpoints.
        skyimage: ndarray, shape = (nspec, nspat), default = None
           Sky model image used only for QA.
        min_spat: float, default = None
           Minimum spatial pixel used for local sky subtraction fitting. Only used for title of QA plot.
        max_spat: float, defualt = None
           Maximum spatial pixel used for local sky subtraction fitting. Only used for title of QA plot.
        debug: bool, default = False
           Show QA plot to debug breakpoint placing.

    Returns:
        fullbkpt: ndarray, float
           Locations of the optimally sampled breakpoints

    """

    pix = piximg[sampmask]
    isrt = pix.argsort()
    pix = pix[isrt]
    piximg_min = pix.min()
    piximg_max = pix.max()
    bset0 = bspline.bspline(pix, nord=4, bkspace=bsp_min)
    fullbkpt_grid = bset0.breakpoints
    keep = (fullbkpt_grid >= piximg_min) & (fullbkpt_grid <= piximg_max)
    fullbkpt_grid = fullbkpt_grid[keep]
    used_grid = False
    if not bkpts_optimal:
        msgs.info('bkpts_optimal = False --> using uniform bkpt spacing spacing: bsp={:5.3f}'.format(bsp_min))
        fullbkpt = fullbkpt_grid
        used_grid = True
    else:
        piximg_temp = np.ma.array(np.copy(piximg))
        piximg_temp.mask = np.invert(sampmask)
        samplmin = np.ma.min(piximg_temp,fill_value=np.inf,axis=1)
        samplmin = samplmin[np.invert(samplmin.mask)].data
        samplmax = np.ma.max(piximg_temp,fill_value=-np.inf,axis=1)
        samplmax = samplmax[np.invert(samplmax.mask)].data
        if samplmax.size != samplmin.size:
            msgs.error('This should not happen')
        nbkpt = samplmax.size
        # Determine the sampling. dsamp represents the gap in spectral pixel (wavelength) coverage between
        # subsequent spectral direction pixels in the piximg, i.e. it is the difference between the minimum
        # value of the piximg at spectral direction pixel i+1, and the maximum value of the piximg at spectral
        # direction pixel i. A negative value dsamp < 0 implies continuous sampling with no gaps, i.e. the
        # the arc lines are sufficiently tilted that there is no sampling gap.
        dsamp_init = np.roll(samplmin, -1) - samplmax
        dsamp_init[nbkpt - 1] = dsamp_init[nbkpt - 2]
        kernel_size = int(np.fmax(np.ceil(dsamp_init.size*0.01)//2*2 + 1,15))  # This ensures kernel_size is odd
        dsamp_med = ndimage.filters.median_filter(dsamp_init, size=kernel_size, mode='reflect')
        boxcar_size = int(np.fmax(np.ceil(dsamp_med.size*0.005)//2*2 + 1,5))
        # Boxcar smooth median dsamp
        kernel = np.ones(boxcar_size)/ float(boxcar_size)
        dsamp = ndimage.convolve(dsamp_med, kernel, mode='reflect')
        # if more than samp_frac of the pixels have dsamp < bsp_min than just use a uniform breakpoint spacing
        if np.sum(dsamp <= bsp_min) > samp_frac*nbkpt:
            msgs.info('Sampling of wavelengths is nearly continuous.')
            msgs.info('Using uniform bkpt spacing: bsp={:5.3f}'.format(bsp_min))
            fullbkpt = fullbkpt_grid
            used_grid = True
        else:
            fullbkpt_orig = samplmax + dsamp/2.0
            fullbkpt_orig.sort()
            # Compute the distance between breakpoints
            dsamp_bkpt = fullbkpt_orig-np.roll(fullbkpt_orig, 1)
            dsamp_bkpt[0] = dsamp_bkpt[1]
            # Good breakpoints are those that are at least separated by our original desired bkpt spacing
            igood = dsamp_bkpt >= bsp_min
            if np.any(igood):
                fullbkpt_orig = fullbkpt_orig[igood]
            fullbkpt = fullbkpt_orig.copy()
            # Recompute the distance between breakpoints
            dsamp_bkpt = fullbkpt_orig-np.roll(fullbkpt_orig, 1)
            dsamp_bkpt[0] = dsamp_bkpt[1]
            nbkpt = fullbkpt_orig.size
            for ibkpt in range(nbkpt):
                dsamp_eff = np.fmax(dsamp_bkpt[ibkpt], bsp_min)
                # can we fit in another bkpt?
                if dsamp_bkpt[ibkpt] > 2*dsamp_eff:
                    nsmp = int(np.fmax(np.floor(dsamp_bkpt[ibkpt]/dsamp_eff),2))
                    bkpt_new = fullbkpt_orig[ibkpt - 1] + (np.arange(nsmp - 1) + 1)*dsamp_bkpt[ibkpt]/float(nsmp)
                    indx_arr = np.where(fullbkpt == fullbkpt_orig[ibkpt-1])[0]
                    if len(indx_arr) > 0:
                        indx_bkpt = indx_arr[0]
                        if indx_bkpt == 0:
                            fullbkpt = np.hstack((fullbkpt[0], bkpt_new, fullbkpt[indx_bkpt + 1:]))
                        elif indx_bkpt == (fullbkpt.size-2):
                            fullbkpt = np.hstack((fullbkpt[0:indx_bkpt], bkpt_new, fullbkpt[indx_bkpt + 1]))
                        else:
                            fullbkpt = np.hstack((fullbkpt[0:indx_bkpt], bkpt_new, fullbkpt[indx_bkpt + 1:]))

            fullbkpt.sort()
            keep = (fullbkpt >= piximg_min) & (fullbkpt <= piximg_max)
            fullbkpt = fullbkpt[keep]


    if debug:
        plt.figure(figsize=(14, 6))
        sky = skyimage[sampmask]
        sky = sky[isrt]
        # This is approximate and only for the sake of visualization:
        spat_samp_vec = np.sum(sampmask, axis=1)  # spatial sampling per spectral direction pixel
        spat_samp_med = np.median(spat_samp_vec[spat_samp_vec > 0])
        window_size = int(np.ceil(5 * spat_samp_med))
        sky_med_filt = utils.fast_running_median(sky, window_size)
        sky_bkpt_grid = np.interp(fullbkpt_grid, pix, sky_med_filt)
        sky_bkpt = np.interp(fullbkpt, pix, sky_med_filt)
        plt.clf()
        ax = plt.gca()
        ax.plot(pix, sky, color='k', marker='o', markersize=0.4, mfc='k', fillstyle='full', linestyle='None')
        # ax.plot(pix, sky_med_filt, color='cornflowerblue', label='median sky', linewidth=1.2)
        if used_grid == False:
            ax.plot(fullbkpt_grid, sky_bkpt_grid, color='lawngreen', marker='o', markersize=2.0, mfc='lawngreen',
                    fillstyle='full', linestyle='None', label='uniform bkpt grid')
            color = 'red'
            title_str = ''
        else:
            color = 'lawngreen'
            title_str = 'Used Grid: '
        ax.plot(fullbkpt, sky_bkpt, color=color, marker='o', markersize=4.0, mfc=color,
                fillstyle='full', linestyle='None', label='optimal bkpts')

        ax.set_ylim((0.99 * sky_med_filt.min(), 1.01 * sky_med_filt.max()))
        if min_spat is not None:
            plt.title(title_str + 'bkpt sampling spat pixels {:7.1f}-{:7.1f}'.format(min_spat, max_spat))
        plt.legend()
        plt.show()

    return fullbkpt

def local_skysub_extract(sciimg, sciivar, tilts, waveimg, global_sky, rn2_img, thismask,
                         slit_left, slit_righ, sobjs, ingpm=None, spat_pix=None, adderr=0.01,
                         bsp=0.6, trim_edg=(3,3), std=False, prof_nsigma=None, niter=4, box_rad=7,
                         sigrej=3.5, bkpts_optimal=True, debug_bkpts=False, force_gauss=False,
                         sn_gauss=4.0, model_full_slit=False, model_noise=True, show_profile=False,
                         show_resids=False, use_2dmodel_mask=True, no_local_sky=False,
                         darkcurr=None, exptime=None, proc_var=None, count_scale=None):
    r"""
    Perform local sky subtraction and  extraction

<<<<<<< HEAD
    IMPROVE THIS DOCSTRING
=======
def local_skysub_extract(sciimg, sciivar, tilts, waveimg, global_sky, rn2_img,
                         thismask, slit_left, slit_righ, sobjs, ingpm=None,
                         spat_pix=None, adderr=0.01, bsp=0.6, trim_edg=(3,3),
                         std=False, prof_nsigma=None, niter=4, extract_good_frac=0.005, box_rad=7, sigrej=3.5, bkpts_optimal=True,
                         debug_bkpts=False, force_gauss=False, sn_gauss=4.0, model_full_slit=False, model_noise=True, show_profile=False,
                         show_resids=False, use_2dmodel_mask=True, no_local_sky=False):
    """Perform local sky subtraction and  extraction

     Args:
        sciimg : numpy float 2-d array (nspec, nspat)
            sky-subtracted image
        sciivar : numpy float 2-d array (nspec, nspat)
            inverse variance of sky-subtracted image
        tilts: ndarray, (nspec, nspat)
            spectral tilts
        waveimg numpy float 2-d array (nspec, nspat)
            2-d wavelength map
        global_sky : ndarray (nspec, nspat)
            Global sky model produced by global_skysub
        rn2_img:
            Image with the read noise squared per pixel
        thismask : numpy boolean array, shape (nspec, nspat)
            Specifies pixels in the slit in question
        slit_left: ndarray of shape (nspec, 1) or (nspec)
            Left slit boundary in floating point pixels.
        slit_righ: ndarray of shape (nspec, 1) or (nspec)
            Right slit boundary in floating point pixels.
        sobjs:   SpecoObjs object
            Object containing the information about the objects found on
            the slit/order from objfind or ech_objfind
        ingpm: ndarray, bool, (nspec, nspat)
            Input mask with any non-zero item flagged as False using
            :class:`pypeit.images.imagebitmask.ImageBitMask`
        spat_pix: float ndarray, shape (nspec, nspat), default = None
            Image containing the spatial location of pixels. If not
            input, it will be computed from ``spat_img =
            np.outer(np.ones(nspec), np.arange(nspat))``. This option
            should generally not be used unless one is extracting 2d
            coadds for which a rectified image contains sub-pixel
            spatial information.
        adderr: float, default = 0.01
            Error floor. The quantity adderr**2*sciframe**2 is added in
            qudarature to the variance to ensure that the S/N is never >
            1/adderr, effectively setting a floor on the noise or a
            ceiling on the S/N.
        bsp: float, default = 0.6
            Break point spacing in pixels for the b-spline sky subtraction.
        trim_edg: tuple of ints of floats, default = (3,3)
            Number of pixels to be ignored on the (left,right) edges of
            the slit in object/sky model fits.
        std: bool, default = False
            This should be set to True if the object being extracted is
            a standards star so that the reduction parameters can be
            adjusted accordingly.
        prof_nsigma: int or float, default = None
            Number of sigmas that the object profile will be fit, i.e.
            the region extending from -prof_nsigma to +prof_nsigma will
            be fit where sigma = FWHM/2.35. This option should only be
            used for bright large extended source with tails in their
            light profile like elliptical galaxies. If prof_nsigma is
            set then the profiles will no longer be apodized by an
            exponential at large distances from the trace.
        niter: int, default = 4
            Number of iterations for successive profile fitting and local sky-subtraction
        extract_good_frac: float, default = 0.005
            Minimum fraction of pixels along the spectral direction with good optimal extraction
        box_rad: int or float, default = 7
            Boxcar radius in *pixels* used for boxcar extraction.
        sigrej:
            Outlier rejection threshold for sky and object fitting
            Set by par['scienceimage']['skysub']['sky_sigrej']
        bkpts_optimal = bool, default = True
            Parameter governing whether spectral direction breakpoints
            for b-spline sky/object modeling are determined optimally.
            If ``bkpts_optima=True``, the optimal break-point spacing
            will be determined directly using the optimal_bkpts function
            by measuring how well we are sampling the sky using ``piximg
            = (nspec-1)*yilyd``. The bsp parameter in this case
            corresponds to the minimum distance between breakpoints
            which we allow.  If ``bkpts_optimal = False``, the
            break-points will be chosen to have a uniform spacing in
            pixel units sets by the bsp parameter, i.e.  using the
            bkspace functionality of the bspline class::

              bset = bspline.bspline(piximg_values, nord=4, bkspace=bsp)
              fullbkpt = bset.breakpoints

        debug_bkpts: bool, default=False
            Make an interactive plot to the screen to indicate how the
            breakpoints are being chosen.
        force_gauss: bool, default = False
            If True, a Gaussian profile will always be assumed for the
            optimal extraction using the FWHM determined from object finding (or provided by the user) for the spatial
            profile. 
        sn_gauss: int or float, default = 4.0
            The signal to noise threshold above which optimal extraction
            with non-parametric b-spline fits to the objects spatial
            profile will be performed. For objects with median S/N <
            sn_gauss, a Gaussian profile will simply be assumed because
            there is not enough S/N to justify performing a more
            complicated fit.
        model_full_slit: bool, default = False
            Set the maskwidth of the objects to be equal to the slit
            width/2 such that the entire slit will be modeled by the
            local skysubtraction. This mode is recommended for echelle
            spectra with reasonably narrow slits.
        model_noise: bool, default = True
            If True, the model of the object, sky will be combined with
            the rn2img to create (and iteratively update) a model
            inverse variance image. If False, a variance model will not
            be created and instead the input sciivar will always be
            taken to be the inverse variance. Note that in order for the
            noise model to make any sense one needs to be subtracting
            the sky and *not* the sky residuals. In other words, for
            near-IR reductions where difference imaging has been
            performed and this algorithm is used to fit out the sky
            residuals (but not the sky itself) one should definitely set
            model_noise=False since otherwise the code will attempt to
            create a noise model using sky residuals instead of the sky,
            which is incorrect (does not have the right count levels).
            In principle this could be improved if the user could pass
            in a model of what the sky is for near-IR difference imaging
            + residual subtraction
        show_profile: bool, default=False
            Show QA for the object profile fitting to the screen. Note
            that this will show interactive matplotlib plots which will
            block the execution of the code until the window is closed.
        show_resids:
            Show the
        use_2dmodel_mask (bool, optional):
            Use the mask made from profile fitting when extracting?
        no_local_sky (bool, optional):
            If True, do not fit local sky model, only object profile and extract optimally
            The objimage will be all zeros.
>>>>>>> 247e2d38

    Parameters
    ----------
    sciimg : numpy float 2-d array (nspec, nspat)
        sky-subtracted image
    sciivar : numpy float 2-d array (nspec, nspat)
        inverse variance of sky-subtracted image
    tilts : ndarray, (nspec, nspat)
        spectral tilts
    waveimg : numpy float 2-d array (nspec, nspat)
        2-d wavelength map
    global_sky : ndarray (nspec, nspat)
        Global sky model produced by global_skysub
    rn2_img: `numpy.ndarray`, float, (nspec,nspat)
        Image with the read noise squared per pixel.  This is one of the
        components needed to construct the model variance; see ``model_noise``.
    thismask : numpy boolean array, shape (nspec, nspat)
        Specifies pixels in the slit in question
    slit_left : ndarray of shape (nspec, 1) or (nspec)
        Left slit boundary in floating point pixels.
    slit_righ : ndarray of shape (nspec, 1) or (nspec)
        Right slit boundary in floating point pixels.
    sobjs : :class:`~pypeit.specobjs.SpecoObjs` object
        Object containing the information about the objects found on the
        slit/order from objfind or ech_objfind
    ingpm : ndarray, bool, (nspec, nspat)
        Input mask with any non-zero item flagged as False using
        :class:`pypeit.images.imagebitmask.ImageBitMask`
    spat_pix: float ndarray, shape (nspec, nspat), default = None
        Image containing the spatial location of pixels. If not
        input, it will be computed from ``spat_img =
        np.outer(np.ones(nspec), np.arange(nspat))``. This option
        should generally not be used unless one is extracting 2d
        coadds for which a rectified image contains sub-pixel
        spatial information.
    adderr : float, default = 0.01
        Error floor. The quantity adderr**2*sciframe**2 is added to the variance
        to ensure that the S/N is never > 1/adderr, effectively setting a floor
        on the noise or a ceiling on the S/N.  This is one of the components
        needed to construct the model variance (this is the same as
        ``noise_floor`` in :func:`~pypeit.core.procimg.variance_model`); see
        ``model_noise``.
    bsp : float, default = 0.6
        Break point spacing in pixels for the b-spline sky subtraction.
    trim_edg : tuple of ints of floats, default = (3,3)
        Number of pixels to be ignored on the (left,right) edges of
        the slit in object/sky model fits.
    std : bool, default = False
        This should be set to True if the object being extracted is
        a standards star so that the reduction parameters can be
        adjusted accordingly.
    prof_nsigma : int or float, default = None
        Number of sigmas that the object profile will be fit, i.e.
        the region extending from -prof_nsigma to +prof_nsigma will
        be fit where sigma = FWHM/2.35. This option should only be
        used for bright large extended source with tails in their
        light profile like elliptical galaxies. If prof_nsigma is
        set then the profiles will no longer be apodized by an
        exponential at large distances from the trace.
    niter : int, default = 4
        Number of iterations for successive profile fitting and local sky-subtraction
    box_rad : int or float, default = 7
        Boxcar radius in *pixels* used for boxcar extraction.
    sigrej : :obj:`float`, optional
        Outlier rejection threshold for sky and object fitting
        Set by par['scienceimage']['skysub']['sky_sigrej']
    bkpts_optimal : bool, default = True
        Parameter governing whether spectral direction breakpoints
        for b-spline sky/object modeling are determined optimally.
        If ``bkpts_optima=True``, the optimal break-point spacing
        will be determined directly using the optimal_bkpts function
        by measuring how well we are sampling the sky using ``piximg
        = (nspec-1)*yilyd``. The bsp parameter in this case
        corresponds to the minimum distance between breakpoints
        which we allow.  If ``bkpts_optimal = False``, the
        break-points will be chosen to have a uniform spacing in
        pixel units sets by the bsp parameter, i.e.  using the
        bkspace functionality of the bspline class::

            bset = bspline.bspline(piximg_values, nord=4, bkspace=bsp)
            fullbkpt = bset.breakpoints

    debug_bkpts : bool, default=False
        Make an interactive plot to the screen to indicate how the
        breakpoints are being chosen.
    force_gauss : bool, default = False
        If True, a Gaussian profile will always be assumed for the
        optimal extraction using the FWHM determined from object finding (or provided by the user) for the spatial
        profile. 
    sn_gauss : int or float, default = 4.0
        The signal to noise threshold above which optimal extraction
        with non-parametric b-spline fits to the objects spatial
        profile will be performed. For objects with median S/N <
        sn_gauss, a Gaussian profile will simply be assumed because
        there is not enough S/N to justify performing a more
        complicated fit.
    model_full_slit : bool, default = False
        Set the maskwidth of the objects to be equal to the slit
        width/2 such that the entire slit will be modeled by the
        local skysubtraction. This mode is recommended for echelle
        spectra with reasonably narrow slits.
    model_noise : bool, default = True
        If True, construct and iteratively update a model inverse variance image
        using :func:`~pypeit.core.procimg.variance_model`.  Construction of the
        model variance *requires* ``rn2_img``, and will use the provided values
        or defaults for the remaining 
        :func:`~pypeit.core.procimg.variance_model` parameters.  If False, a
        variance model will not be created and instead the input sciivar will
        always be taken to be the inverse variance. Note that in order for the
        noise model to make any sense one needs to be subtracting the sky and
        *not* the sky residuals. In other words, for near-IR reductions where
        difference imaging has been performed and this algorithm is used to fit
        out the sky residuals (but not the sky itself) one should definitely set
        model_noise=False since otherwise the code will attempt to create a
        noise model using sky residuals instead of the sky, which is incorrect
        (does not have the right count levels).  In principle this could be
        improved if the user could pass in a model of what the sky is for
        near-IR difference imaging + residual subtraction
    show_profile : bool, default=False
        Show QA for the object profile fitting to the screen. Note
        that this will show interactive matplotlib plots which will
        block the execution of the code until the window is closed.
    show_resids : bool, optional
        Show the model fits and residuals.
    use_2dmodel_mask : bool, optional
        Use the mask made from profile fitting when extracting?
    no_local_sky : bool, optional
        If True, do not fit local sky model, only object profile and extract optimally
        The objimage will be all zeros.
    darkcurr : :obj:`float`, `numpy.ndarray`_, optional
        Dark current in electrons per **hour** (as is the convention for the
        :class:`~pypeit.images.detector_container.DetectorContainer` object) if
        the exposure time is provided, otherwise in electrons.  If None, set to
        0.  If a single float, assumed to be constant across the full image.  If
        an array, the shape must match ``rn2_img``.  This is one of the
        components needed to construct the model variance; see ``model_noise``.
    exptime : :obj:`float`, optional
        Exposure time in seconds.  If None, dark current *must* be in electrons.
        This is one of the components needed to construct the model variance;
        see ``model_noise``.
    proc_var : :obj:`float`, `numpy.ndarray`_, optional
        Additional variance terms to include that are due to the image
        processing steps (e.g., bias subtraction).  If None, set to 0.  If a
        single float, assumed to be constant across the full image.  If an
        array, the shape must match ``rn2_img``.  This is one of the components
        needed to construct the model variance; see ``model_noise``.
    count_scale : :obj:`float`, `numpy.ndarray`_, optional
        A scale factor that *has already been applied* to the provided science
        image.  For example, if the image has been flat-field corrected, this is
        the inverse of the flat-field counts.  If None, set to 1.  If a single
        float, assumed to be constant across the full image.  If an array, the
        shape must match ``rn2_img``.  The variance will be 0 wherever :math:`s
        \leq 0`, modulo the provided ``adderr``.  This is one of the components
        needed to construct the model variance; see ``model_noise``.

    Returns
    -------
    skyimage : `numpy.ndarray`_
        Model sky flux where ``thismask`` is true.
    objimage : `numpy.ndarray`_
        Model object flux where ``thismask`` is true.
    modelivar : `numpy.ndarray`_
        Model inverse variance where ``thismask`` is true.
    outmask : `numpy.ndarray`_
        Model maske where ``thismask`` is true.
    """
    # TODO Force traces near edges to always be extracted with a Gaussian profile.

    # TODO -- This should be using the SlitTraceSet method
    ximg, edgmask = pixels.ximg_and_edgemask(slit_left, slit_righ, thismask, trim_edg=trim_edg)

    nspat = sciimg.shape[1]
    nspec = sciimg.shape[0]
    piximg = tilts * (nspec-1)

    # Copy the specobjs that will be the output
    nobj = len(sobjs)

    # Set up the prof_nsigma
    if (prof_nsigma is None):
        prof_nsigma1 = np.full(len(sobjs), None)
    elif np.size(prof_nsigma) == 1:
        prof_nsigma1 = np.full(nobj, prof_nsigma)
    elif np.size(prof_nsigma) == nobj:
        prof_nsigma1 = prof_nsigma
    else:
        raise ValueError('Invalid size for prof_nsigma.')

    for iobj in range(nobj):
        sobjs[iobj].prof_nsigma = prof_nsigma1[iobj]

    # Set some rejection parameters based on whether this is a standard or not. Only reject extreme outliers for standards
    # since super high S/N and low order profile models imply we will always have large outliers
    if std is True:
        chi2_sigrej = 100.0
        #sigrej_ceil = 1e10
        sigrej = 50.0  # 25 wasn't enough for MagE 2x2 binning (probably undersampled)
    else:
        # TODO Why is this not an input parameter
        chi2_sigrej = 6.0
        #sigrej_ceil = 10.0
    # We will use this number later
    gauss_prob = 1.0 - 2.0 * ndtr(-sigrej)

    # Create the images that will be returned
    modelivar = np.copy(sciivar)
    objimage = np.zeros_like(sciimg)
    skyimage = np.copy(global_sky)
    # Masks
    if ingpm is None:
        ingpm = (sciivar > 0.0) & thismask & np.isfinite(sciimg) & np.isfinite(sciivar)
    inmask = ingpm & thismask
    outmask = np.copy(inmask)  # True is good

    # TODO Add a line of code here that updates the modelivar using the global sky if nobj = 0 and simply returns
    spat_img = np.outer(np.ones(nspec), np.arange(nspat))
    if spat_pix is None:
        spat_pix = spat_img

    xsize = slit_righ - slit_left
    # TODO Can this be simply replaced with spat_img above (but not spat_pix since that could have holes)
    spatial_img = thismask * ximg * (np.outer(xsize, np.ones(nspat)))

    # First, we find all groups of objects to local skysubtract together
    groups = sobjs.get_extraction_groups(model_full_slit=model_full_slit)

    for group in groups:
        if model_full_slit:
            # If we're modelling the full slit, update the entire slit.
            min_spat1 = slit_left
            max_spat1 = slit_righ
        else:
            # The default value of maskwidth = 3.0 * FWHM = 7.05 * sigma in objfind with a log(S/N) correction for bright objects
            left_edges = np.array([sobjs[i].TRACE_SPAT - sobjs[i].maskwidth - 1 for i in group])
            righ_edges = np.array([sobjs[i].TRACE_SPAT + sobjs[i].maskwidth + 1 for i in group])

            min_spat1 = np.maximum(np.amin(left_edges, axis=0), slit_left)
            max_spat1 = np.minimum(np.amax(righ_edges, axis=0), slit_righ)

        # Create the local mask which defines the pixels that will be updated by local sky subtraction
        min_spat_img = min_spat1[:, None]
        max_spat_img = max_spat1[:, None]
        localmask = (spat_img > min_spat_img) & (spat_img < max_spat_img) & thismask
        npoly = skysub_npoly(localmask)

        # Some bookeeping to define the sub-image and make sure it does not land off the mask
        objwork = len(group)
        scope = np.sum(thismask, axis=0)
        iscp, = np.where(scope)
        imin = iscp.min()
        imax = iscp.max()
        min_spat = np.fmax(np.floor(min(min_spat1)), imin)
        max_spat = np.fmin(np.ceil(max(max_spat1)), imax)
        nc = int(max_spat - min_spat + 1)
        spec_vec = np.arange(nspec, dtype=np.intp)
        spat_vec = np.arange(min_spat, min_spat + nc, dtype=np.intp)
        ipix = np.ix_(spec_vec, spat_vec)
        obj_profiles = np.zeros((nspec, nspat, objwork), dtype=float)
        sigrej_eff = sigrej
        for iiter in range(1, niter + 1):
            msgs.info('--------------------------REDUCING: Iteration # ' + '{:2d}'.format(iiter) + ' of ' +
                      '{:2d}'.format(niter) + '---------------------------------------------------')
            img_minsky = sciimg - skyimage
            for ii in range(objwork):
                iobj = group[ii]
                if iiter == 1:
                    # If this is the first iteration, print status message. Initiate profile fitting with a simple
                    # boxcar extraction.
                    msgs.info("----------------------------------- PROFILE FITTING --------------------------------------------------------")
                    msgs.info("Fitting profile for obj # " + "{:}".format(sobjs[iobj].OBJID) + " of {:}".format(nobj))
                    msgs.info("At x = {:5.2f}".format(sobjs[iobj].SPAT_PIXPOS) + " on slit # {:}".format(sobjs[iobj].slit_order))
                    msgs.info("------------------------------------------------------------------------------------------------------------")

                    # TODO -- Use extract_specobj_boxcar to avoid code duplication
                    extract.extract_boxcar(sciimg, modelivar, outmask, waveimg,
                                           skyimage, rn2_img, box_rad, sobjs[iobj])
                    flux = sobjs[iobj].BOX_COUNTS
                    fluxivar = sobjs[iobj].BOX_COUNTS_IVAR * sobjs[iobj].BOX_MASK
                    wave = sobjs[iobj].BOX_WAVE
                else:
                    # For later iterations, profile fitting is based on an optimal extraction
                    last_profile = obj_profiles[:, :, ii]
                    trace = sobjs[iobj].TRACE_SPAT[:, None]
                    objmask = ((spat_img >= (trace - 2.0 * box_rad)) & (spat_img <= (trace + 2.0 * box_rad)))
                    # Boxcar
                    extract.extract_boxcar(sciimg, modelivar, (outmask & objmask),
                                                   waveimg, skyimage, rn2_img, box_rad,
                                                   sobjs[iobj])
                    # Optimal
                    extract.extract_optimal(sciimg, modelivar, (outmask & objmask), waveimg, skyimage, rn2_img, thismask,
                                            last_profile, box_rad, sobjs[iobj])
                    # If the extraction is bad do not update
                    if sobjs[iobj].OPT_MASK is not None:
                        # if there is only one good pixel `extract.fit_profile` fails
                        if np.sum(sobjs[iobj].OPT_MASK) > extract_good_frac * nspec:
                            flux = sobjs[iobj].OPT_COUNTS
                            fluxivar = sobjs[iobj].OPT_COUNTS_IVAR*sobjs[iobj].OPT_MASK
                            wave = sobjs[iobj].OPT_WAVE

                obj_string = 'obj # {:}'.format(sobjs[iobj].OBJID) + ' on slit # {:}'.format(sobjs[iobj].slit_order) + ', iter # {:}'.format(iiter) + ':'
                if wave.any():
                    sign = sobjs[iobj].sign
                    # TODO This is "sticky" masking. Do we want it to be?
                    profile_model, trace_new, fwhmfit, med_sn2 = extract.fit_profile(
                        sign*img_minsky[ipix], (modelivar * outmask)[ipix],waveimg[ipix], thismask[ipix], spat_pix[ipix], sobjs[iobj].TRACE_SPAT,
                        wave, sign*flux, fluxivar, inmask = outmask[ipix],
                        thisfwhm=sobjs[iobj].FWHM, prof_nsigma=sobjs[iobj].prof_nsigma, sn_gauss=sn_gauss, gauss=force_gauss, obj_string=obj_string,
                        show_profile=show_profile)
                    # Update the object profile and the fwhm and mask parameters
                    obj_profiles[ipix[0], ipix[1], ii] = profile_model
                    sobjs[iobj].TRACE_SPAT = trace_new
                    sobjs[iobj].FWHMFIT = fwhmfit
                    sobjs[iobj].FWHM = np.median(fwhmfit)
                    # TODO JFH In the xidl code the maskwidth was being updated which impacted the sub-image used for the
                    #  fit_profile profile fitting. This is no longer the case in the python version. However, I'm leaving
                    # these lines here in case we decide to implement
                    # something like that.
                    #mask_fact = 1.0 + 0.5 * np.log10(np.fmax(np.sqrt(np.fmax(med_sn2, 0.0)), 1.0))
                    #maskwidth = extract_maskwidth*np.median(fwhmfit) * mask_fact
                    #sobjs[iobj].maskwidth = maskwidth if sobjs[iobj].prof_nsigma is None else \
                    #    sobjs[iobj].prof_nsigma * (sobjs[iobj].FWHM / 2.3548)
                else:
                    msgs.warn("Bad extracted wavelengths in local_skysub_extract")
                    msgs.warn("Skipping this profile fit and continuing.....")

            # Fit the local sky
            sky_bmodel = np.array(0.0)
            iterbsp = 0
            while (not sky_bmodel.any()) & (iterbsp <= 4) & (not no_local_sky):
                bsp_now = (1.2 ** iterbsp) * bsp
                fullbkpt = optimal_bkpts(bkpts_optimal, bsp_now, piximg, localmask, debug=(debug_bkpts & (iiter == niter)),
                                         skyimage=skyimage, min_spat=min_spat, max_spat=max_spat)
                # check to see if only a subset of the image is used.
                # if so truncate input pixels since this can result in singular matrices
                isub, = np.where(localmask.flatten())
                sortpix = (piximg.flat[isub]).argsort()
                obj_profiles_flat = obj_profiles.reshape(nspec * nspat, objwork)

                skymask = outmask & np.invert(edgmask)
                sky_bmodel, obj_bmodel, outmask_opt = skyoptimal(
                        piximg.flat[isub], sciimg.flat[isub], (modelivar * skymask).flat[isub],
                        obj_profiles_flat[isub, :], sortpix, spatial=spatial_img.flat[isub],
                        fullbkpt=fullbkpt, sigrej=sigrej_eff, npoly=npoly)
                iterbsp = iterbsp + 1
                if (not sky_bmodel.any()) & (iterbsp <= 3):
                    msgs.warn('***************************************')
                    msgs.warn('WARNING: bspline sky-subtraction failed')
                    msgs.warn('Increasing bkpt spacing by 20%. Retry')
                    msgs.warn(
                        'Old bsp = {:5.2f}'.format(bsp_now) + '; New bsp = {:5.2f}'.format(1.2 ** (iterbsp) * bsp))
                    msgs.warn('***************************************')

            if sky_bmodel.any():
                skyimage.flat[isub] = sky_bmodel
                objimage.flat[isub] = obj_bmodel
                img_minsky.flat[isub] = sciimg.flat[isub] - sky_bmodel
                #var_no = np.abs(sky_bmodel - np.sqrt(2.0) * np.sqrt(rn2_img.flat[isub])) + rn2_img.flat[isub]
                igood1 = skymask.flat[isub]
                #  update the outmask for only those pixels that were fit. This prevents masking of slit edges in outmask
                outmask.flat[isub[igood1]] = outmask_opt[igood1]
                #  For weighted co-adds, the variance of the image is no longer equal to the image, and so the modelivar
                #  eqn. below is not valid. However, co-adds already have the model noise propagated correctly in sciivar,
                #  so no need to re-model the variance.
                if model_noise:
                    _proc_var = None if proc_var is None else proc_var.flat[isub]
                    _count_scale = None if count_scale is None else count_scale.flat[isub]
                    # NOTE: darkcurr must be a float for the call below to work.
                    var = procimg.variance_model(rn2_img.flat[isub], counts=sky_bmodel+obj_bmodel,
                                                 darkcurr=darkcurr, exptime=exptime,
                                                 proc_var=_proc_var, count_scale=_count_scale,
                                                 noise_floor=adderr, shot_noise=True)
                    modelivar.flat[isub] = utils.inverse(var)
#                    var = np.abs(sky_bmodel + obj_bmodel - np.sqrt(2.0) * np.sqrt(rn2_img.flat[isub])) + rn2_img.flat[isub]
#                    var = var + adderr**2*(np.abs(sky_bmodel + obj_bmodel))**2
#                    modelivar.flat[isub] = (var > 0.0) / (var + (var == 0.0))
                    #varnoobj.flat[isub] = var_no
                # Now do some masking based on this round of model fits
                chi2 = (img_minsky.flat[isub] - obj_bmodel) ** 2 * modelivar.flat[isub]
                igood = (skymask.flat[isub]) & (chi2 <= chi2_sigrej ** 2)
                ngd = np.sum(igood)
                if ngd > 0:
                    chi2_good = chi2[igood]
                    chi2_srt = np.sort(chi2_good)
                    sigind = np.fmin(int(np.rint(gauss_prob * float(ngd))), ngd - 1)
                    chi2_sigrej = chi2_srt[sigind]
                    sigrej_eff = np.fmax(np.sqrt(chi2_sigrej), sigrej)
                    #  Maximum sigrej is sigrej_ceil (unless this is a standard)
                    #sigrej_eff = np.fmin(sigrej_eff, sigrej_ceil)
                    msgs.info('Measured effective rejection from distribution of chi^2')
                    msgs.info('Instead of rejecting sigrej = {:5.2f}'.format(sigrej) +
                              ', use threshold sigrej_eff = {:5.2f}'.format(sigrej_eff))
                    # Explicitly mask > sigrej outliers using the distribution of chi2 but only in the region that was actually fit.
                    # This prevents e.g. excessive masking of slit edges
                    outmask.flat[isub[igood1]] = outmask.flat[isub[igood1]] & (chi2[igood1] < chi2_sigrej) & (
                                sciivar.flat[isub[igood1]] > 0.0)
                    nrej = outmask.flat[isub[igood1]].sum()
                    msgs.info(
                        'Iteration = {:d}'.format(iiter) + ', rejected {:d}'.format(nrej) + ' of ' + '{:d}'.format(
                            igood1.sum()) + 'fit pixels')

            elif no_local_sky:
                pass
            else:
                msgs.warn('ERROR: Bspline sky subtraction failed after 4 iterations of bkpt spacing')
                msgs.warn('       Moving on......')
                obj_profiles = np.zeros_like(obj_profiles)
                isub, = np.where(localmask.flatten())
                # Just replace with the global sky
                skyimage.flat[isub] = global_sky.flat[isub]

        outmask_extract = outmask if use_2dmodel_mask else inmask

        # Now that the iterations of profile fitting and sky subtraction are completed,
        # loop over the objwork objects in this grouping and perform the final extractions.
        for ii in range(objwork):
            iobj = group[ii]
            msgs.info('Extracting obj # {:d}'.format(iobj + 1) + ' of {:d}'.format(nobj) +
                      ' with objid = {:d}'.format(sobjs[iobj].OBJID) + ' on slit # {:d}'.format(sobjs[iobj].slit_order) +
                      ' at x = {:5.2f}'.format(sobjs[iobj].SPAT_PIXPOS))
            this_profile = obj_profiles[:, :, ii]
            trace = sobjs[iobj].TRACE_SPAT[:, None]
            # Optimal
            objmask = ((spat_img >= (trace - 2.0 * box_rad)) & (spat_img <= (trace + 2.0 * box_rad)))
            extract.extract_optimal(sciimg, modelivar * thismask, (outmask_extract & objmask), waveimg, skyimage, rn2_img, thismask, this_profile,
                            box_rad, sobjs[iobj])
            # Boxcar
            extract.extract_boxcar(sciimg, modelivar*thismask, (outmask_extract & objmask),
                                           waveimg, skyimage, rn2_img, box_rad, sobjs[iobj])
            sobjs[iobj].min_spat = min_spat
            sobjs[iobj].max_spat = max_spat


    # If requested display the model fits for this slit
    if show_resids:
        viewer, ch = display.show_image((sciimg - skyimage - objimage) * np.sqrt(modelivar) * thismask)
        # TODO add error checking here to see if ginga exists
        canvas = viewer.canvas(ch._chname)
        out1 = canvas.clear()
        out2 = ch.cut_levels(-5.0, 5.0)
        out3 = ch.set_color_algorithm('linear')
        # Overplot the traces
        for spec in sobjs:
            if spec.hand_extract_flag is False:
                color = 'magenta'
            else:
                color = 'orange'
            display.show_trace(viewer, ch, spec.TRACE_SPAT, spec.NAME, color=color)

        # These are the pixels that were masked by the extraction
        spec_mask, spat_mask = np.where((outmask == False) & (inmask == True))
        nmask = len(spec_mask)
        # note: must cast numpy floats to regular python floats to pass the remote interface
        points_mask = [dict(type='point', args=(float(spat_mask[i]), float(spec_mask[i]), 2),
                            kwargs=dict(style='plus', color='red')) for i in range(nmask)]

        # These are the pixels that were originally masked
        spec_omask, spat_omask = np.where((inmask == False) & (thismask == True))
        nomask = len(spec_omask)
        # note: must cast numpy floats to regular python floats to pass the remote interface
        points_omask = [dict(type='point', args=(float(spat_omask[i]), float(spec_omask[i]), 2),
                             kwargs=dict(style='plus', color='cyan')) for i in range(nomask)]

        # Labels for the points
        text_mask = [dict(type='text', args=(nspat / 2, nspec / 2, 'masked by extraction'),
                          kwargs=dict(color='red', fontsize=20))]
        text_omask = [dict(type='text', args=(nspat / 2, nspec / 2 + 30, 'masked initially'),
                           kwargs=dict(color='cyan', fontsize=20))]

        canvas_list = points_mask + points_omask + text_mask + text_omask
        canvas.add('constructedcanvas', canvas_list)

    return skyimage[thismask], objimage[thismask], modelivar[thismask], outmask[thismask]


def ech_local_skysub_extract(sciimg, sciivar, fullmask, tilts, waveimg, global_sky, rn2img,
                             left, right, slitmask, sobjs, order_vec, spat_pix=None,
                             fit_fwhm=False, min_snr=2.0, bsp=0.6, trim_edg=(3,3), std=False,
                             prof_nsigma=None, niter=4, box_rad_order=7, sigrej=3.5,
                             bkpts_optimal=True, force_gauss=False, sn_gauss=4.0,
                             model_full_slit=False, model_noise=True, debug_bkpts=False,
                             show_profile=False, show_resids=False, show_fwhm=False,
                             adderr=0.01, darkcurr=None, exptime=None, proc_var=None,
                             count_scale=None):
    """
    Perform local sky subtraction, profile fitting, and optimal extraction slit by slit

    IMPROVE THIS DOCSTRING

    Parameters
    ----------
    sciimg:
    sciivar:
    fullmask: BPM mask from image
    tilts:
    waveimg:
    global_sky:
    rn2img:
    left : `numpy.ndarray`_
        Spatial-pixel coordinates for the left edges of each
        order.
    right : `numpy.ndarray`_
        Spatial-pixel coordinates for the right edges of each
        order.
    slitmask : `numpy.ndarray`_
        Image identifying the 0-indexed order associated with
        each pixel. Pixels with -1 are not associatead with any
        order.
    sobjs:
    order_vec:
    spat_pix:
    fit_fwhm:
    min_snr:
    bsp:
    trim_edg:
    std:
    prof_nsigma:
    niter:
    box_rad_order : int
        Code assumes an np.ndarray even though the default value is int!!
    sigrej:
    bkpts_optimal:
    force_gauss : bool, default = False
        If True, a Gaussian profile will always be assumed for the
        optimal extraction using the FWHM determined from object finding (or provided by the user) for the spatial
        profile.
    sn_gauss:
    model_full_slit:
    model_noise : bool, default = True
        If True, construct and iteratively update a model inverse variance image
        using :func:`~pypeit.core.procimg.variance_model`.  Construction of the
        model variance *requires* ``rn2_img``, and will use the provided values
        or defaults for the remaining 
        :func:`~pypeit.core.procimg.variance_model` parameters.  If False, a
        variance model will not be created and instead the input sciivar will
        always be taken to be the inverse variance. Note that in order for the
        noise model to make any sense one needs to be subtracting the sky and
        *not* the sky residuals. In other words, for near-IR reductions where
        difference imaging has been performed and this algorithm is used to fit
        out the sky residuals (but not the sky itself) one should definitely set
        model_noise=False since otherwise the code will attempt to create a
        noise model using sky residuals instead of the sky, which is incorrect
        (does not have the right count levels).  In principle this could be
        improved if the user could pass in a model of what the sky is for
        near-IR difference imaging + residual subtraction
    debug_bkpts:
    show_profile:
    show_resids:
    show_fwhm:
    adderr : float, default = 0.01
        Error floor. The quantity adderr**2*sciframe**2 is added to the variance
        to ensure that the S/N is never > 1/adderr, effectively setting a floor
        on the noise or a ceiling on the S/N.  This is one of the components
        needed to construct the model variance (this is the same as
        ``noise_floor`` in :func:`~pypeit.core.procimg.variance_model`); see
        ``model_noise``.
    darkcurr : :obj:`float`, `numpy.ndarray`_, optional
        Dark current in electrons per **hour** (as is the convention for the
        :class:`~pypeit.images.detector_container.DetectorContainer` object) if
        the exposure time is provided, otherwise in electrons.  If None, set to
        0.  If a single float, assumed to be constant across the full image.  If
        an array, the shape must match ``rn2_img``.  This is one of the
        components needed to construct the model variance; see ``model_noise``.
    exptime : :obj:`float`, optional
        Exposure time in seconds.  If None, dark current *must* be in electrons.
        This is one of the components needed to construct the model variance;
        see ``model_noise``.
    proc_var : :obj:`float`, `numpy.ndarray`_, optional
        Additional variance terms to include that are due to the image
        processing steps (e.g., bias subtraction).  If None, set to 0.  If a
        single float, assumed to be constant across the full image.  If an
        array, the shape must match ``rn2_img``.  This is one of the components
        needed to construct the model variance; see ``model_noise``.
    count_scale : :obj:`float`, `numpy.ndarray`_, optional
        A scale factor that *has already been applied* to the provided science
        image.  For example, if the image has been flat-field corrected, this is
        the inverse of the flat-field counts.  If None, set to 1.  If a single
        float, assumed to be constant across the full image.  If an array, the
        shape must match ``rn2_img``.  The variance will be 0 wherever :math:`s
        \leq 0`, modulo the provided ``adderr``.  This is one of the components
        needed to construct the model variance; see ``model_noise``.

    Returns:
        skymodel, objmodel, ivarmodel, outmask, sobjs

    """

    bitmask = imagebitmask.ImageBitMask()

    # Allocate the images that are needed
    # Initialize to mask in case no objects were found
    outmask = np.copy(fullmask)
    extractmask = fullmask == 0
    # TODO case of no objects found should be properly dealt with by local_skysub_extract
    # Initialize to zero in case no objects were found
    objmodel = np.zeros_like(sciimg)
    # Set initially to global sky in case no objects were found
    skymodel  = np.copy(global_sky)
    # Set initially to sciivar in case no obects were found.
    ivarmodel = np.copy(sciivar)
    sobjs = sobjs.copy()

    norders = order_vec.size
    slit_vec = np.arange(norders)

    # Find the spat IDs
    gdslit_spat = np.unique(slitmask[slitmask >= 0]).astype(int)  # Unique sorts
    if gdslit_spat.size != norders:
        msgs.error("You have not dealt with masked orders properly")

    if (np.sum(sobjs.sign > 0) % norders) == 0:
        nobjs = int((np.sum(sobjs.sign > 0)/norders))
    else:
        msgs.error('Number of specobjs in sobjs is not an integer multiple of the number or ordres!')

    order_snr = np.zeros((norders, nobjs))
    uni_objid = np.unique(sobjs[sobjs.sign > 0].ECH_OBJID)
    for iord in range(norders):
        for iobj in range(nobjs):
            ind = (sobjs.ECH_ORDERINDX == iord) & (sobjs.ECH_OBJID == uni_objid[iobj])
            order_snr[iord,iobj] = sobjs[ind].ech_snr

    # Compute the average SNR and find the brightest object
    snr_bar = np.mean(order_snr,axis=0)
    srt_obj = snr_bar.argsort()[::-1]
    ibright = srt_obj[0] # index of the brightest object
    # Now extract the orders in descending order of S/N for the brightest object
    srt_order_snr = order_snr[:,ibright].argsort()[::-1]
    fwhm_here = np.zeros(norders)
    fwhm_was_fit = np.zeros(norders,dtype=bool)
    # Print out a status message
    str_out = ''
    for iord in srt_order_snr:
        str_out += '{:<8d}{:<8d}{:>10.2f}'.format(slit_vec[iord], order_vec[iord], order_snr[iord,ibright]) + msgs.newline()
    dash = '-'*27
    dash_big = '-'*40
    msgs.info(msgs.newline() + 'Reducing orders in order of S/N of brightest object:' + msgs.newline() + dash +
              msgs.newline() + '{:<8s}{:<8s}{:>10s}'.format('slit','order','S/N') + msgs.newline() + dash +
              msgs.newline() + str_out)
    # Loop over orders in order of S/N ratio (from highest to lowest) for the brightest object
    for iord in srt_order_snr:
        order = order_vec[iord]
        msgs.info("Local sky subtraction and extraction for slit/order: {:d}/{:d}".format(iord,order))
        other_orders = (fwhm_here > 0) & np.invert(fwhm_was_fit)
        other_fit    = (fwhm_here > 0) & fwhm_was_fit
        # Loop over objects in order of S/N ratio (from highest to lowest)
        for iobj in srt_obj:
            if (order_snr[iord, iobj] <= min_snr) & (np.sum(other_orders) >= 3):
                if iobj == ibright:
                    # If this is the brightest object then we extrapolate the FWHM from a fit
                    #fwhm_coeffs = np.polyfit(order_vec[other_orders], fwhm_here[other_orders], 1)
                    #fwhm_fit_eval = np.poly1d(fwhm_coeffs)
                    #fwhm_fit = fwhm_fit_eval(order_vec[iord])
                    fwhm_was_fit[iord] = True
                    # Either perform a linear fit to the FWHM or simply take the median
                    if fit_fwhm:
                        minx = 0.0
                        maxx = fwhm_here[other_orders].max()
                        # ToDO robust_poly_fit needs to return minv and maxv as outputs for the fits to be usable downstream
                        #fit_mask, fwhm_coeffs = fitting.robust_fit(order_vec[other_orders], fwhm_here[other_orders],1,
                        pypeitFit = fitting.robust_fit(order_vec[other_orders], fwhm_here[other_orders],1,
                                                                        function='polynomial',maxiter=25,lower=2.0, upper=2.0,
                                                                        maxrej=1,sticky=False, minx=minx, maxx=maxx)
                        fwhm_this_ord = pypeitFit.eval(order_vec[iord])#, 'polynomial', minx=minx, maxx=maxx)
                        fwhm_all = pypeitFit.eval(order_vec)#, 'polynomial', minx=minx, maxx=maxx)
                        fwhm_str = 'linear fit'
                    else:
                        fit_mask = np.ones_like(order_vec[other_orders],dtype=bool)
                        fwhm_this_ord = np.median(fwhm_here[other_orders])
                        fwhm_all = np.full(norders,fwhm_this_ord)
                        fwhm_str = 'median '
                    indx = (sobjs.ECH_OBJID == uni_objid[iobj]) & (sobjs.ECH_ORDERINDX == iord)
                    for spec in sobjs[indx]:
                        spec.FWHM = fwhm_this_ord

                    str_out = ''
                    for slit_now, order_now, snr_now, fwhm_now in zip(slit_vec[other_orders], order_vec[other_orders],order_snr[other_orders,ibright], fwhm_here[other_orders]):
                        str_out += '{:<8d}{:<8d}{:>10.2f}{:>10.2f}'.format(slit_now, order_now, snr_now, fwhm_now) + msgs.newline()
                    msgs.info(msgs.newline() + 'Using' +  fwhm_str + ' for FWHM of object={:d}'.format(uni_objid[iobj]) +
                              ' on slit/order: {:d}/{:d}'.format(iord,order) + msgs.newline() + dash_big +
                              msgs.newline() + '{:<8s}{:<8s}{:>10s}{:>10s}'.format('slit', 'order','SNR','FWHM') +
                              msgs.newline() + dash_big +
                              msgs.newline() + str_out[:-8] +
                              fwhm_str.upper() +  ':{:<8d}{:<8d}{:>10.2f}{:>10.2f}'.format(iord, order, order_snr[iord,ibright], fwhm_this_ord) +
                              msgs.newline() + dash_big)
                    if show_fwhm:
                        plt.plot(order_vec[other_orders][fit_mask], fwhm_here[other_orders][fit_mask], marker='o', linestyle=' ',
                        color='k', mfc='k', markersize=4.0, label='orders informing fit')
                        if np.any(np.invert(fit_mask)):
                            plt.plot(order_vec[other_orders][np.invert(fit_mask)],
                                     fwhm_here[other_orders][np.invert(fit_mask)], marker='o', linestyle=' ',
                                     color='magenta', mfc='magenta', markersize=4.0, label='orders rejected by fit')
                        if np.any(other_fit):
                            plt.plot(order_vec[other_fit], fwhm_here[other_fit], marker='o', linestyle=' ',
                            color='lawngreen', mfc='lawngreen',markersize=4.0, label='fits to other low SNR orders')
                        plt.plot([order_vec[iord]], [fwhm_this_ord], marker='o', linestyle=' ',color='red', mfc='red', markersize=6.0,label='this order')
                        plt.plot(order_vec, fwhm_all, color='cornflowerblue', zorder=10, linewidth=2.0, label=fwhm_str)
                        plt.legend()
                        plt.show()
                else:
                    # If this is not the brightest object then assign it the FWHM of the brightest object
                    indx     = np.where((sobjs.ECH_OBJID == uni_objid[iobj]) & (sobjs.ECH_ORDERINDX == iord))[0][0]
                    indx_bri = np.where((sobjs.ECH_OBJID == uni_objid[ibright]) & (sobjs.ECH_ORDERINDX == iord))[0][0]
                    spec = sobjs[indx]
                    spec.FWHM = sobjs[indx_bri].FWHM

        thisobj = (sobjs.ECH_ORDERINDX == iord) # indices of objects for this slit
        thismask = slitmask == gdslit_spat[iord] # pixels for this slit
        # True  = Good, False = Bad for inmask
        inmask = (fullmask == 0) & thismask
        # Local sky subtraction and extraction
        skymodel[thismask], objmodel[thismask], ivarmodel[thismask], extractmask[thismask] \
                = local_skysub_extract(sciimg, sciivar, tilts, waveimg, global_sky, rn2img,
                                       thismask, left[:,iord], right[:,iord], sobjs[thisobj],
                                       spat_pix=spat_pix, ingpm=inmask, std=std, bsp=bsp,
                                       trim_edg=trim_edg, prof_nsigma=prof_nsigma, niter=niter,
                                       box_rad=box_rad_order[iord], sigrej=sigrej,
                                       bkpts_optimal=bkpts_optimal, force_gauss=force_gauss,
                                       sn_gauss=sn_gauss, model_full_slit=model_full_slit,
                                       model_noise=model_noise, debug_bkpts=debug_bkpts,
                                       show_resids=show_resids, show_profile=show_profile,
                                       adderr=adderr, darkcurr=darkcurr, exptime=exptime,
                                       proc_var=proc_var, count_scale=count_scale)

        # update the FWHM fitting vector for the brighest object
        indx = (sobjs.ECH_OBJID == uni_objid[ibright]) & (sobjs.ECH_ORDERINDX == iord)
        fwhm_here[iord] = np.median(sobjs[indx].FWHMFIT)
        # Did the FWHM get updated by the profile fitting routine in local_skysub_extract? If so, include this value
        # for future fits
        if np.abs(fwhm_here[iord] - sobjs[indx].FWHM) >= 0.01:
            fwhm_was_fit[iord] = False

    # Set the bit for pixels which were masked by the extraction.
    # For extractmask, True = Good, False = Bad
    iextract = (fullmask == 0) & (extractmask == False)
    # Undefined inverse variances
    outmask[iextract] = bitmask.turn_on(outmask[iextract], 'EXTRACT')

    # Return
    return skymodel, objmodel, ivarmodel, outmask, sobjs


def read_userregions(skyreg, nslits, maxslitlength):
    """ Parse the sky regions defined by the user. The text should
        be a comma separated list of percentages to apply to all slits
        Example: The following string   :10,35:65,80:
        would select (in all slits):
        (1) the leftmost 10% of the slit length,
        (2) the inner 30% (from 35-65% of the slit length), and
        (3) the final 20% of the slit length (from 80-100% of the slit length)

    Parameters
    ----------
    skyreg : str
        The sky region definition.
    nslits : int
        Number of slits on the detector
    maxslitlength: float
        The maximum slit length (in pixels).

    Returns
    -------
    status: int
        Status of the region parsing (0 = Successful, 1,2 = fail)
    regions : list
        A list of size nslits. Each element contains a numpy array (dtype=bool) of size resolution.
        A True value indicates a value that is part of the sky region.

    """
    # Define the resolution of the sky region boundary to be at least a tenth of a pixel
    resolution = int(10.0 * maxslitlength)
    status = 0
    regions = []
    try:
        skyreg = skyreg.split(",")
        for tt in skyreg:
            if ":" not in tt:
                # Poor region definition - it should contain a semi-colon'
                status = 2
                break
            tts = tt.split(":")
            regions.append([0 if len(tts[0]) == 0 else int(
                                round((resolution - 1) * float(tts[0]) / 100.0)),
                            resolution if len(tts[1]) == 0 else int(
                                round((resolution - 1) * float(tts[1]) / 100.0))
                            ])
        # Initialise the sky regions - For each slit, generate a mask of size `resolution`.
        # i.e. the spatial coordinate is sampled by `resolution` elements.
        skyreg = [np.zeros(resolution, dtype=bool) for all in range(nslits)]
        # For all regions, set the skyreg mask to True for each region
        for reg in regions:
            # Do some checks
            xmin, xmax = reg[0], reg[1]
            if xmax < xmin:
                xmin, xmax = xmax, xmin
            if xmin < 0:
                xmin = 0
            if xmax > resolution:
                xmax = resolution
            # Apply to all slits
            for sl in range(nslits):
                skyreg[sl][xmin:xmax] = True

    except:
        status = 1
    # Return
    return status, skyreg


def generate_mask(pypeline, skyreg, slits, slits_left, slits_right, spat_flexure=None):
    """Generate the mask of sky regions

    Parameters
    ----------
    pypeline : str
        Name of the pypeline being used (e.g. MultiSlit, Echelle, IFU, ...)
    skyreg : list
        A list of size nslits. Each element contains a numpy array (dtype=bool)
        where a True value indicates a value that is part of the sky region.
    slits : :class:`SlitTraceSet`
        Data container with slit trace information
    slits_left : ndarray
        A 2D array containing the pixel coordinates of the left slit edges
    slits_right : ndarray
        A 2D array containing the pixel coordinates of the right slit edges
    resolution: int, optional
        The percentage regions will be scaled to the specified resolution. The
        resolution should probably correspond to the number of spatial pixels
        on the slit.

    Returns
    -------
    mask : numpy.ndarray
        Boolean mask containing sky regions
    """
    # Grab the resolution that was used to generate skyreg
    resolution = skyreg[0].size
    # Using the left/right slit edge traces, generate a series of traces that mark the
    # sky region boundaries in each slit.
    nreg = 0
    # Initialise the sky region traces (this contains *all* sky regions,
    # regardless of which slit the sky regions falls in)
    left_edg, righ_edg = np.zeros((slits.nspec, 0)), np.zeros((slits.nspec, 0))
    spec_min, spec_max = np.array([]), np.array([])
    for sl in range(slits.nslits):
        # Calculate the slit width
        diff = slits_right[:, sl] - slits_left[:, sl]
        # Break up the slit into `resolution` subpixels
        tmp = np.zeros(resolution+2)
        tmp[1:-1] = skyreg[sl]
        # Find all the left and right sky region traces in this slit
        wl = np.where(tmp[1:] > tmp[:-1])[0]
        wr = np.where(tmp[1:] < tmp[:-1])[0]
        # Construct the left/right traces, and store them in the left_edg, right_edg arrays.
        for rr in range(wl.size):
            left = slits_left[:, sl] + wl[rr]*diff/(resolution-1.0)
            righ = slits_left[:, sl] + wr[rr]*diff/(resolution-1.0)
            left_edg = np.append(left_edg, left[:, np.newaxis], axis=1)
            righ_edg = np.append(righ_edg, righ[:, np.newaxis], axis=1)
            nreg += 1
            spec_min = np.append(spec_min, slits.specmin[sl])
            spec_max = np.append(spec_max, slits.specmax[sl])

    # Now that we have sky region traces, utilise the SlitTraceSet to define the regions.
    # We will then use the slit_img task to create a mask of the sky regions.
    slmsk = np.zeros(left_edg.shape[1], dtype=np.int16)
    slitreg = slittrace.SlitTraceSet(left_edg, righ_edg, pypeline, nspec=slits.nspec, nspat=slits.nspat,
                                     mask=slmsk, specmin=spec_min, specmax=spec_max,
                                     binspec=slits.binspec, binspat=slits.binspat, pad=0)
    # Generate the mask, and return
    return (slitreg.slit_img(use_spatial=False, flexure=spat_flexure) >= 0).astype(bool)


<|MERGE_RESOLUTION|>--- conflicted
+++ resolved
@@ -481,144 +481,7 @@
     r"""
     Perform local sky subtraction and  extraction
 
-<<<<<<< HEAD
     IMPROVE THIS DOCSTRING
-=======
-def local_skysub_extract(sciimg, sciivar, tilts, waveimg, global_sky, rn2_img,
-                         thismask, slit_left, slit_righ, sobjs, ingpm=None,
-                         spat_pix=None, adderr=0.01, bsp=0.6, trim_edg=(3,3),
-                         std=False, prof_nsigma=None, niter=4, extract_good_frac=0.005, box_rad=7, sigrej=3.5, bkpts_optimal=True,
-                         debug_bkpts=False, force_gauss=False, sn_gauss=4.0, model_full_slit=False, model_noise=True, show_profile=False,
-                         show_resids=False, use_2dmodel_mask=True, no_local_sky=False):
-    """Perform local sky subtraction and  extraction
-
-     Args:
-        sciimg : numpy float 2-d array (nspec, nspat)
-            sky-subtracted image
-        sciivar : numpy float 2-d array (nspec, nspat)
-            inverse variance of sky-subtracted image
-        tilts: ndarray, (nspec, nspat)
-            spectral tilts
-        waveimg numpy float 2-d array (nspec, nspat)
-            2-d wavelength map
-        global_sky : ndarray (nspec, nspat)
-            Global sky model produced by global_skysub
-        rn2_img:
-            Image with the read noise squared per pixel
-        thismask : numpy boolean array, shape (nspec, nspat)
-            Specifies pixels in the slit in question
-        slit_left: ndarray of shape (nspec, 1) or (nspec)
-            Left slit boundary in floating point pixels.
-        slit_righ: ndarray of shape (nspec, 1) or (nspec)
-            Right slit boundary in floating point pixels.
-        sobjs:   SpecoObjs object
-            Object containing the information about the objects found on
-            the slit/order from objfind or ech_objfind
-        ingpm: ndarray, bool, (nspec, nspat)
-            Input mask with any non-zero item flagged as False using
-            :class:`pypeit.images.imagebitmask.ImageBitMask`
-        spat_pix: float ndarray, shape (nspec, nspat), default = None
-            Image containing the spatial location of pixels. If not
-            input, it will be computed from ``spat_img =
-            np.outer(np.ones(nspec), np.arange(nspat))``. This option
-            should generally not be used unless one is extracting 2d
-            coadds for which a rectified image contains sub-pixel
-            spatial information.
-        adderr: float, default = 0.01
-            Error floor. The quantity adderr**2*sciframe**2 is added in
-            qudarature to the variance to ensure that the S/N is never >
-            1/adderr, effectively setting a floor on the noise or a
-            ceiling on the S/N.
-        bsp: float, default = 0.6
-            Break point spacing in pixels for the b-spline sky subtraction.
-        trim_edg: tuple of ints of floats, default = (3,3)
-            Number of pixels to be ignored on the (left,right) edges of
-            the slit in object/sky model fits.
-        std: bool, default = False
-            This should be set to True if the object being extracted is
-            a standards star so that the reduction parameters can be
-            adjusted accordingly.
-        prof_nsigma: int or float, default = None
-            Number of sigmas that the object profile will be fit, i.e.
-            the region extending from -prof_nsigma to +prof_nsigma will
-            be fit where sigma = FWHM/2.35. This option should only be
-            used for bright large extended source with tails in their
-            light profile like elliptical galaxies. If prof_nsigma is
-            set then the profiles will no longer be apodized by an
-            exponential at large distances from the trace.
-        niter: int, default = 4
-            Number of iterations for successive profile fitting and local sky-subtraction
-        extract_good_frac: float, default = 0.005
-            Minimum fraction of pixels along the spectral direction with good optimal extraction
-        box_rad: int or float, default = 7
-            Boxcar radius in *pixels* used for boxcar extraction.
-        sigrej:
-            Outlier rejection threshold for sky and object fitting
-            Set by par['scienceimage']['skysub']['sky_sigrej']
-        bkpts_optimal = bool, default = True
-            Parameter governing whether spectral direction breakpoints
-            for b-spline sky/object modeling are determined optimally.
-            If ``bkpts_optima=True``, the optimal break-point spacing
-            will be determined directly using the optimal_bkpts function
-            by measuring how well we are sampling the sky using ``piximg
-            = (nspec-1)*yilyd``. The bsp parameter in this case
-            corresponds to the minimum distance between breakpoints
-            which we allow.  If ``bkpts_optimal = False``, the
-            break-points will be chosen to have a uniform spacing in
-            pixel units sets by the bsp parameter, i.e.  using the
-            bkspace functionality of the bspline class::
-
-              bset = bspline.bspline(piximg_values, nord=4, bkspace=bsp)
-              fullbkpt = bset.breakpoints
-
-        debug_bkpts: bool, default=False
-            Make an interactive plot to the screen to indicate how the
-            breakpoints are being chosen.
-        force_gauss: bool, default = False
-            If True, a Gaussian profile will always be assumed for the
-            optimal extraction using the FWHM determined from object finding (or provided by the user) for the spatial
-            profile. 
-        sn_gauss: int or float, default = 4.0
-            The signal to noise threshold above which optimal extraction
-            with non-parametric b-spline fits to the objects spatial
-            profile will be performed. For objects with median S/N <
-            sn_gauss, a Gaussian profile will simply be assumed because
-            there is not enough S/N to justify performing a more
-            complicated fit.
-        model_full_slit: bool, default = False
-            Set the maskwidth of the objects to be equal to the slit
-            width/2 such that the entire slit will be modeled by the
-            local skysubtraction. This mode is recommended for echelle
-            spectra with reasonably narrow slits.
-        model_noise: bool, default = True
-            If True, the model of the object, sky will be combined with
-            the rn2img to create (and iteratively update) a model
-            inverse variance image. If False, a variance model will not
-            be created and instead the input sciivar will always be
-            taken to be the inverse variance. Note that in order for the
-            noise model to make any sense one needs to be subtracting
-            the sky and *not* the sky residuals. In other words, for
-            near-IR reductions where difference imaging has been
-            performed and this algorithm is used to fit out the sky
-            residuals (but not the sky itself) one should definitely set
-            model_noise=False since otherwise the code will attempt to
-            create a noise model using sky residuals instead of the sky,
-            which is incorrect (does not have the right count levels).
-            In principle this could be improved if the user could pass
-            in a model of what the sky is for near-IR difference imaging
-            + residual subtraction
-        show_profile: bool, default=False
-            Show QA for the object profile fitting to the screen. Note
-            that this will show interactive matplotlib plots which will
-            block the execution of the code until the window is closed.
-        show_resids:
-            Show the
-        use_2dmodel_mask (bool, optional):
-            Use the mask made from profile fitting when extracting?
-        no_local_sky (bool, optional):
-            If True, do not fit local sky model, only object profile and extract optimally
-            The objimage will be all zeros.
->>>>>>> 247e2d38
 
     Parameters
     ----------
@@ -705,9 +568,9 @@
         Make an interactive plot to the screen to indicate how the
         breakpoints are being chosen.
     force_gauss : bool, default = False
-        If True, a Gaussian profile will always be assumed for the
-        optimal extraction using the FWHM determined from object finding (or provided by the user) for the spatial
-        profile. 
+        If True, a Gaussian profile will always be assumed for the optimal
+        extraction using the FWHM determined from object finding (or provided by
+        the user) for the spatial profile. 
     sn_gauss : int or float, default = 4.0
         The signal to noise threshold above which optimal extraction
         with non-parametric b-spline fits to the objects spatial
