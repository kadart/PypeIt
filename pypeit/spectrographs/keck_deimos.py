--- conflicted
+++ resolved
@@ -765,14 +765,9 @@
         mosaic = None if nimg == 1 else self.get_mosaic_par(det, hdu=hdu)
         detectors = [self.get_detector_par(det, hdu=hdu)] if nimg == 1 else mosaic.detectors
 
-<<<<<<< HEAD
         # TODO check that that read noise and gain are the same for this amplifier mode??
-        #if hdu[0].header['AMPMODE'] != 'SINGLE:B':
-        #    msgs.error('PypeIt can only reduce images with AMPMODE == SINGLE:B.')
-=======
         if hdu[0].header['AMPMODE'] not in ['SINGLE:B', 'SINGLE:A']:
             msgs.error('PypeIt can only reduce images with AMPMODE == SINGLE:B or AMPMODE == SINGLE:A.')
->>>>>>> 9a1e7a9e
         if hdu[0].header['MOSMODE'] != 'Spectral':
             msgs.error('PypeIt can only reduce images with MOSMODE == Spectral.')
 
