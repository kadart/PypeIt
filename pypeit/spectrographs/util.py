--- conflicted
+++ resolved
@@ -10,15 +10,6 @@
 # work for 'shane_kast_red' and 'shane_kast_red_ret'.
 
 def valid_spectrographs():
-<<<<<<< HEAD
-    # TODO: Is there a more clever way to do this?
-    raise DeprecationWarning("THIS DOES NOTHING, I THINK")
-    return ['gemini_gnirs','keck_deimos', 'keck_lris_blue', 'keck_lris_red', 'keck_nires', 'keck_nirspec_low',
-            'shane_kast_blue', 'shane_kast_red', 'shane_kast_red_ret', 'tng_dolores',
-            'wht_isis_blue', 'vlt_xshooter_uvb', 'vlt_xshooter_vis', 'vlt_xshooter_nir']
-
-def load_spectrograph(spectrograph=None):
-=======
     # TODO: Is there a more clever way to do this?  If we change these
     # names, we could do something like what's done in
     # pypeit.instantiate_me.
@@ -28,7 +19,6 @@
             'vlt_xshooter_nir']
 
 def load_spectrograph(spectrograph):
->>>>>>> 8d09e7f0
     """
     Instantiate a :class:`spectrographs.spectrograph.Spectrograph`, if
     possible.
@@ -71,8 +61,8 @@
     if spectrograph == 'keck_nires':
         return spectrographs.keck_nires.KeckNIRESSpectrograph()
 
-    if spectrograph == 'keck_nirspec_low':
-        return spectrographs.keck_nirspec.KeckNIRSPECLowSpectrograph()
+    if spectrograph == 'keck_nirspec':
+        return spectrographs.keck_nirspec.KeckNIRSPECSpectrograph()
 
     if spectrograph == 'shane_kast_blue':
         return spectrographs.shane_kast.ShaneKastBlueSpectrograph()
