"""
Defines the abstract :class:`~pypeit.spectrographs.spectrograph.Spectrograph`
class, which is the parent class for all instruments served by ``PypeIt``.

The key functionality of this base class and its derived classes are to
provide instrument-specific:

    - file I/O routines
    - detector properties (see
      :class:`~pypeit.images.detector_container.DetectorContainer`)
    - telescope properties (see :class:`~pypeit.par.pypeitpar.TelescopePar`)
    - fits header keywords that are collated and injested into a metadata
      table that it uses throughout the reduction (see
      :class:`~pypeit.metadata.PypeItMetaData`)
    - header keyword values to check to confirm a fits file has been taken
      with the selected instrument
    - default methods for automatically determining the type of each exposure
      that ``PypeIt`` was asked to reduce
    - header keywords to use when matching calibration frames to science
      frames
    - methods used to generate and/or read bad-pixel masks for an exposure
    - default parameters for the reduction algorithms
    - methods to access an archival sky spectrum

.. include common links, assuming primary doc root is up one directory
.. include:: ../include/links.rst
"""

from abc import ABCMeta
import os

from IPython import embed

import numpy as np

from pypeit import msgs
from pypeit import utils
from pypeit import io
from pypeit.core.wavecal import wvutils
from pypeit.core import parse
from pypeit.core import procimg
from pypeit.core import meta
from pypeit.par import pypeitpar
from pypeit.images.detector_container import DetectorContainer
from pypeit.images.mosaic import Mosaic
from astropy.io.fits import Header


# TODO: Create an EchelleSpectrograph derived class that holds all of
# the echelle specific methods.

class Spectrograph:
    """
    Abstract base class for all instrument-specific behavior in ``PypeIt``.

    Attributes:
        dispname (:obj:`str`):
            Name of the dispersing element.
        rawdatasec_img (`numpy.ndarray`_):
            An image identifying the amplifier that reads each detector
            pixel.
        oscansec_img (`numpy.ndarray`_):
            An image identifying the amplifier that reads each detector
            pixel
        slitmask (:class:`~pypeit.spectrographs.slitmask.SlitMask`):
            Provides slit and object coordinate data for an
            observation. Not necessarily populated for all
            spectrograph instantiations.
        primary_hdrext (:obj:`int`):
            0-indexed number of the extension in the raw frames with the
            primary header data.
        meta (:obj:`dict`):
            Instrument-specific metadata model, linking header information to
            metadata elements required by ``PypeIt``.
    """
    __metaclass__ = ABCMeta

    ndet = None
    """
    Number of detectors for this instrument.
    """

    name = None
    """
    The name of the spectrograph. See :ref:`instruments` for the currently
    supported spectrographs.
    """

    telescope = None
    """
    Instance of :class:`~pypeit.par.pypeitpar.TelescopePar` providing
    telescope-specific metadata.
    """

    camera = None
    """
    Name of the spectrograph camera or arm.
    This is used by specdb, so use that naming convention
    """

    url = None
    """
    Reference url
    """

    header_name = None
    """
    Name of the spectrograph camera or arm from the Header.
    Usually the INSTRUME card.
    """

    pypeline = 'MultiSlit'
    """
    String used to select the general pipeline approach for this
    spectrograph.
    """

    ech_fixed_format = None
    """
    If an echelle spectrograph, this will be set to a boolean indicating whether it is a fixed format or tiltable 
    echelle. 
    """

    supported = False
    """
    Flag that ``PypeIt`` code base has been sufficiently tested with data
    from this spectrograph that it is officially supported by the development
    team.
    """

    comment = None
    """
    A brief comment or description regarding ``PypeIt`` usage with this
    spectrograph.
    """

    meta_data_model = meta.get_meta_data_model()
    """
    Metadata model that is generic to all spectrographs.
    """

<<<<<<< HEAD
    def __init__(self, quicklook=False):
=======
    allowed_extensions = None
    """
    Defines the allowed extensions for the input fits files.
    """

    def __init__(self):
>>>>>>> 2fb02e5c
        self.dispname = None
        self.rawdatasec_img = None
        self.oscansec_img = None
        self.slitmask = None
        self.quicklook = quicklook

        # Extension with the primary header data
        self.primary_hdrext = 0

        # Generate and check the instrument-specific metadata definition
        self.init_meta()
        self.validate_metadata()
        if self.pypeline == 'Echelle' and self.ech_fixed_format is None:
            msgs.error('ech_fixed_format must be set for echelle spectrographs')

        # TODO: Is there a better way to do this?
        # Validate the instance by checking that the class has defined the
        # number of detectors
        assert self.ndet > 0

        # TODO: Add a call to _check_telescope here?

    @classmethod
    def default_pypeit_par(cls):
        """
        Return the default parameters to use for this instrument.

        Returns:
            :class:`~pypeit.par.pypeitpar.PypeItPar`: Parameters required by
            all of ``PypeIt`` methods.
        """
        par = pypeitpar.PypeItPar()
        par['rdx']['spectrograph'] = cls.name
        return par

    def config_specific_par(self, scifile, inp_par=None):
        """
        Modify the ``PypeIt`` parameters to hard-wired values used for
        specific instrument configurations.

        Args:
            scifile (:obj:`str`):
                File to use when determining the configuration and how
                to adjust the input parameters.
            inp_par (:class:`~pypeit.par.parset.ParSet`, optional):
                Parameter set used for the full run of PypeIt.  If None,
                use :func:`default_pypeit_par`.

        Returns:
            :class:`~pypeit.par.parset.ParSet`: The PypeIt parameter set
            adjusted for configuration specific parameter values.
        """
        return self.__class__.default_pypeit_par() if inp_par is None else inp_par

    def update_edgetracepar(self, par):
        """
        This method is used in :func:`pypeit.edgetrace.EdgeTraceSet.maskdesign_matching`
        to update EdgeTraceSet parameters when the slitmask design matching is not feasible
        because too few slits are present in the detector.

        **This method is not defined for all spectrographs.**

        Args:
            par (:class:`pypeit.par.pypeitpar.EdgeTracePar`):
                The parameters used to guide slit tracing.

        Returns:
            :class:`pypeit.par.pypeitpar.EdgeTracePar`
            The modified parameters used to guide slit tracing.
        """

        return par

    def _check_extensions(self, filename):
        """
        Check if this filename has an allowed extension

        Args:
            filename (:obj:`str`):
                Input raw fits filename
        """
        if self.allowed_extensions is not None:
            if os.path.splitext(filename)[1] not in self.allowed_extensions:
                msgs.error("The input filename:"+msgs.newline()+
                           filename+msgs.newline()+
                           f"has the wrong extension. The allowed extensions for {self.name} include:"+msgs.newline()+
                           ",".join(self.allowed_extensions))

    def _check_telescope(self):
        """Check the derived class has properly defined the telescope."""
        if self.telescope is None:
            raise ValueError('Must define the telescope used to take the observations.')
        if not isinstance(self.telescope, pypeitpar.TelescopePar):
                raise TypeError('Telescope parameters must be one of those specified in'
                                'pypeit.telescopes.')

    def raw_is_transposed(self, detector_par):
        """
        Check if raw image files are transposed with respect to the
        ``PypeIt`` convention.

        Indicates that reading raw files with `astropy.io.fits`_ yields an
        image with the spatial dimension along the first axis of the 2D
        array. This means that the image must be transposed to match the
        ``PypeIt`` convention of having the spectral dimension along the
        first axis.

        Args:
            detector_par (:class:`~pypeit.images.detector_container.DetectorContainer`):
                Detector-specific metadata.

        Returns:
            :obj:`bool`: Flag that transpose is required.
        """
        return detector_par['specaxis'] == 1

    # TODO: This circumvents all the infrastructure we have for pulling
    # metadata from headers. Why aren't we using self.meta and
    # self.get_meta_value? See pypeit.metadata.PypeItMetaData._build()
    def parse_spec_header(self, header):
        """
        Parses an input header for key spectrograph items.

        Args:
            header (`astropy.io.fits.Header`_):
                Fits header read from a file.

        Returns:
            :obj:`dict`: Dictionary with the metadata read from ``header``.
        """
        spec_dict = {}
        #
        core_meta_keys = list(meta.define_core_meta().keys())
        core_meta_keys += ['filename']
        for key in core_meta_keys:
            if key.upper() in header.keys():
                spec_dict[key.upper()] = header[key.upper()]
        # Return
        return spec_dict

    def subheader_for_spec(self, row_fitstbl, raw_header, extra_header_cards=None,
                           allow_missing=False):
        """
        Generate a dict that will be added to the Header of spectra files
        generated by ``PypeIt`` (e.g. :class:`~pypeit.specobjs.SpecObjs`).

        Args:
            row_fitstbl (dict-like):
                Typically an `astropy.table.Row`_ or
                `astropy.io.fits.Header`_ with keys defined by
                :func:`~pypeit.core.meta.define_core_meta`.
            raw_header (`astropy.io.fits.Header`_):
                Header that defines the instrument and detector, meaning that
                the header must contain the ``INSTRUME`` and ``DETECTOR``
                header cards. If provided, this must also contain the header
                cards provided by ``extra_header_cards``.
            extra_header_cards (:obj:`list`, optional):
                Additional header cards from ``raw_header`` to include in the
                output dictionary. Can be an empty list or None.
            allow_missing (:obj:`bool`, optional):
                Ignore any keywords returned by
                :func:`~pypeit.core.meta.define_core_meta` are not present in
                ``row_fitstbl``. Otherwise, raise ``PypeItError``.

        Returns:
            :obj:`dict`: Dictionary with data to include an output fits
            header file or table downstream.
        """
        subheader = {}

        core_meta = meta.define_core_meta()
        # Core
        for key in core_meta.keys():
            try:
                subheader[key] = (row_fitstbl[key], core_meta[key]['comment'])
            except KeyError:
                if not allow_missing:
                    msgs.error("Key: {} not present in your fitstbl/Header".format(key))
        # Add a few more
        for key in ['filename']:  # For fluxing
            subheader[key] = row_fitstbl[key]

        # The following are pulled from the original header, if available
        header_cards = ['INSTRUME', 'DETECTOR']
        if extra_header_cards is not None:
            header_cards += extra_header_cards  # For specDB and more
        for card in header_cards:
             if card in raw_header.keys():
                 subheader[card] = raw_header[card]  # Self-assigned instrument name

        # Specify which pipeline created this file
        subheader['PYPELINE'] = self.pypeline
        subheader['PYP_SPEC'] = (self.name, 'PypeIt: Spectrograph name')

        # Observatory and Header supplied Instrument
        subheader['TELESCOP'] = (self.telescope['name'], 'Telescope')
        subheader['LON-OBS'] = (self.telescope['longitude'], 'Telescope longitude')
        subheader['LAT-OBS'] = (self.telescope['latitude'], 'Telescope latitute')
        subheader['ALT-OBS'] = (self.telescope['elevation'], 'Telescope elevation')

        # Return
        return subheader

    def orient_image(self, detector_par, rawimage):
        """
        Orient the image into the ``PypeIt`` configuration: (spectral,
        spatial).

        Args:
            detector_par (:class:`pypeit.images.detector_container.DetectorContainer`):
                Detector metadata.
            rawimage (`numpy.ndarray`_):
                Image from the raw frame

        Returns:
            `numpy.ndarray`_: Re-oriented image.
        """
        image = rawimage.copy()
        # Transpose?
        if self.raw_is_transposed(detector_par):
            image = image.T
        # Flip spectral axis?
        if detector_par['specflip']:
            image = np.flip(image, axis=0)
        # Flip spatial axis?
        if detector_par['spatflip']:
            image = np.flip(image, axis=1)
        return image



    def parse_dither_pattern(self, file_list, ext=None):
        """
        Parse headers from a file list to determine the dither pattern.

        Parameters
        ----------
        file_list (list of strings):
            List of files for which dither pattern is desired
        ext (int, optional):
            Extension containing the relevant header for these files. Default=None. If None, code uses
            self.primary_hdrext

        Returns
        -------
        dither_pattern, dither_id, offset_arcsec

        dither_pattern (str `numpy.ndarray`_):
            Array of dither pattern names
        dither_id (str `numpy.ndarray`_):
            Array of dither pattern IDs
        offset_arc (float `numpy.ndarray`_):
            Array of dither pattern offsets
        """
        nfiles = len(file_list)
        dummy_str_array = np.array(nfiles*[''])
        dummy_id_array = np.array(nfiles*['A'])
        return dummy_str_array, dummy_id_array,  np.zeros(nfiles)

    # TODO: JFH Are these bad pixel masks in the raw frame, or the
    # flipped/transposed pypeit frame?? KBW: Does the new description of
    # "shape" answer this? (JXP please check I edited this correctly).
    def empty_bpm(self, filename, det, shape=None):
        """
        Generate a generic (empty) bad-pixel mask.

        Even though they are both optional, either the precise shape for the
        image (``shape``) or an example file that can be read to get the
        shape (``filename``) *must* be provided. In the latter, the file is
        read, trimmed, and re-oriented to get the output shape. If both
        ``shape`` and ``filename`` are provided, ``shape`` is ignored.

        This is the generic function provided in the base class meaning that all
        pixels are returned as being valid/unmasked.

        Args:
            filename (:obj:`str`):
                An example file to use to get the image shape. Can be None,
                but ``shape`` must be provided, if so. Note the overhead of
                this function is large if you ``filename``. You're better off
                providing ``shape``, if you know it.
            det (:obj:`int`):
                1-indexed detector number to use when getting the image
                shape from the example file.
            shape (:obj:`tuple`, optional):
                Processed image shape. I.e., if the image for this instrument
                is re-oriented, trimmed, etc, this shape must be that of the
                re-oriented (trimmed, etc) image. This is required if
                ``filename`` is None, but ignored otherwise.

        Returns:
            `numpy.ndarray`_: An integer array with a masked value set to 1 and
            an unmasked value set to 0. The shape of the returned image should
            be that of a trimmed and oriented ``PypeIt`` processed image. This
            function specifically is the generic method for the base class,
            meaning that all pixels are returned as unmasked (0s).
        """
        # TODO: I think shape should take precedence over filename, not the
        # other way around.  I.e., if we know the shape we want going in, why
        # are we still defaulting to reading, trimming, and re-orienting an
        # input image just to figure out that shape?

        # Load the raw frame
        if filename is None:
            _shape = shape
        else:
            detector_par, _,  _, _, rawdatasec_img, _ = self.get_rawimage(filename, det)
            # Trim + reorient
            trim = procimg.trim_frame(rawdatasec_img, rawdatasec_img < 1)
            orient = self.orient_image(detector_par, trim)#, det)
            _shape = orient.shape

        # Shape must be defined at this point.
        if _shape is None:
            msgs.error('Must specify shape if filename is None.')

        # Generate
        # TODO: Why isn't this a boolean array?
        return np.zeros(_shape, dtype=np.int8)

    def bpm_frombias(self, msbias, bpm_img, thresh=10.):
        """
        Generate a bad-pixel mask from a master bias frame.

        Args:
            msbias (:class:`~pypeit.images.pypeitimage.PypeItImage`):
                Master bias frame used to identify bad pixels.
            bpm_img (`numpy.ndarray`_):
                Zeroth-order bad pixel mask; i.e., generated using
                :func:`~pypeit.spectrographs.spectrograph.Spectrograph.empty_bpm`.
                **Must** be the same shape as ``msbias``.
            thresh (:obj:`float`, optional):
                The sigma threshold used to identify bad pixels.

        Returns:
            `numpy.ndarray`_: An integer array with a masked value set to 1
            and an unmasked value set to 0. The shape of the returned image
            is the same as the provided ``msbias`` and ``bpm_img`` images.
        """
        # Check that the bias has the correct shape
        if msbias.image.shape != bpm_img.shape:
            msgs.error(f'Shape mismatch between master bias {msbias.image.shape} and expected '
                       f'BPM {bpm_img.shape}.')
        # Setup
        nimg = 1 if bpm_img.ndim == 2 else bpm_img.shape[0]

        # NOTE: expand_dims does *not* copy the array, so we need to do so
        # explicitly here ...
        _bpm_img = np.expand_dims(bpm_img.copy(), 0) if nimg == 1 else bpm_img.copy()
        # ... but not here.  I.e., we don't want to change the input bpm_img,
        # and we only ever access the values of msbias.
        _bias = np.expand_dims(msbias.image, 0) if nimg == 1 else msbias.image

        # Treat each bias image separately
        for i in range(nimg):
            medval = np.median(_bias[i])
            madval = 1.4826 * np.median(np.absolute(_bias[i] - medval))
            _bpm_img[i,np.abs(_bias[i] - medval) > thresh * madval] = 1
        # Done
        return _bpm_img[0] if nimg == 1 else _bpm_img

    def bpm(self, filename, det, shape=None, msbias=None):
        """
        Generate a default bad-pixel mask.

        Even though they are both optional, either the precise shape for
        the image (``shape``) or an example file that can be read to get
        the shape (``filename`` using :func:`get_image_shape`) *must* be
        provided.

        Args:
            filename (:obj:`str`):
                An example file to use to get the image shape.  Can be None.
            det (:obj:`int`, :obj:`tuple`):
                1-indexed detector(s) to read.  An image mosaic is selected
                using a :obj:`tuple` with the detectors in the mosaic, which
                must be one of the allowed mosaics returned by
                :func:`allowed_mosaics`.
            shape (:obj:`tuple`, optional):
                Processed image shape.  If ``filename`` is None, this *must* be
                provided; otherwise, this is ignored.
            msbias (:class:`~pypeit.images.pypeitimage.PypeItImage`, optional):
                Master bias frame.  If provided, it is used by
                :func:`~pypeit.spectrographs.spectrograph.Spectrograph.bpm_frombias`
                to identify bad pixels.

        Returns:
            `numpy.ndarray`_: An integer array with a masked value set to 1 and
            an unmasked value set to 0.
        """
        # Validate the entered (list of) detector(s)
        nimg, _det = self.validate_det(det)
        # If using a mosaic, the shape of *all* processed images must be
        # identical.  Therefore, we only need to generate the empty BPM for one
        # of the detectors, like so:
        bpm_img = self.empty_bpm(filename, _det[0], shape=shape)
        # Repeat it if necessary
        if nimg > 1:
            bpm_img = np.tile(bpm_img, (nimg,1,1))

        if msbias is None:
            # Not using bias to identify bad pixels, so we're done
            return bpm_img

        msgs.info(f'Generating a BPM using bias for det={_det} for {self.name}')
        return self.bpm_frombias(msbias, bpm_img)

    def list_detectors(self, mosaic=False):
        """
        List the *names* of the detectors in this spectrograph.

        This is primarily used :func:`~pypeit.slittrace.average_maskdef_offset`
        to measure the mean offset between the measured and expected slit
        locations.  **This method is not defined for all spectrographs.**

        Detectors separated along the dispersion direction should be ordered
        along the first axis of the returned array.  For example, Keck/DEIMOS
        returns:

        .. code-block:: python

            dets = np.array([['DET01', 'DET02', 'DET03', 'DET04'],
                             ['DET05', 'DET06', 'DET07', 'DET08']])

        such that all the bluest detectors are in ``dets[0]``, and the slits
        found in detectors 1 and 5 are just from the blue and red counterparts
        of the same slit.

        Args:
            mosaic (:obj:`bool`, optional):
                Is this a mosaic reduction?
                It is used to determine how to list the detector, i.e., 'DET' or 'MSC'.

        Returns:
            `numpy.ndarray`_: The list of detectors in a `numpy.ndarray`_.  If
            the array is 2D, there are detectors separated along the dispersion
            axis.
        """
        return None

    def get_lamps(self, fitstbl):
        """
        Extract the list of arc lamps used from header.

        This method is not defined for all spectrographs. This base-class
        method raises an exception.
        """
        msgs.error('This spectrograph does not support the use of lamps list from header. '
                   'provide a list of lamps using the parameter `lamps` in WavelengthSolutionPar')

    def get_slitmask(self, filename):
        """
        Empty for base class.  See derived classes.
        """
        return None

    def mask_to_pixel_coordinates(self, x=None, y=None, wave=None, order=1, filename=None,
                                  corners=False):
        """
        Predict detector pixel coordinates for a given set of slit-mask
        coordinates.

        This method is not defined for all spectrographs. This base-class
        method raises an exception. This may be because ``use_maskdesign``
        has been set to True for a spectrograph that does not support it.
        """
        msgs.error('This spectrograph does not support the use of mask design. '
                   'Set `use_maskdesign=False`')

    def get_maskdef_slitedges(self, ccdnum=None, filename=None, debug=None):
        """
        Provides the slit edges positions predicted by the slitmask design.

        This method is not defined for all spectrographs. This base-class
        method raises an exception. This may be because ``use_maskdesign``
        has been set to True for a spectrograph that does not support it.
        """
        msgs.error('This spectrograph does not support the use of mask design. '
                   'Set `use_maskdesign=False`')

    def configuration_keys(self):
        """
        Return the metadata keys that define a unique instrument
        configuration.

        This list is used by :class:`~pypeit.metadata.PypeItMetaData` to
        identify the unique configurations among the list of frames read
        for a given reduction.

        Returns:
            :obj:`list`: List of keywords of data pulled from file headers
            and used to constuct the :class:`~pypeit.metadata.PypeItMetaData`
            object.
        """
        return ['dispname', 'dichroic', 'decker']

    def modify_config(self, fitstbl, cfg):
        """
        Modify the configuration dictionary for a given frame. This method is used
        in :func:`pypeit.metadata.PypeItMetaData.set_configurations` to modify in place
        the configuration requirement to assign a specific frame to the current setup.

        **This method is not defined for all spectrographs.**

        Args:
            fitstbl(`astropy.table.Table`_):
                The table with the metadata for one frames.
            cfg (:obj:`dict`):
                dictionary with metadata associated to a specific configuration.

        Returns:
            :obj:`dict`: modified dictionary with metadata associated to a specific configuration.
        """

        return cfg

    def valid_configuration_values(self):
        """
        Return a fixed set of valid values for any/all of the configuration
        keys.

        Method is undefined for the base class.

        Returns:
            :obj:`dict`: A dictionary with any/all of the configuration keys
            and their associated discrete set of valid values. If there are
            no restrictions on configuration values, None is returned.
        """
        pass

    def vet_instrument(self, meta_tbl):
        if 'instrument' in meta_tbl.keys():
            # Check that there is only one instrument
            #  This could fail if one mixes is much older calibs
            indx = meta_tbl['instrument'].data != None
            instr_names = np.unique(meta_tbl['instrument'].data[indx])
            if len(instr_names) != 1:
                msgs.warn(f"More than one instrument in your dataset! {instr_names} \n"+
                f"Proceed with great caution...")
            # Check the name
            if instr_names[0] != self.header_name:
                msgs.warn(f"Your header's instrument name doesn't match the expected one! {instr_names[0]}, {self.header_name}\n"+
                f"You may have chosen the wrong PypeIt spectrograph name")


    def config_independent_frames(self):
        """
        Define frame types that are independent of the fully defined
        instrument configuration.

        By default, bias and dark frames are considered independent of a
        configuration; however, at the moment, these frames can only be
        associated with a *single* configuration. That is, you cannot take
        afternoon biases, change the instrument configuration during the
        night, and then use the same biases for both configurations. See
        :func:`~pypeit.metadata.PypeItMetaData.set_configurations`.

        This method returns a dictionary where the keys of the dictionary are
        the list of configuration-independent frame types. The value of each
        dictionary element can be set to one or more metadata keys that can
        be used to assign each frame type to a given configuration group. See
        :func:`~pypeit.metadata.PypeItMetaData.set_configurations` and how it
        interprets the dictionary values, which can be None.

        Returns:
            :obj:`dict`: Dictionary where the keys are the frame types that
            are configuration-independent and the values are the metadata
            keywords that can be used to assign the frames to a configuration
            group.
        """
        return {'bias': None, 'dark': None}

    def get_comb_group(self, fitstbl):
        """

        This method is used in :func:`pypeit.metadata.PypeItMetaData.set_combination_groups`,
        and modifies comb_id and bkg_id metas for a specific instrument.


        **This method is not defined for all spectrographs.**

        Args:
            fitstbl(`astropy.table.Table`_):
                The table with the metadata for all the frames.

        Returns:
            `astropy.table.Table`_: modified fitstbl.
        """

        return fitstbl

    def pypeit_file_keys(self):
        """
        Define the list of keys to be output into a standard ``PypeIt`` file.

        Returns:
            :obj:`list`: The list of keywords in the relevant
            :func:`~pypeit.metadata.PypeItMetaData` instance to print to the
            :ref:`pypeit_file`.
        """
        pypeit_keys = ['filename', 'frametype']
        # Core
        core_meta = meta.define_core_meta()
        pypeit_keys += list(core_meta.keys())  # Might wish to order these
        # Add in config_keys (if new)
        for key in self.configuration_keys():
            if key not in pypeit_keys:
                pypeit_keys.append(key)
        # Finish
        return pypeit_keys

    def compound_meta(self, headarr, meta_key):
        """
        Methods to generate metadata requiring interpretation of the header
        data, instead of simply reading the value of a header card.

        Method is undefined in this base class.

        Args:
            headarr (:obj:`list`):
                List of `astropy.io.fits.Header`_ objects.
            meta_key (:obj:`str`):
                Metadata keyword to construct.

        Returns:
            object: Metadata value read from the header(s).
        """
        pass

    def init_meta(self):
        """
        Define how metadata are derived from the spectrograph files.

        That is, this associates the ``PypeIt``-specific metadata keywords
        with the instrument-specific header cards using :attr:`meta`.
        """
        self.meta = {}

    def meta_key_map(self):
        """
        Print the mapping of the pypeit-specific metadata keywords to the
        header cards used for this spectrograph.

        .. note::
            Metadata keys with header cards that are None have no simple
            mapping between keyword and header card; their values are set by
            some combination of header keywords as defined by
            :func:`compound_meta` specific to each spectrograph.
        """
        meta_keys = list(self.meta.keys())
        meta_cards = [str(self.meta[key]['card']) for key in meta_keys]
        nk = max(12, max([len(key) for key in meta_keys]))
        nc = max(11, max([len(card) for card in meta_cards]))
        print('')
        print('{0}   {1}'.format('Metadata Key'.center(nk), 'Header Card'.center(nc)))
        print('-'*nk + '   ' + '-'*nc)
        for key, card in zip(meta_keys, meta_cards):
            print('{0}   {1}'.format(key.rjust(nk), card.rjust(nc)))
        print('')

    def get_detector_par(self, det, hdu=None):
        """
        Read/Set the detector metadata.

        This method is needed by some instruments that require the detector
        metadata to be interpreted from the output files. This method is
        undefined in the base class.
        """
        pass

    def get_mosaic_par(self):
        """
        Return the hard-coded parameters needed to construct detector mosaics.
        """
        pass

    @property
    def allowed_mosaics(self):
        """
        The list of allowed detector mosaics.

        For instruments with no allowed detector mosaics, this *must* be
        returned as an empty list.
        """
        return []

    def get_det_name(self, det):
        """
        Return a name for the detector or mosaic.

        This is a simple wrapper for
        :func:`pypeit.images.detector_container.DetectorContainer.get_name` or
        :func:`pypeit.images.mosaic.Mosaic.get_name`, depending on the type of
        ``det``.

        Args:
            det (:obj:`int`, :obj:`tuple`):
                The 1-indexed detector number(s).  If a tuple, it must include
                detectors designated as a viable mosaic for
                :attr:`spectrograph`; see
                :func:`~pypeit.spectrographs.spectrograph.Spectrograph.allowed_mosaics`.

        Returns:
            :obj:`str`: Name for the detector or mosaic.
        """
        if isinstance(det, tuple):
            # The "detector" is a mosaic.
            if det not in self.allowed_mosaics:
                msgs.error(f'{det} is not an allowed mosaic for {self.name}.')
            return Mosaic.get_name(self.allowed_mosaics.index(det)+1)

        # Single detector
        if det <= 0 or det > self.ndet:
            msgs.error(f'{det} is not a valid detector for {self.name}.')
        return DetectorContainer.get_name(det)

    def get_det_id(self, det):
        """
        Return an identifying index for the detector or mosaic.

        Args:
            det (:obj:`int`, :obj:`tuple`):
                The 1-indexed detector number(s).  If a tuple, it must include
                detectors designated as a viable mosaic for
                :attr:`spectrograph`; see
                :func:`~pypeit.spectrographs.spectrograph.Spectrograph.allowed_mosaics`.

        Returns:
            :obj:`int`: Unique index for the detector or mosaic.
        """
        if isinstance(det, tuple):
            # The "detector" is a mosaic.
            if det not in self.allowed_mosaics:
                msgs.error(f'{det} is not an allowed mosaic for {self.name}.')
            return self.allowed_mosaics.index(det)+1

        # Single detector
        if det <= 0 or det > self.ndet:
            msgs.error(f'{det} is not a valid detector for {self.name}.')
        return det

    def select_detectors(self, subset=None):
        """
        Vet and return a set of valid detectors or detector mosaics for this
        spectrograph.

        By default, the method returns a list selecting all the detectors
        individually.  A subset can be selected using one of the following
        methods:

            - If ``subset`` is a string, it is assumed that you're selecting a
              set of detector and spatial pixel coordinate combinations needed
              to reduce a single slit; see ``slitspatnum`` in the
              :ref:`pypeitpar`.  The string is parsed into the list of relevant
              detectors.

            - If ``subset`` is a list, integer, or tuple, it is parsed into a
              set of single detector or detector mosaics to reduce.

        Args:
            subset (:obj:`int`, :obj:`tuple`, :obj:`list`, :obj:`str`, optional):
                An object used select a subset of detectors to reduce.  See
                description above.  Note detectors are 1-indexed.

        Returns:
            :obj:`list`: Uniqe List of detectors or detector mosaics to be reduced.

        Raises:
            PypeItError: Raised if any of the detectors or detector mosaics
            specified by ``subset`` are invalid.
        """
        if subset is None:
            return np.arange(1, self.ndet+1).tolist()

        if isinstance(subset, str):
            _subset = parse.parse_slitspatnum(subset)[0].tolist()
            # Convert detector to int/tuple
            new_dets = []
            for item in _subset:
                if 'DET' in item:
                    idx = np.where(self.list_detectors() == item)[0][0]
                    new_dets.append(idx+1)
                elif 'MSC' in item:
                    idx = np.where(self.list_detectors(mosaic=True) == item)[0][0]
                    new_dets.append(self.allowed_mosaics[idx])
            _subset = new_dets
        elif isinstance(subset, (int, tuple)):
            _subset = [subset]
        else:
            _subset = subset

        allowed = np.arange(1, self.ndet+1).tolist() + self.allowed_mosaics
        if any([s not in allowed for s in _subset]):
            msgs.error('Selected detectors or detector mosaics contain invalid values.')

        # Require the list contains unique items
        # DP: I had to modify this, because list(set(_subset)) was changing the order of the detectors
        unique_subset = []
        for item in _subset:
            if item not in unique_subset:
                unique_subset.append(item)

        return unique_subset

    @property
    def default_mosaic(self):
        """
        Return the default detector mosaic.

        For instruments with no allowed detector mosaics, this *must* be
        returned as None.
        """
        return None

    def validate_det(self, det):
        """
        Validate the detector(s) provided.

        Args:
            det (:obj:`int`, :obj:`tuple`):
                Selection of 1-indexed detector(s).  An image mosaic is selected
                using a :obj:`tuple` with the detectors in the mosaic, which
                must be one of the allowed mosaics returned by
                :func:`allowed_mosaics`.

        Returns:
            :obj:`tuple`: Returns the number of detectors and a tuple with the
            validated detectors.  If ``det`` is provided as a single integer,
            the latter is just a one-element tuple.  Otherwise, it is identical
            to the input ``det`` tuple, assuming the validation was successful.
        """
        if isinstance(det, tuple):
            if det not in self.allowed_mosaics:
                msgs.error(f'Selected detectors {det} are not an allowed mosaic for {self.name}.')
            return len(det), det
        if not isinstance(det, (int, np.integer)):
            msgs.error(f'Provided det must have type tuple or integer, not {type(det)}.')
        return 1, (det,)

    def get_rawimage(self, raw_file, det):
        """
        Read raw images and generate a few other bits and pieces that are key
        for image processing.

        .. warning::

            - When reading multiple detectors for a mosaic, this function
              expects all detector arrays to have exactly the same shape.

        Parameters
        ----------
        raw_file : :obj:`str`
            File to read
        det : :obj:`int`, :obj:`tuple`
            1-indexed detector(s) to read.  An image mosaic is selected using a
            :obj:`tuple` with the detectors in the mosaic, which must be one of
            the allowed mosaics returned by :func:`allowed_mosaics`.

        Returns
        -------
        detector_par : :class:`~pypeit.images.detector_container.DetectorContainer`, :class:`~pypeit.images.mosaic.Mosaic`
            Detector metadata parameters for one or more detectors.
        raw_img : `numpy.ndarray`_
            Raw image for this detector.  Shape is 2D if a single detector image
            is read and 3D if multiple detectors are read.  E.g., the image from
            the first detector in the tuple is accessed using ``raw_img[0]``.
        hdu : `astropy.io.fits.HDUList`_
            Opened fits file
        exptime : :obj:`float`
            Exposure time *in seconds*.
        rawdatasec_img : `numpy.ndarray`_
            Data (Science) section of the detector as provided by setting the
            (1-indexed) number of the amplifier used to read each detector
            pixel. Pixels unassociated with any amplifier are set to 0.  Shape
            is identical to ``raw_img``.
        oscansec_img : `numpy.ndarray`_
            Overscan section of the detector as provided by setting the
            (1-indexed) number of the amplifier used to read each detector
            pixel. Pixels unassociated with any amplifier are set to 0.  Shape
            is identical to ``raw_img``.
        """
        # Check extension and then open
        self._check_extensions(raw_file)
        hdu = io.fits_open(raw_file)

        # Validate the entered (list of) detector(s)
        nimg, _det = self.validate_det(det)

        # Grab the detector or mosaic parameters
        mosaic = None if nimg == 1 else self.get_mosaic_par(det, hdu=hdu)
        detectors = [self.get_detector_par(det, hdu=hdu)] if nimg == 1 else mosaic.detectors

        # Grab metadata from the header
        # NOTE: These metadata must be *identical* for all images when reading a
        # mosaic
        headarr = self.get_headarr(hdu)

        # Exposure time (used by RawImage)
        # NOTE: This *must* be (converted to) seconds.
        exptime = self.get_meta_value(headarr, 'exptime')

        # Rawdatasec, oscansec images
        binning = self.get_meta_value(headarr, 'binning')
        # NOTE: This means that `specaxis` must be the same for all detectors in
        # a mosaic
        if detectors[0]['specaxis'] == 1:
            binning_raw = (',').join(binning.split(',')[::-1])
        else:
            binning_raw = binning

        raw_img = [None]*nimg
        rawdatasec_img = [None]*nimg
        oscansec_img = [None]*nimg
        for i in range(nimg):

            # Raw image
            raw_img[i] = hdu[detectors[i]['dataext']].data.astype(float)
            # Raw data from some spectrograph (i.e. FLAMINGOS2) have an addition
            # extention, so I add the following two lines. It's easier to change
            # here than writing another get_rawimage function in the
            # spectrograph file.
            # TODO: This feels dangerous, but not sure what to do about it...
            if raw_img[i].ndim != 2:
                raw_img[i] = np.squeeze(raw_img[i])
            if raw_img[i].ndim != 2:
                msgs.error(f"Raw images must be 2D; check extension {detectors[i]['dataext']} "
                           f"of {raw_file}.")

            for section in ['datasec', 'oscansec']:

                # Get the data section
                # Try using the image sections as header keywords
                # TODO -- Deal with user windowing of the CCD (e.g. Kast red)
                #  Code like the following maybe useful
                #hdr = hdu[detector[det - 1]['dataext']].header
                #image_sections = [hdr[key] for key in detector[det - 1][section]]
                # Grab from Detector
                image_sections = detectors[i][section]
                #if not isinstance(image_sections, list):
                #    image_sections = [image_sections]
                # Always assume normal FITS header formatting
                one_indexed = True
                include_last = True

                # Initialize the image (0 means no amplifier)
                pix_img = np.zeros(raw_img[i].shape, dtype=int)
                for j in range(detectors[i]['numamplifiers']):

                    if image_sections is not None:  # and image_sections[i] is not None:
                        # Convert the data section from a string to a slice
                        datasec = parse.sec2slice(image_sections[j], one_indexed=one_indexed,
                                                  include_end=include_last, require_dim=2,
                                                  binning=binning_raw)
                        # Assign the amplifier
                        pix_img[datasec] = j+1

                # Finish
                if section == 'datasec':
                    rawdatasec_img[i] = pix_img.copy()
                else:
                    oscansec_img[i] = pix_img.copy()

        if nimg == 1:
            # Return single image
            return detectors[0], raw_img[0], hdu, exptime, rawdatasec_img[0], oscansec_img[0]

        if any([img.shape != raw_img[0].shape for img in raw_img[1:]]):
            msgs.error('All raw images in a mosaic must have the same shape.')
        # Return all images for mosaic
        return mosaic, np.array(raw_img), hdu, exptime, np.array(rawdatasec_img), \
                np.array(oscansec_img)

    def get_lamps_status(self, headarr):
        """
        Return a string containing the information on the lamp status.

        Args:
            headarr (:obj:`list`):
                A list of 1 or more `astropy.io.fits.Header`_ objects.

        Returns:
            :obj:`str`: A string that uniquely represents the lamp status.
        """
        # Loop through all lamps and collect their status
        kk = 1
        lampstat = []
        while True:
            lampkey = 'lampstat{:02d}'.format(kk)
            if lampkey not in self.meta.keys():
                break
            # Pull value from header
            lampstat += self.get_meta_value(headarr, lampkey)
            kk += 1
        return "_".join(lampstat)

    def get_meta_value(self, inp, meta_key, required=False,
                       ignore_bad_header=False,
                       usr_row=None, no_fussing=False):
        """
        Return meta data from a given file (or its array of headers).

        Args:
            inp (:obj:`str`, `astropy.io.fits.Header`_, :obj:`list`):
                Input filename, an `astropy.io.fits.Header`_ object, or a list
                of `astropy.io.fits.Header`_ objects.  If None, function simply
                returns None without issuing any warnings/errors, unless
                ``required`` is True.
            meta_key (:obj:`str`, :obj:`list`):
                A (list of) string(s) with the keywords to read from the file
                header(s).
            required (:obj:`bool`, optional):
                The metadata are required and must be available. If it is not,
                the method will raise an exception.  Metadata requirements can
                be globally defined and/or frame-type specific for each
                spectrograph, which will override any value given here.  See the
                ``required`` and ``required_ftype`` keyword in
                ``self.meta[meta_key]``.
            ignore_bad_header (:obj:`bool`, optional):
                ``PypeIt`` expects certain metadata values to have specific
                datatypes. If the keyword finds the appropriate data but it
                cannot be cast to the correct datatype, this parameter
                determines whether or not the method raises an exception. If
                True, the incorrect type is ignored. It is recommended that this
                be False unless you know for sure that ``PypeIt`` can proceed
                appropriately.  This flag takes precedence over ``required``;
                i.e., if ``ignore_bad_header`` is True, ``required`` is ignored.
            usr_row (`astropy.table.Table`_, optional):
                A single row table with the user-supplied frametype. This is
                used to determine if the metadata value is required for each
                frametype. Must contain a columns called `frametype`;
                everything else is ignored.
            no_fussing (:obj:`bool`, optional):
                No type checking or anything. Just pass back the first value
                retrieved. This is mainly for bound pairs of meta, e.g.
                ra/dec.

        Returns:
            Value recovered for (each) keyword.  Can be None.
        """
        if isinstance(inp, str):
            headarr = self.get_headarr(inp)
        elif inp is None or isinstance(inp, list):
            headarr = inp
        elif isinstance(inp, Header):
            headarr = [inp]
        else:
            msgs.error('Unrecognized type for input')
        
        if headarr is None:
            if required:
                msgs.error(f'Unable to access required metadata value for {meta_key}.  Input is '
                           f'either a bad file or an invalid argument to get_meta_value: {inp}.')
            return None

        # Loop?
        if isinstance(meta_key, list):
            return [self.get_meta_value(headarr, key, required=required) for key in meta_key]

        # Are we prepared to provide this meta data?
        if meta_key not in self.meta.keys():
            if required:
                msgs.error("Need to allow for meta_key={} in your meta data".format(meta_key))
            else:
                msgs.warn("Requested meta data for meta_key={} does not exist...".format(meta_key))
                return None

        # Is this meta required for this frame type (Spectrograph specific)
        if 'required_ftypes' in self.meta[meta_key] and usr_row is not None:
            required = False
            for ftype in self.meta[meta_key]['required_ftypes']:
                if ftype in usr_row['frametype']:
                    required = True

        # Check if this meta key is required
        if 'required' in self.meta[meta_key].keys():
            required = self.meta[meta_key]['required']

        # Is this not derivable?  If so, use the default
        #   or search for it as a compound method
        value = None
        try:
            # TODO: Change so that 'card' isn't a required keyword?  ala:
            # if 'card' not in self.meta[meta_key].keys() or self.meta[meta_key]['card'] is None:
            if self.meta[meta_key]['card'] is None:
                if 'default' in self.meta[meta_key].keys():
                    value = self.meta[meta_key]['default']
                elif 'compound' in self.meta[meta_key].keys():
                    value = self.compound_meta(headarr, meta_key)
                else:
                    msgs.error("Failed to load spectrograph value for meta: {}".format(meta_key))
            else:
                # Grab from the header, if we can
                value = headarr[self.meta[meta_key]['ext']][self.meta[meta_key]['card']]
        except (KeyError, TypeError) as e:
            if ignore_bad_header or not required:
                msgs.warn("Bad Header, but we'll try to continue on..") 
            else:
                raise e

        # Return now?
        if no_fussing:
            return value

        # Deal with 'special' cases
        if meta_key in ['ra', 'dec'] and value is not None:
            # TODO: Can we get rid of the try/except here and instead get to the heart of the issue?
            try:
                ra, dec = meta.convert_radec(self.get_meta_value(headarr, 'ra', no_fussing=True),
                                    self.get_meta_value(headarr, 'dec', no_fussing=True))
            except:
                msgs.warn('Encounter invalid value of your coordinates. Give zeros for both RA and DEC')
                ra, dec = 0.0, 0.0
            value = ra if meta_key == 'ra' else dec

        # JFH Added this bit of code to deal with situations where the
        # header card is there but the wrong type, e.g. MJD-OBS =
        # 'null'
        try:
            if self.meta_data_model[meta_key]['dtype'] == str:
                retvalue = str(value).strip()
            elif self.meta_data_model[meta_key]['dtype'] == int:
                retvalue = int(value)
            elif self.meta_data_model[meta_key]['dtype'] == float:
                retvalue = float(value)
            elif self.meta_data_model[meta_key]['dtype'] == tuple:
                if not isinstance(value, tuple):
                    msgs.error('dtype for {0} is tuple, but value '.format(meta_key)
                               + 'provided is {0}.  Casting is not possible.'.format(type(value)))
                retvalue = value
            castable = True
        except:
            retvalue = None
            castable = False

        # JFH Added the typing to prevent a crash below when the header
        # value exists, but is the wrong type. This causes a crash
        # below when the value is cast.
        if value is None or not castable:
            # Was this required?
            if required:
                kerror = True
                if not ignore_bad_header:
                    # Is this meta required for this frame type (Spectrograph specific)
                    if ('required_ftypes' in self.meta[meta_key]) and (usr_row is not None):
                        kerror = False
                        # Is it required?
                        # TODO: Use numpy.isin ?
                        for ftype in usr_row['frametype'].split(','):
                            if ftype in self.meta[meta_key]['required_ftypes']:
                                kerror = True
                    # Bomb out?
                    if kerror:
                        msgs.error('Required meta "{0}" did not load!'.format(meta_key)
                                   + 'You may have a corrupt header.')
                else:
                    msgs.warn('Required card {0} missing '.format(self.meta[meta_key]['card'])
                              + 'from your header.  Proceeding with risk...')
            return None

        # Return
        return retvalue

    def get_wcs(self, hdr, slits, platescale, wave0, dwv):
        """
        Construct/Read a World-Coordinate System for a frame.

        This is undefined in the base class.

        Args:
            hdr (`astropy.io.fits.Header`_):
                The header of the raw frame. The information in this
                header will be extracted and returned as a WCS.
            slits (:class:`~pypeit.slittrace.SlitTraceSet`):
                Slit traces.
            platescale (:obj:`float`):
                The platescale of an unbinned pixel in arcsec/pixel (e.g.
                detector.platescale).
            wave0 (:obj:`float`):
                The wavelength zeropoint.
            dwv (:obj:`float`):
                Change in wavelength per spectral pixel.

        Returns:
            `astropy.wcs.wcs.WCS`_: The world-coordinate system.
        """
        msgs.warn("No WCS setup for spectrograph: {0:s}".format(self.name))
        return None

    def get_datacube_bins(self, slitlength, minmax, num_wave):
        r"""
        Calculate the bin edges to be used when making a datacube.

        Args:
            slitlength (:obj:`int`):
                Length of the slit in pixels
            minmax (`numpy.ndarray`_):
                An array with the minimum and maximum pixel locations on each
                slit relative to the reference location (usually the centre
                of the slit). Shape must be :math:`(N_{\rm slits},2)`, and is
                typically the array returned by
                :func:`~pypeit.slittrace.SlitTraceSet.get_radec_image`.
            num_wave (:obj:`int`):
                Number of wavelength steps.  Given by::
                    int(round((wavemax-wavemin)/delta_wave))

        Returns:
            :obj:`tuple`: Three 1D `numpy.ndarray`_ providing the bins to use
            when constructing a histogram of the spec2d files. The elements
            are :math:`(x,y,\lambda)`.
        """
        msgs.warn("No datacube setup for spectrograph: {0:s}".format(self.name))
        return None

    def fit_2d_det_response(self, det_resp, gpmask):
        r"""
        Perform a 2D model fit to the instrument-specific detector response.

        Args:
            det_resp(`numpy.ndarray`_):
                An image of the detector response.
            gpmask (`numpy.ndarray`_):
                Good pixel mask (True=good), the same shape as ff_struct.

        Returns:
            `numpy.ndarray`_: A model fit to the detector response.
        """
        msgs.warn("2D detector response is not implemented for spectrograph: {0:s}".format(self.name))
        return np.ones_like(det_resp)

    def validate_metadata(self):
        """
        Validates the definitions of the Spectrograph metadata by making a
        series of comparisons to the metadata model defined by
        :func:`pypeit.core.meta.define_core_meta` and :attr:`meta`.
        """
        # Load up
        # TODO: Can we indicate if the metadata element is core instead
        # of having to call both of these?
        core_meta = meta.define_core_meta()
        # KBW: These should have already been defined to self
        #meta_data_model = meta.get_meta_data_model()

        # Check core
        core_keys = np.array(list(core_meta.keys()))
        indx = np.invert(np.isin(core_keys, list(self.meta.keys())))
        if np.any(indx):
            msgs.error('Required keys {0} not defined by spectrograph!'.format(core_keys[indx]))

        # Check for rtol for config keys that are type float
        config_keys = np.array(self.configuration_keys())
        indx = ['rtol' not in self.meta[key].keys() if self.meta_data_model[key]['dtype'] == float
                    else False for key in config_keys]
        if np.any(indx):
            msgs.error('rtol not set for {0} keys in spectrograph meta!'.format(config_keys[indx]))

        # Now confirm all meta are in the data model
        meta_keys = np.array(list(self.meta.keys()))
        indx = np.invert(np.isin(meta_keys, list(self.meta_data_model.keys())))
        if np.any(indx):
            msgs.error('Meta data keys {0} not in metadata model'.format(meta_keys[indx]))

    def get_headarr(self, inp, strict=True):
        """
        Read the header data from all the extensions in the file.

        Args:
            inp (:obj:`str`, `astropy.io.fits.HDUList`_):
                Name of the file to read or the previously opened HDU list.  If
                None, the function will simply return None.
            strict (:obj:`bool`, optional):
                Function will fault if :func:`fits.getheader` fails to read
                any of the headers. Set to False to report a warning and
                continue.

        Returns:
            :obj:`list`: A list of `astropy.io.fits.Header`_ objects with the
            extension headers.  If ``strict`` is False and ``inp`` is a file
            name to be opened, the function will return None if
            :func:`~pypeit.io.fits_open` faults for any reason.
        """
        if inp is None:
            return None

        # Faster to open the whole file and then assign the headers,
        # particularly for gzipped files (e.g., DEIMOS)
        if isinstance(inp, str):
            self._check_extensions(inp)
            try:
                hdu = io.fits_open(inp)
            except:
                if strict:
                    msgs.error('Problem opening {0}.'.format(inp))
                else:
                    msgs.warn('Problem opening {0}.'.format(inp) + msgs.newline()
                              + 'Proceeding, but should consider removing this file!')
                    return None #['None']*999 # self.numhead
        else:
            hdu = inp
        return [hdu[k].header for k in range(len(hdu))]

    def check_frame_type(self, ftype, fitstbl, exprng=None):
        """
        Check for frames of the provided type.

        Args:
            ftype (:obj:`str`):
                Type of frame to check. Must be a valid frame type; see
                frame-type :ref:`frame_type_defs`.
            fitstbl (`astropy.table.Table`_):
                The table with the metadata for one or more frames to check.
            exprng (:obj:`list`, optional):
                Range in the allowed exposure time for a frame of type
                ``ftype``. See
                :func:`pypeit.core.framematch.check_frame_exptime`.

        Returns:
            `numpy.ndarray`_: Boolean array with the flags selecting the
            exposures in ``fitstbl`` that are ``ftype`` type frames.

        Raises:
            NotImplementedError:
                Raised by the base class to denote that any derived class has
                not been properly defined.
        """
        raise NotImplementedError('Frame typing not defined for {0}.'.format(self.name))

    def idname(self, ftype):
        """
        Return the ``idname`` for the selected frame type for this
        instrument.

        Args:
            ftype (:obj:`str`):
                Frame type, which should be one of the keys in
                :class:`~pypeit.core.framematch.FrameTypeBitMask`.

        Returns:
            :obj:`str`: The value of ``idname`` that should be available in
            the :class:`~pypeit.metadata.PypeItMetaData` instance that
            identifies frames of this type.

        Raises:
            NotImplementedError:
                Raised by the base class to denote that any derived class has
                not been properly defined.
        """
        raise NotImplementedError('Header keyword with frame type not defined for {0}.'.format(
                                  self.name))

#    JXP says -- LEAVE THIS HERE FOR NOW. WE MAY NEED IT
#    def mm_per_pix(self, det=1):
#        """
#        Return the spatial scale at the telescope focal plane in mm per
#        pixel at the detector.
#
#        The fratio and diameter of the telescope must be defined.
#
#        Args:
#            det (:obj:`int`, optional):
#                Detector to use for the spectrograph platescale.
#
#        Returns:
#            float: The spatial scale at the telescope focal plane in mm
#            per detector pixel scale.
#
#        Raises:
#            ValueError:
#                Raised if the telescope is undefined, any of the numbers
#                needed for the calculation are not available, or the
#                selected detector is out of range.
#        """
#        if det > self.ndet:
#            raise ValueError('Selected detector out of range; det={0}..{1}.'.format(1,self.ndet))
#        tel_platescale = None if self.telescope is None else self.telescope.platescale()
#        if self.telescope is None or tel_platescale is None or \
#                self.detector[det-1]['platescale'] is None:
#            raise ValueError('Incomplete information to calculate mm per pixel.')
#
#        return self.detector[det-1]['platescale']/tel_platescale

    def order_platescale(self, order_vec, binning=None):
        """
        Return the platescale for each echelle order.

        This routine is only defined for echelle spectrographs, and it is
        undefined in the base class.

        Args:
            order_vec (`numpy.ndarray`_):
                The vector providing the order numbers.
            binning (:obj:`str`, optional):
                The string defining the spectral and spatial binning.

        Returns:
            `numpy.ndarray`_: An array with the platescale for each order
            provided by ``order``.
        """
        pass

    @property
    def norders(self):
        """
        Number of orders for this spectograph. Should only defined for
        echelle spectrographs, and it is undefined for the base class.
        """
        return None

    def check_disperser(self):
        """
        Ensure that the disperser is defined.
        """
        if self.dispname is None:
            msgs.error('Disperser used for observations is required.  Reinit with an example '
                       'science frame.')

    @property
    def order_spat_pos(self):
        """ Return the expected spatial position of each echelle order.

        This is for fixed-format echelle spectrographs (e.g. X-Shooter)
        And is measured 1/2 way up the chip (spectral)
        and in normalized units (0-1)

        Returns:
            `numpy.ndarray`_: An array with values. 
            The length of the provided array much 
            match self.norders
        """
        return None

    @property
    def orders(self):
        """
        Return the order number for each echelle order.

        Returns:
            `numpy.ndarray`_: An array with values. 
            Order number.  Must have lenght of self.norders
        """
        return None

    @property
    def spec_min_max(self):
        """
        Return the minimum and maximum spectral pixel expected for the
        spectral range of each order.
        """
        return None

    @property
    def dloglam(self):
        """
        Return the logarithmic step in wavelength for output spectra.
        """
        return None

    @property
    def loglam_minmax(self):
        """
        Return the base-10 logarithm of the first and last wavelength for
        ouput spectra.
        """
        return None

    # TODO : This code needs serious work.  e.g. eliminate the try/except
    def slit_minmax(self, slit_spat_pos, binspectral=1):
        """
        Adjust the minimum and maximum spectral pixel expected for the
        spectral range of each echelle order by accounting for the spectral
        binning.

        Args:
            slit_spat_pos (:obj:`float`, `numpy.ndarray`_):
                Spatial position of each slit/order normalized by the full
                spatial extent of the detector.
            binspectral (:obj:`int`, optional):
                Number of pixels binned in the spectral direction.

        Returns:
            `numpy.ndarray`_: The minimum and maximum (binned) pixel that
            includes the valid spectra of each slit/order.
        """
        if self.spec_min_max is None:
            try:
                nslit = len(slit_spat_pos)
            except TypeError:
                nslit = 1
            return np.vstack((np.asarray([-np.inf]*nslit), np.asarray([np.inf]*nslit)))

        else:
            try:
                iorder = [np.argmin(np.abs(slit-self.order_spat_pos)) for slit in slit_spat_pos]
            except TypeError:
                iorder = np.argmin(np.abs(slit_spat_pos-self.order_spat_pos))
            return self.spec_min_max[:, iorder]/binspectral
    
    def spec1d_match_spectra(self, sobjs):
        """
        Match up slits in a :class:`~pypeit.specobjs.SpecObjs` object.

        This typically done across multiple detectors; see
        :func:`pypeit.specrographs.keck_deimos.spec1d_match_spectra`.

        Args:
            sobjs (:class:`~pypeit.specobjs.SpecObjs`):
                Spec1D objects

        Returns:
            :obj:`tuple`: Arrays that provide the indices of slits matched
            across multiple detectors.
        """
        msgs.error(f'Method to match slits across detectors not defined for {self.name}')


    def tweak_standard(self, wave_in, counts_in, counts_ivar_in, gpm_in, meta_table):
        """

        This routine is for performing instrument/disperser specific tweaks to standard stars so that sensitivity
        function fits will be well behaved. For example, masking second order light. For instruments that don't
        require such tweaks it will just return the inputs, but for isntruments that do this function is overloaded
        with a method that performs the tweaks.

        Parameters
        ----------
        wave_in: (float np.ndarray) shape = (nspec,)
            Input standard star wavelenghts
        counts_in: (float np.ndarray) shape = (nspec,)
            Input standard star counts
        counts_ivar_in: (float np.ndarray) shape = (nspec,)
            Input inverse variance of standard star counts
        gpm_in: (bool np.ndarray) shape = (nspec,)
            Input good pixel mask for standard
        meta_table: (astropy.table)
            Table containing meta data that is slupred from the specobjs object. See unpack_object routine in specobjs.py
            for the contents of this table.

        Returns
        -------
        wave_out: (float np.ndarray) shape = (nspec,)
            Output standard star wavelenghts
        counts_out: (float np.ndarray) shape = (nspec,)
            Output standard star counts
        counts_ivar_out: (float np.ndarray) shape = (nspec,)
            Output inverse variance of standard star counts
        gpm_out: (bool np.ndarray) shape = (nspec,)
            Output good pixel mask for standard

        """
        return wave_in, counts_in, counts_ivar_in, gpm_in

    def calc_pattern_freq(self, frame, rawdatasec_img, oscansec_img, hdu):
        """
        Calculate the pattern frequency using the overscan region that covers
        the overscan and data sections. Using a larger range allows the
        frequency to be pinned down with high accuracy.

        Parameters
        ----------
        frame : `numpy.ndarray`_
            Raw data frame to be used to estimate the pattern frequency.
        rawdatasec_img : `numpy.ndarray`_
            Array the same shape as ``frame``, used as a mask to identify the
            data pixels (0 is no data, non-zero values indicate the amplifier
            number).
        oscansec_img : `numpy.ndarray`_
            Array the same shape as ``frame``, used as a mask to identify the
            overscan pixels (0 is no data, non-zero values indicate the
            amplifier number).
        hdu : `astropy.io.fits.HDUList`_
            Opened fits file.

        Returns
        -------
        patt_freqs : :obj:`list`
            List of pattern frequencies.
        """
        msgs.info("Pattern noise removal is not implemented for spectrograph {0:s}".format(self.name))
        return []


    def __repr__(self):
        """Return a string representation of the instance."""
        txt = '<{:s}: '.format(self.__class__.__name__)
        txt += ' spectrograph={:s},'.format(self.name)
        txt += ' telescope={:s},'.format(self.telescope['name'])
        txt += ' pypeline={:s},'.format(self.pypeline)
        txt += '>'
        return txt

<|MERGE_RESOLUTION|>--- conflicted
+++ resolved
@@ -139,16 +139,12 @@
     Metadata model that is generic to all spectrographs.
     """
 
-<<<<<<< HEAD
-    def __init__(self, quicklook=False):
-=======
     allowed_extensions = None
     """
     Defines the allowed extensions for the input fits files.
     """
 
-    def __init__(self):
->>>>>>> 2fb02e5c
+    def __init__(self, quicklook=True):
         self.dispname = None
         self.rawdatasec_img = None
         self.oscansec_img = None
