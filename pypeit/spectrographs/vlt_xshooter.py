""" Module for VLT X-Shooter
"""
from __future__ import absolute_import, division, print_function

import glob

import numpy as np
from astropy.io import fits
from astropy.coordinates import SkyCoord
from astropy import units

from pypeit import msgs
from pypeit import telescopes
from pypeit.core import parse
from pypeit.core import framematch
from pypeit.par import pypeitpar
from pypeit.spectrographs import spectrograph
from pypeit.core import pixels

from pkg_resources import resource_filename

from pypeit import debugger

class VLTXShooterSpectrograph(spectrograph.Spectrograph):
    """
    Child to handle VLT/XSHOOTER specific code
    """
    def __init__(self):
        # Get it started
        super(VLTXShooterSpectrograph, self).__init__()
        self.spectrograph = 'vlt_xshooter_base'
        self.telescope = telescopes.VLTTelescopePar()

    @property
    def pypeline(self):
        return 'Echelle'

    @staticmethod
    def default_pypeit_par():
        """
        Set default parameters for VLT XSHOOTER reductions.
        """
        par = pypeitpar.PypeItPar()
        # Correct for flexure using the default approach
#        par['flexure'] = pypeitpar.FlexurePar()
        # Right now turn off flexure compensation
        return par

    '''
    def header_keys(self):
        hdr_keys = {}
        hdr_keys[0] = {}

        # The keyword that identifies the frame type (i.e. bias, flat, etc.)
        hdr_keys[0]['idname']  = 'HIERARCH ESO DPR CATG'
        # Header keyword for the name given by the observer to a given frame
        hdr_keys[0]['target']  = 'OBJECT'
        # The time stamp of the observation (i.e. decimal MJD)
        hdr_keys[0]['time']    = 'MJD-OBS'
        # The UT date of the observation which is used for heliocentric
        # (in the format YYYY-MM-DD  or  YYYY-MM-DDTHH:MM:SS.SS)
        #hdr_keys[0]['date']    = 'DATE-OBS'
        # Right Ascension of the target
        hdr_keys[0]['ra']      = 'RA'
        # Declination of the target
        hdr_keys[0]['dec']     = 'DEC'
        # Airmass at start of observation
        hdr_keys[0]['airmass'] = 'HIERARCH ESO TEL AIRM START'
        # Exposure time keyword
        hdr_keys[0]['exptime'] = 'EXPTIME'
        hdr_keys[0]['naxis0']  = 'NAXIS2'
        hdr_keys[0]['naxis1']  = 'NAXIS1'
        # Binning along SPATIAL axis
        hdr_keys[0]['binning_x'] = 'HIERARCH ESO DET WIN1 BINX'
        # Binning along SPECTRAL axis
        hdr_keys[0]['binning_y'] = 'HIERARCH ESO DET WIN1 BINY'
        # UTC, decker are arm dependent
        return hdr_keys
    '''
    def init_meta(self):
        """
        Generate the meta data dict
        Note that the children can add to this

        Returns:
            self.meta: dict (generated in place)

        """
        meta = {}
        # Required (core)
        meta['ra'] = dict(card=None, compound=True, required_ftypes=['science', 'standard'])  # Need to convert to : separated
        meta['dec'] = dict(card=None, compound=True, required_ftypes=['science', 'standard'])
        meta['target'] = dict(ext=0, card='OBJECT')
        meta['binning'] = dict(card=None, compound=True)

        meta['mjd'] = dict(ext=0, card='MJD-OBS')
        meta['exptime'] = dict(ext=0, card='EXPTIME')
        meta['airmass'] = dict(ext=0, card='HIERARCH ESO TEL AIRM START', required_ftypes=['science', 'standard'])
        # Extras for config and frametyping
        meta['dispname'] = dict(ext=0, card=None, default='default')
        meta['idname'] = dict(ext=0, card='HIERARCH ESO DPR CATG')

        # Ingest
        self.meta = meta

    def compound_meta(self, headarr, meta_key):
        if meta_key == 'binning':
            binspatial = headarr[0]['HIERARCH ESO DET WIN1 BINX']
            binspec = headarr[0]['HIERARCH ESO DET WIN1 BINY']
            binning = parse.binning2string(binspatial, binspec)
            return binning
        elif meta_key in ['ra', 'dec']:
            try:  # Calibs do not have RA values
                coord = SkyCoord(ra=headarr[0]['RA'], dec=headarr[0]['DEC'], unit='deg')
            except:
                return None
            if meta_key == 'ra':
                return coord.ra.to_string(unit=units.hour,sep=':',pad=True,precision=2)
            else:
                return coord.dec.to_string(sep=':',pad=True,alwayssign=True,precision=1)
        else:
            msgs.error("Not ready for this compound meta")

    def configuration_keys(self):
        return []

    '''
    def validate_metadata(self, fitstbl):
        indx = fitstbl['binning_x'] == 'None'
        fitstbl['binning_x'][indx] = 1
        indx = fitstbl['binning_y'] == 'None'
        fitstbl['binning_y'][indx] = 1
        fitstbl['binning'] = np.array(['{0},{1}'.format(bx,by)
                                for bx,by in zip(fitstbl['binning_x'], fitstbl['binning_y'])])
    '''

    '''
    def metadata_keys(self):
        return ['filename', 'date', 'frametype', 'idname', 'target', 'exptime', 'decker',
                'binning', 'setup', 'calib', 'obj_id', 'bkg_id']
    '''
    def pypeit_file_keys(self):
        pypeit_keys = super(VLTXShooterSpectrograph, self).pypeit_file_keys()
        pypeit_keys += ['calib', 'comb_id', 'bkg_id']
        return pypeit_keys

    def parse_binning(self, inp, **kwargs):
        """
        Get the pixel binning for an image.

        Args:
            inp (:obj:`str`, `astropy.io.fits.Header`):
                String providing the file name to read, or the relevant
                header object.

        Returns:
            str: String representation of the binning.  The ordering is
            as provided in the header, regardless of which axis is
            designated as the dispersion axis.  It is expected that this
            be used with :func:`pypeit.core.parse.sec2slice` to setup
            the data and overscane sections of the image data.

        Raises:
            PypeItError:
                Raised if `inp` is not one of the accepted types.
        """
        # Get the header
        if isinstance(inp, str):
            hdu = fits.open(inp)
            hdr = hdu[0].header
        elif isinstance(inp, fits.Header):
            hdr = inp
        else:
            msgs.error('Input must be a filename or fits.Header object')

        # TODO: This is a hack.  These two keywords don't exist for the
        # test NIR file in tests/test_load_images.py.  Can the NIR data
        # be binned?  What are the appropriate keywords?
        try:
            return '{0},{1}'.format(hdr['HIERARCH ESO DET WIN1 BINX'],
                                    hdr['HIERARCH ESO DET WIN1 BINY'])
        except:
            return '1,1'

    def check_frame_type(self, ftype, fitstbl, exprng=None):
        """
        Check for frames of the provided type.
        """
        good_exp = framematch.check_frame_exptime(fitstbl['exptime'], exprng)
        # TODO: Allow for 'sky' frame type, for now include sky in
        # 'science' category
        if ftype == 'science':
            return good_exp & ((fitstbl['idname'] == 'SCIENCE')
                                | (fitstbl['target'] == 'STD,TELLURIC')
                                | (fitstbl['target'] == 'STD,SKY'))
        if ftype == 'standard':
            return good_exp & (fitstbl['target'] == 'STD,FLUX')
        if ftype == 'bias':
            return good_exp & (fitstbl['target'] == 'BIAS')
        if ftype == 'dark':
            return good_exp & (fitstbl['target'] == 'DARK')
        if ftype == 'pixelflat' or ftype == 'trace':
            # Flats and trace frames are typed together
            return good_exp & ((fitstbl['target'] == 'LAMP,DFLAT')
                               | (fitstbl['target'] == 'LAMP,QFLAT')
                               | (fitstbl['target'] == 'LAMP,FLAT'))
        if ftype == 'pinhole':
            # Don't type pinhole
            return np.zeros(len(fitstbl), dtype=bool)
        if ftype == 'arc':
            return good_exp & (fitstbl['target'] == 'LAMP,WAVE')

        msgs.warn('Cannot determine if frames are of type {0}.'.format(ftype))
        return np.zeros(len(fitstbl), dtype=bool)

    def get_match_criteria(self):
        # TODO: Matching needs to be looked at...
        match_criteria = {}
        for key in framematch.FrameTypeBitMask().keys():
            match_criteria[key] = {}

        match_criteria['standard']['match'] = {}
        # Bias
        match_criteria['bias']['match'] = {}
        match_criteria['bias']['match']['binning'] = ''
        # Pixelflat
        match_criteria['pixelflat']['match'] = {}
        match_criteria['pixelflat']['match']['binning'] = ''
        # Traceflat
        match_criteria['trace']['match'] = {}
        match_criteria['trace']['match']['binning'] = ''
        # Arc
        match_criteria['arc']['match'] = {}
        # Return
        return match_criteria


class VLTXShooterNIRSpectrograph(VLTXShooterSpectrograph):
    """
    Child to handle VLT/XSHOOTER specific code
    """
    def __init__(self):
        # Get it started
        super(VLTXShooterNIRSpectrograph, self).__init__()
        self.spectrograph = 'vlt_xshooter_nir'
        self.camera = 'XShooter_NIR'
        self.detector = [
                # Detector 1
                pypeitpar.DetectorPar(
                            dataext         = 0,
                            specaxis        = 1,
                            specflip        = False,
                            xgap            = 0.,
                            ygap            = 0.,
                            ysize           = 1.,
                            platescale      = 0.197, # average between order 11 & 30, see manual
                            darkcurr        = 0.0,
                            saturation      = 2.0e5, # I think saturation may never be a problem here since there are many DITs
                            nonlinear       = 0.86,
                            numamplifiers   = 1,
                            gain            = 2.12,
                            ronoise         = 8.0, # ?? more precise value?
                    # JFH TODO these are slightly off. There should actually be 4 pixels shaved off in the spectral
                    # direction but I don't want to break the wavelength solutions.
                            datasec         = '[20:,4:2044]',
                            oscansec        = '[4:20,4:2044]',
                            suffix          = '_NIR'
                            )]
        self.numhead = 1

    @property
    def norders(self):
        return 16


    def default_pypeit_par(self):
        """
        Set default parameters for XSHOOTER NIR reductions.
        """
        par = VLTXShooterSpectrograph.default_pypeit_par()
        par['rdx']['spectrograph'] = 'vlt_xshooter_nir'

        # Adjustments to slit and tilts for NIR
        par['calibrations']['slits']['sigdetect'] = 120.
        par['calibrations']['slits']['polyorder'] = 5
        par['calibrations']['slits']['maxshift'] = 0.5
        par['calibrations']['slits']['pcatype'] = 'order'

        # Tilt parameters
        par['calibrations']['tilts']['tracethresh'] =  25.0
        par['calibrations']['tilts']['maxdev_tracefit'] =  0.04
        par['calibrations']['tilts']['maxdev2d'] =  0.04
        par['calibrations']['tilts']['spat_order'] =  3
        par['calibrations']['tilts']['spec_order'] =  4

        # 1D wavelength solution
        par['calibrations']['wavelengths']['lamps'] = ['OH_XSHOOTER']
        par['calibrations']['wavelengths']['nonlinear_counts'] = self.detector[0]['nonlinear'] * self.detector[0]['saturation']
        par['calibrations']['wavelengths']['rms_threshold'] = 0.25
        par['calibrations']['wavelengths']['sigdetect'] = 10.0
        par['calibrations']['wavelengths']['fwhm'] = 5.0
        par['calibrations']['wavelengths']['n_final'] = 4
        # Reidentification parameters
        par['calibrations']['wavelengths']['method'] = 'reidentify'
        par['calibrations']['wavelengths']['reid_arxiv'] = 'vlt_xshooter_nir.json'
        par['calibrations']['wavelengths']['ech_fix_format'] = True
        # Echelle parameters
        par['calibrations']['wavelengths']['echelle'] = True
        par['calibrations']['wavelengths']['ech_nspec_coeff'] = 5
        par['calibrations']['wavelengths']['ech_norder_coeff'] = 5
        par['calibrations']['wavelengths']['ech_sigrej'] = 3.0

        # Flats
        par['calibrations']['flatfield']['illumflatten'] = False
        par['calibrations']['flatfield']['tweak_slits_thresh'] = 0.90
        par['calibrations']['flatfield']['tweak_slits_maxfrac'] = 0.10


        # Always correct for flexure, starting with default parameters
        par['flexure'] = pypeitpar.FlexurePar()
        par['scienceframe']['process']['sigclip'] = 20.0
        par['scienceframe']['process']['satpix'] ='nothing'

        # Do not bias subtract
<<<<<<< HEAD
        par['scienceframe']['useframe'] ='overscan'
        # This is a hack for now until we can specify for each image type what to do. Bias currently
        # controls everything
        par['calibrations']['biasframe']['useframe'] = 'overscan'
=======
        par['scienceframe']['useframe'] ='none'
        # This is a hack for now until we can specify for each image type what to do. Bias currently
        # controls everything
        par['calibrations']['biasframe']['useframe'] = 'none'
>>>>>>> c87d5edd

        return par

    def check_headers(self, headers):
        """
        Check headers match expectations for an VLT/XSHOOTER exposure.

        See also
        :func:`pypeit.spectrographs.spectrograph.Spectrograph.check_headers`.

        Args:
            headers (list):
                A list of headers read from a fits file
        """
        expected_values = { '0.INSTRUME': 'XSHOOTER',
                            '0.HIERARCH ESO SEQ ARM': 'NIR',
                            '0.NAXIS': 2 }
        super(VLTXShooterNIRSpectrograph, self).check_headers(headers,
                                                              expected_values=expected_values)

    '''
    def header_keys(self):
        hdr_keys = super(VLTXShooterNIRSpectrograph, self).header_keys()
        hdr_keys[0]['decker'] = 'HIERARCH ESO INS OPTI5 NAME'
        hdr_keys[0]['utc'] = 'HIERARCH ESO DET EXP UTC'
        return hdr_keys
    '''

    def init_meta(self):
        """
        Meta data specific to VLT NIR

        Returns:

        """
        super(VLTXShooterNIRSpectrograph, self).init_meta()
        # No binning in the NIR
        self.meta['binning'] = dict(card=None, default='1,1')

        # Required
        self.meta['decker'] = dict(ext=0, card='HIERARCH ESO INS OPTI5 NAME')


    def bpm(self, shape=None, filename=None, det=None, **null_kwargs):
        """
        Override parent bpm function with BPM specific to X-ShooterNIR.

        .. todo::
            Allow for binning changes.

        Parameters
        ----------
        det : int, REQUIRED
        **null_kwargs:
            Captured and never used

        Returns
        -------
        bpix : ndarray
          0 = ok; 1 = Mask

        """

        self.empty_bpm(shape=shape, filename=filename, det=det)
        if det == 1:
            bpm_dir = resource_filename('pypeit', 'data/static_calibs/vlt_xshoooter/')
            try :
                bpm_loc = np.loadtxt(bpm_dir+'BP_MAP_RP_NIR.dat',usecols=(0,1))
            except IOError :
                msgs.warn('BP_MAP_RP_NIR.dat not present in the static database')
                bpm_fits = fits.open(bpm_dir+'BP_MAP_RP_NIR.fits.gz')
                # ToDo: this depends on datasec, biassec, specflip, and specaxis
                #       and should become able to adapt to these parameters.
                # Flipping and shifting BPM to match the PypeIt format
                y_shift = 14
                x_shift = 18
                bpm_data = np.flipud(bpm_fits[0].data)
                y_len = len(bpm_data[:,0])
                x_len = len(bpm_data[0,:])
                bpm_data_pypeit = np.full( ((y_len+y_shift),(x_len+x_shift)) , 0)
                bpm_data_pypeit[:-y_shift,:-x_shift] = bpm_data_pypeit[:-y_shift,:-x_shift] + bpm_data
                bpm_data_pypeit = np.roll(bpm_data_pypeit,-y_shift,axis=0)
                bpm_data_pypeit = np.roll(bpm_data_pypeit,x_shift,axis=1)
                filt_bpm = bpm_data_pypeit[1:y_len,1:x_len]>100.
                y_bpm, x_bpm = np.where(filt_bpm)
                bpm_loc = np.array([y_bpm,x_bpm]).T
                np.savetxt(bpm_dir+'BP_MAP_RP_NIR.dat', bpm_loc, fmt=['%d','%d'])
            finally :
                self.bpm_img[bpm_loc[:,0].astype(int),bpm_loc[:,1].astype(int)] = 1.

        return self.bpm_img

    def slit2order(self, islit):

        """
        Parameters
        ----------
        islit: int, float, or string, slit number

        Returns
        -------
        order: int
        """

        if isinstance(islit, str):
            islit = int(islit)
        elif isinstance(islit, np.ndarray):
            islit = islit.astype(int)
        elif isinstance(islit, float):
            islit = int(islit)
        elif isinstance(islit, (int,np.int64,np.int32,np.int)):
            pass
        else:
            msgs.error('Unrecognized type for islit')

        orders = np.arange(26,10,-1, dtype=int)
        return orders[islit]

    def order_platescale(self, binning = None):


        """
        Returns the spatial plate scale in arcseconds for each order

        Parameters
        ----------
        None

        Optional Parameters
        --------------------
        binning: str

        Returns
        -------
        order_platescale: ndarray, float

        """

        # ToDO Either assume a linear trend or measure this
        # X-shooter manual says, but gives no exact numbers per order.
        # NIR: 52.4 pixels (0.210"/pix) at order 11 to 59.9 pixels (0.184"/pix) at order 26.

        # Right now I just assume a simple linear trend
        slit_vec = np.arange(self.norders)
        order_vec = self.slit2order(slit_vec)
        plate_scale = 0.184 + (order_vec - 26)*(0.184-0.210)/(26 - 11)
        return plate_scale


    def slitmask(self, tslits_dict, pad=None):
        """
         Generic routine ton construct a slitmask image from a tslits_dict. Children of this class can
         overload this function to implement instrument specific slitmask behavior, for example setting
         where the orders on an echelle spectrograph end

         Parameters
         -----------
         tslits_dict: dict
            Trace slits dictionary with slit boundary information

         Optional Parameters
         pad: int or float
            Padding of the slit boundaries
         binning: tuple
            Spectrograph binning in spectral and spatial directions

         Returns
         -------
         slitmask: ndarray int
            Image with -1 where there are no slits/orders, and an integer where there are slits/order with the integer
            indicating the slit number going from 0 to nslit-1 from left to right.

         """

        # These lines are always the same
        pad = tslits_dict['pad'] if pad is None else pad
        slitmask = pixels.slit_pixels(tslits_dict['lcen'], tslits_dict['rcen'], tslits_dict['nspat'], pad=pad)

        spec_img = np.outer(np.arange(tslits_dict['nspec'], dtype=int), np.ones(tslits_dict['nspat'], dtype=int))  # spectral position everywhere along image

        nslits = tslits_dict['lcen'].shape[1]
        if nslits != self.norders:
            msgs.error('There is a problem with your slit bounadries. You have nslits={:d} orders, whereas NIR has norders={:d}'.format(nslits,self.norders))
        # These are the order boundaries determined by eye by JFH. 2025 is used as the maximum as the upper bit is not illuminated
        order_max = [1467,1502,1540, 1580,1620,1665,1720, 1770,1825,1895, 1966, 2000,2000,2000,2000,2000]
        order_min = [420 ,390 , 370,  345, 315, 285, 248,  210, 165, 115,   63,   10,   0,   0,   0,   0]
        for islit in range(nslits):
            orderbad = (slitmask == islit) & ((spec_img < order_min[islit]) | (spec_img > order_max[islit]))
            slitmask[orderbad] = -1
        return slitmask



class VLTXShooterVISSpectrograph(VLTXShooterSpectrograph):
    """
    Child to handle VLT/XSHOOTER specific code
    """
    def __init__(self):
        # Get it started
        super(VLTXShooterVISSpectrograph, self).__init__()
        self.spectrograph = 'vlt_xshooter_vis'
        self.camera = 'XShooter_VIS'
        self.detector = [
                # Detector 1
                pypeitpar.DetectorPar(
                            dataext         = 0,
                            specaxis        = 0,
                            specflip        = False,
                            xgap            = 0.,
                            ygap            = 0.,
                            ysize           = 1.,
                            platescale      = 0.16, # average from order 17 and order 30, see manual
                            darkcurr        = 0.0,
                            saturation      = 65535.,
                            nonlinear       = 0.86,
                            numamplifiers   = 1,
                            gain            = 0.595,
                            ronoise         = 3.1,
                            datasec         = '[11:2058,1:]', #'[29:1970,1:]',
                            oscansec        = '[2059:2106,1:]',
                            suffix          = '_VIS'
                            )]
        self.numhead = 1


    @property
    def norders(self):
        return 15

    def default_pypeit_par(self):
        """
        Set default parameters for VLT XSHOOTER VIS reductions.
        """
        par = VLTXShooterSpectrograph.default_pypeit_par()
        par['rdx']['spectrograph'] = 'vlt_xshooter_vis'

        # Adjustments to parameters for VIS
        par['calibrations']['arcframe']['process']['overscan'] = 'median'
        # Don't use the biases for the arcs or flats since it appears to be a different amplifier readout
        par['calibrations']['arcframe']['useframe']= 'overscan'
        par['calibrations']['traceframe']['process']['overscan'] = 'median'
        par['calibrations']['traceframe']['useframe']= 'overscan'
        par['calibrations']['biasframe']['useframe']= 'overscan'
        # TODO THIS IS STUPID. biasframe currently determines behvior for everyone. See Issue # 554

        par['calibrations']['slits']['sigdetect'] = 8.0
        par['calibrations']['slits']['pcatype'] = 'pixel'
        par['calibrations']['slits']['polyorder'] = 6
        par['calibrations']['slits']['maxshift'] = 0.5
        par['calibrations']['slits']['number'] = -1
        #par['calibrations']['slits']['fracignore'] = 0.01

        # These are the defaults
        par['calibrations']['tilts']['tracethresh'] = 15
        par['calibrations']['tilts']['spat_order'] =  3
        par['calibrations']['tilts']['spec_order'] =  5 # [5, 5, 5] + 12*[7] # + [5]

        # 1D wavelength solution
        par['calibrations']['wavelengths']['lamps'] = ['ThAr_XSHOOTER_VIS']
        par['calibrations']['wavelengths']['nonlinear_counts'] = self.detector[0]['nonlinear'] * self.detector[0]['saturation']
        par['calibrations']['wavelengths']['rms_threshold'] = 0.50 # This is for 1x1 binning. TODO GET BINNING SORTED OUT!!
        par['calibrations']['wavelengths']['sigdetect'] = 5.0
        par['calibrations']['wavelengths']['n_final'] = [3] + 13*[4] + [3]
        par['calibrations']['wavelengths']['fwhm'] = 11.0 # This is for 1x1 binning. Needs to be divided by binning for binned data!!
        # Reidentification parameters
        par['calibrations']['wavelengths']['method'] = 'reidentify'
        # ToDo the arxived solution is for 1x1 binning. It needs to be generalized for different binning!
        par['calibrations']['wavelengths']['reid_arxiv'] = 'vlt_xshooter_vis1x1.json'
        par['calibrations']['wavelengths']['cc_thresh'] = 0.50
        par['calibrations']['wavelengths']['cc_local_thresh'] = 0.50
        par['calibrations']['wavelengths']['ech_fix_format'] = True
        # Echelle parameters
        par['calibrations']['wavelengths']['echelle'] = True
        par['calibrations']['wavelengths']['ech_nspec_coeff'] = 4
        par['calibrations']['wavelengths']['ech_norder_coeff'] = 4
        par['calibrations']['wavelengths']['ech_sigrej'] = 3.0

        # Flats
        par['calibrations']['flatfield']['illumflatten'] = False
        par['calibrations']['flatfield']['tweak_slits_thresh'] = 0.90
        par['calibrations']['flatfield']['tweak_slits_maxfrac'] = 0.10

        # TODO FIX THIS TO USE BIASES!!
        par['scienceframe']['useframe'] ='overscan'

        return par

    def init_meta(self):
        """
        Meta data specific to VLT NIR

        Returns:

        """
        super(VLTXShooterVISSpectrograph, self).init_meta()
        # Add the name of the dispersing element
        # dispangle and filter1 are not defined for Shane Kast Blue

        # Required
        self.meta['decker'] = dict(ext=0, card='HIERARCH ESO INS OPTI4 NAME')

    def slit2order(self, islit):

        """
        Parameters
        ----------
        islit: int, float, or string, slit number

        Returns
        -------
        order: int
        """

        if isinstance(islit, str):
            islit = int(islit)
        elif isinstance(islit, np.ndarray):
            islit = islit.astype(int)
        elif isinstance(islit, float):
            islit = int(islit)
        elif isinstance(islit, (int,np.int64,np.int32,np.int)):
            pass
        else:
            msgs.error('Unrecognized type for islit')

        orders = np.arange(30,15,-1, dtype=int)

        return orders[islit]



    def order_platescale(self, binning = None):


        """
        Returns the plate scale in arcseconds for each order

        Parameters
        ----------
        None

        Optional Parameters
        --------------------
        binning: str

        Returns
        -------
        order_platescale: ndarray, float

        """

        # VIS has no binning, but for an instrument with binning we would do this
        binspatial, binspectral = parse.parse_binning(binning)

        # ToDO Either assume a linear trend or measure this
        # X-shooter manual says, but gives no exact numbers per order.
        # VIS: 65.9 pixels (0.167"/pix) at order 17 to 72.0 pixels (0.153"/pix) at order 30.

        # Right now I just assume a simple linear trend
        slit_vec = np.arange(self.norders)
        order_vec = self.slit2order(slit_vec)
        plate_scale = 0.153 + (order_vec - 30)*(0.153-0.167)/(30 - 17)
        return plate_scale*binspatial


    def slitmask(self, tslits_dict, pad=None):
        """
         Generic routine ton construct a slitmask image from a tslits_dict. Children of this class can
         overload this function to implement instrument specific slitmask behavior, for example setting
         where the orders on an echelle spectrograph end

         Parameters
         -----------
         tslits_dict: dict
            Trace slits dictionary with slit boundary information

         Optional Parameters
         pad: int or float
            Padding of the slit boundaries
         binning: tuple
            Spectrograph binning in spectral and spatial directions

         Returns
         -------
         slitmask: ndarray int
            Image with -1 where there are no slits/orders, and an integer where there are slits/order with the integer
            indicating the slit number going from 0 to nslit-1 from left to right.

         """

        # These lines are always the same
        pad = tslits_dict['pad'] if pad is None else pad
        nslits = tslits_dict['lcen'].shape[1]
        if nslits != self.norders:
            msgs.error('Not all the orders were identified!')

        slitmask = pixels.slit_pixels(tslits_dict['lcen'], tslits_dict['rcen'], tslits_dict['nspat'], pad=pad)
        spec_img = np.outer(np.arange(tslits_dict['nspec'], dtype=int), np.ones(tslits_dict['nspat'], dtype=int))  # spectral position everywhere along image

        binning = tslits_dict['binning']
        binspatial, binspectral = parse.parse_binning(binning)
        # These are the order boundaries determined by eye by JFH.
        order_max = np.asarray([4000]*14 + [3000])//binspectral
        order_min = np.asarray([2000,1000] + [0]*13)//binspectral
        # TODO add binning adjustments to these
        for iorder in range(self.norders):
            orderbad = (slitmask == iorder) & ((spec_img < order_min[iorder]) | (spec_img > order_max[iorder]))
            slitmask[orderbad] = -1

        return slitmask


    '''
    def check_headers(self, headers, expected_values = None):
        """
        Check headers match expectations for a VLT/XSHOOTER exposure.

        See also
        :func:`pypeit.spectrographs.spectrograph.Spectrograph.check_headers`.

        Args:
            headers (list):
                A list of headers read from a fits file
        """

        if expected_values is None:
            expected_values = { '0.INSTRUME': 'XSHOOTER','0.HIERARCH ESO SEQ ARM': 'VIS','0.NAXIS': 2 }
        super(VLTXShooterVISSpectrograph, self).check_headers(headers,
                                                              expected_values=expected_values)

    def header_keys(self):
        hdr_keys = super(VLTXShooterVISSpectrograph, self).header_keys()
        hdr_keys[0]['decker'] = 'HIERARCH ESO INS OPTI4 NAME'
        hdr_keys[0]['utc'] = 'UTC'      # Some have UTC, most do not
        return hdr_keys
    '''

    def bpm(self, shape=None, filename=None, det=None, **null_kwargs):
        """
        Override parent bpm function with BPM specific to X-Shooter VIS.

        .. todo::
            Allow for binning changes.

        Parameters
        ----------
        det : int, REQUIRED
        **null_kwargs:
            Captured and never used

        Returns
        -------
        bpix : ndarray
          0 = ok; 1 = Mask

        """
        self.empty_bpm(shape=shape, filename=filename, det=det)
        if det == 1:
            # TODO: This is for the 1x1 binning it should
            # change for other binning
            self.bpm_img[2912:,824:826] = 1.

        return self.bpm_img


class VLTXShooterUVBSpectrograph(VLTXShooterSpectrograph):
    """
    Child to handle VLT/XSHOOTER specific code
    """
    def __init__(self):
        # Get it started
        super(VLTXShooterUVBSpectrograph, self).__init__()
        self.spectrograph = 'vlt_xshooter_uvb'
        self.camera = 'XShooter_UVB'
        self.detector = [
                # Detector 1
                pypeitpar.DetectorPar(
                            dataext         = 0,
                            specaxis        = 0,
                            specflip        = True,
                            spatflip        = True,
                            xgap            = 0.,
                            ygap            = 0.,
                            ysize           = 1.,
                            # average from order 14 and order 24, see manual
                            platescale      = 0.161,
                            darkcurr        = 0.0,
                            saturation      = 65000.,
                            nonlinear       = 0.86,
                            numamplifiers   = 1,
                            gain            = 1.61,
                            ronoise         = 2.60,
                            datasec         = '[49:,1:]', # '[49:2000,1:2999]',
                            oscansec        = '[1:48,1:]', # '[1:48, 1:2999]',
                            suffix          = '_UVB'
                            )]
        self.numhead = 1


#    @staticmethod
    def default_pypeit_par(self):
        """
        Set default parameters for VLT XSHOOTER UVB reductions.
        """
        par = VLTXShooterSpectrograph.default_pypeit_par()
        par['rdx']['spectrograph'] = 'vlt_xshooter_uvb'

        # Adjustments to slit and tilts for UVB
        par['calibrations']['slits']['sigdetect'] = 8.
        par['calibrations']['slits']['pcatype'] = 'pixel'
        par['calibrations']['slits']['polyorder'] = 5
        par['calibrations']['slits']['maxshift'] = 0.5
        par['calibrations']['slits']['number'] = -1

        par['calibrations']['arcframe']['process']['overscan'] = 'median'
        par['calibrations']['traceframe']['process']['overscan'] = 'median'

        # 1D wavelength solution
        par['calibrations']['wavelengths']['lamps'] = ['ThAr_XSHOOTER_UVB']
        # TODO: This is a KLUDGE; default_pypeit_par should be a
        # staticmethod meaning it should not depend on self
        par['calibrations']['wavelengths']['nonlinear_counts'] = self.detector[0]['nonlinear'] * self.detector[0]['saturation']
        par['calibrations']['wavelengths']['rms_threshold'] = 0.50 # This is for 1x1 binning. TODO GET BINNING SORTED OUT!!
        par['calibrations']['wavelengths']['sigdetect'] = 5.0
        # Reidentification parameters
        par['calibrations']['wavelengths']['method'] = 'reidentify'
        # ToDo the arxived solution is for 1x1 binning. It needs to be generalized for different binning!
        par['calibrations']['wavelengths']['reid_arxiv'] = 'vlt_xshooter_uvb1x1_iraf.json'
        par['calibrations']['wavelengths']['ech_fix_format'] = True
        # Echelle parameters
        par['calibrations']['wavelengths']['echelle'] = True
        par['calibrations']['wavelengths']['ech_nspec_coeff'] = 4
        par['calibrations']['wavelengths']['ech_norder_coeff'] = 5
        par['calibrations']['wavelengths']['ech_sigrej'] = 3.0

        # TODO FIX THIS TO USE BIASES!!
        par['scienceframe']['useframe'] ='overscan'

        return par

    def init_meta(self):
        """
        Meta data specific to VLT NIR

        Returns:

        """
        super(VLTXShooterUVBSpectrograph, self).init_meta()
        # Add the name of the dispersing element
        # dispangle and filter1 are not defined for Shane Kast Blue

        # Required
        self.meta['decker'] = dict(ext=0, card='HIERARCH ESO INS OPTI3 NAME')

    def slit2order(self, islit):

        """
        Parameters
        ----------
        islit: int, float, or string, slit number

        Returns
        -------
        order: int
        """

        if isinstance(islit, str):
            islit = int(islit)
        elif isinstance(islit, np.ndarray):
            islit = islit.astype(int)
        elif isinstance(islit, float):
            islit = int(islit)
        elif isinstance(islit, (int,np.int64,np.int32,np.int)):
            pass
        else:
            msgs.error('Unrecognized type for islit')

        orders = np.arange(24,12,-1, dtype=int)
        return orders[islit]



    def order_platescale(self, binning = None):


        """
        Returns the plate scale in arcseconds for each order

        Parameters
        ----------
        None

        Optional Parameters
        --------------------
        binning: str

        Returns
        -------
        order_platescale: ndarray, float

        """

        binspatial, binspectral = parse.parse_binning(binning)

        # ToDO Either assume a linear trend or measure this
        # X-shooter manual says, but gives no exact numbers per order.
        # UVB: 65.9 pixels (0.167“/pix) at order 14 to 70.8 pixels (0.155”/pix) at order 24

        # Right now I just took the average
        return np.full(self.norders, 0.161)*binspatial

    '''
    def check_headers(self, headers, expected_values=None):
        """
        Check headers match expectations for a VLT/XSHOOTER exposure.

        See also
        :func:`pypeit.spectrographs.spectrograph.Spectrograph.check_headers`.

        Args:
            headers (list):
                A list of headers read from a fits file
        """
        if expected_values is None:
            expected_values = { '0.INSTRUME': 'XSHOOTER','0.HIERARCH ESO SEQ ARM': 'UVB','0.NAXIS': 2 }
        super(VLTXShooterUVBSpectrograph, self).check_headers(headers,
                                                              expected_values=expected_values)

    def header_keys(self):
        hdr_keys = super(VLTXShooterUVBSpectrograph, self).header_keys()
        hdr_keys[0]['decker'] = 'HIERARCH ESO INS OPTI3 NAME'
        # TODO: UVB does not have a utc keyword?
        return hdr_keys
    '''

    def bpm(self, shape=None, filename=None, det=None, **null_kwargs):
        """
        Override parent bpm function with BPM specific to X-Shooter UVB.

        .. todo::
            Allow for binning changes.

        Parameters
        ----------
        det : int, REQUIRED
        **null_kwargs:
            Captured and never used

        Returns
        -------
        bpix : ndarray
          0 = ok; 1 = Mask

        """
        self.empty_bpm(shape=shape, filename=filename, det=det)
        if det == 1:
            # TODO: This is for the 1x1 binning it should
            # change for other binning
            self.bpm_img[:2369,1326:1328] = 1.

        return self.bpm_img


<|MERGE_RESOLUTION|>--- conflicted
+++ resolved
@@ -322,17 +322,10 @@
         par['scienceframe']['process']['satpix'] ='nothing'
 
         # Do not bias subtract
-<<<<<<< HEAD
-        par['scienceframe']['useframe'] ='overscan'
-        # This is a hack for now until we can specify for each image type what to do. Bias currently
-        # controls everything
-        par['calibrations']['biasframe']['useframe'] = 'overscan'
-=======
         par['scienceframe']['useframe'] ='none'
         # This is a hack for now until we can specify for each image type what to do. Bias currently
         # controls everything
         par['calibrations']['biasframe']['useframe'] = 'none'
->>>>>>> c87d5edd
 
         return par
 
