--- conflicted
+++ resolved
@@ -45,65 +45,6 @@
     # Return
     return cfg_lines
 
-<<<<<<< HEAD
-def parse_args(options=None, return_parser=False):
-    parser = argparse.ArgumentParser(description='Telluric correct a spectrum',
-                                     formatter_class=SmartFormatter)
-    parser.add_argument("spec1dfile", type=str,
-                        help="spec1d file that will be used for telluric correction.")
-    parser.add_argument("--objmodel", type=str, default=None, choices=['qso', 'star', 'poly'],
-                        help="R|science object model used in the fitting.\n"
-                        "The options are:\n"
-                        "\n"
-                        "    qso  = For quasars. You might need to set redshift, bal_wv_min_max in the tell file.\n"
-                        "\n"
-                        "    star  = For stars. You need to set star_type, star_ra, star_dec, and star_mag in the tell_file.\n"
-                        "\n"
-                        "    poly = For other type object, You might need to set fit_wv_min_max, \n"
-                        "           and norder in the tell_file."
-                        )
-    parser.add_argument("-r", "--redshift", type=float, default=None, help="Specify redshift. Used with the --objmodel qso option above.")
-    parser.add_argument("-g", "--tell_grid", type=str, help="Telluric grid. You should download the giant grid file\n"
-                        "to the pypeit/data/telluric folder. It should only be passed if you want to overwrite \n"
-                        "the default tell_grid that is set via each spectrograph file")
-    parser.add_argument("-p", "--pca_file", type=str, help="Quasar PCA fits file with full path. The default file \n"
-                        "(qso_pca_1200_3100.fits) is stored in the pypeit/data/telluric folder. If you change the fits \n"
-                        "file, make sure to set the pca_lower and pca_upper in the tell_file to specify the \n"
-                        "wavelength coverage of your model. The defaults are pca_lower=1220. and pca_upper=3100.")
-    parser.add_argument("-t", "--tell_file", type=str, help="R|Configuration file to change default telluric parameters.\n"
-                        "Note that the parameters in this file will be overwritten if you set argument in your terminal. \n"
-                        "The --tell_file option requires a .tell file with the following format:\n"
-                        "\n"
-                        "    [tellfit]\n"
-                        "         objmodel = qso\n"
-                        "         redshift = 7.6\n"
-                        "         bal_wv_min_max = 10825,12060\n"
-                        "OR\n"
-                        "    [tellfit]\n"
-                        "         objmodel = star\n"
-                        "         star_type = A0\n"
-                        "         star_mag = 8.\n"
-                        "OR\n"
-                        "    [tellfit]\n"
-                        "         objmodel = poly\n"
-                        "         polyorder = 3\n"
-                        "         fit_wv_min_max = 9000.,9500.\n"
-                        "\n"
-                        )
-    parser.add_argument("--debug", default=False, action="store_true",
-                        help="show debug plots?")
-    parser.add_argument("--plot", default=False, action="store_true",
-                        help="Show the telluric corrected spectrum")
-    parser.add_argument("--par_outfile", default='telluric.par',
-                        help="Name of outut file to save the parameters used by the fit")
-
-    if return_parser:
-        return parser
-
-    return parser.parse_args() if options is None else parser.parse_args(options)
-
-=======
->>>>>>> 3f92d42e
 
 class TellFit(scriptbase.ScriptBase):
 
@@ -184,76 +125,6 @@
             par = pypeitpar.PypeItPar.from_cfg_lines(cfg_lines=spectrograph_def_par.to_config(),
                                                      merge_with=cfg_lines)
         else:
-<<<<<<< HEAD
-            root = os.path.join(resource_filename('pypeit', 'data'), 'telluric', 'atm_grids')
-            default_grid = os.path.join(root, 'TelFit_MaunaKea_3100_26100_R20000.fits')
-            msgs.warn(f'No telluric grid file given. Using {default_grid}.')
-            par['telluric']['telgridfile'] = default_grid
-
-    # Write the par to disk
-    print(f'Writing the parameters to {args.par_outfile}')
-    par['telluric'].to_config('telluric.par', section_name='telluric', include_descr=False)
-
-    # Parse the output filename
-    outfile = os.path.basename(args.spec1dfile).replace('.fits', '_tellcorr.fits')
-    modelfile = os.path.basename(args.spec1dfile).replace('.fits', '_tellmodel.fits')
-
-    # Run the telluric fitting procedure.
-    if par['telluric']['objmodel']=='qso':
-        # run telluric.qso_telluric to get the final results
-        TelQSO = telluric.qso_telluric(args.spec1dfile, par['telluric']['telgridfile'],
-                                       par['telluric']['pca_file'], par['telluric']['redshift'],
-                                       modelfile, outfile, npca=par['telluric']['npca'],
-                                       pca_lower=par['telluric']['pca_lower'],
-                                       pca_upper=par['telluric']['pca_upper'],
-                                       bounds_norm=par['telluric']['bounds_norm'],
-                                       tell_norm_thresh=par['telluric']['tell_norm_thresh'],
-                                       only_orders=par['telluric']['only_orders'],
-                                       bal_wv_min_max=par['telluric']['bal_wv_min_max'],
-                                       maxiter=par['telluric']['maxiter'],
-                                       debug_init=args.debug, disp=args.debug, debug=args.debug,
-                                       show=args.plot)
-    elif par['telluric']['objmodel']=='star':
-        TelStar = telluric.star_telluric(args.spec1dfile, par['telluric']['telgridfile'],
-                                         modelfile, outfile, star_type=par['telluric']['star_type'],
-                                         star_mag=par['telluric']['star_mag'],
-                                         star_ra=par['telluric']['star_ra'],
-                                         star_dec=par['telluric']['star_dec'],
-                                         func=par['telluric']['func'],
-                                         model=par['telluric']['model'],
-                                         polyorder=par['telluric']['polyorder'],
-                                         only_orders=par['telluric']['only_orders'],
-                                         mask_abs_lines=par['telluric']['mask_abs_lines'],
-                                         delta_coeff_bounds=par['telluric']['delta_coeff_bounds'],
-                                         minmax_coeff_bounds=par['telluric']['minmax_coeff_bounds'],
-                                         maxiter=par['telluric']['maxiter'],
-                                         debug_init=args.debug, disp=args.debug, debug=args.debug,
-                                         show=args.plot)
-    elif par['telluric']['objmodel']=='poly':
-        TelPoly = telluric.poly_telluric(args.spec1dfile, par['telluric']['telgridfile'],
-                                         modelfile, outfile, z_obj=par['telluric']['redshift'],
-                                         func=par['telluric']['func'],
-                                         model=par['telluric']['model'],
-                                         polyorder=par['telluric']['polyorder'],
-                                         fit_wv_min_max=par['telluric']['fit_wv_min_max'],
-                                         mask_lyman_a=par['telluric']['mask_lyman_a'],
-                                         delta_coeff_bounds=par['telluric']['delta_coeff_bounds'],
-                                         minmax_coeff_bounds=par['telluric']['minmax_coeff_bounds'],
-                                         only_orders=par['telluric']['only_orders'],
-                                         maxiter=par['telluric']['maxiter'],
-                                         debug_init=args.debug, disp=args.debug, debug=args.debug,
-                                         show=args.plot)
-    else:
-        msgs.error("Object model is not supported yet. Choose 'qso', 'star', or 'poly'.")
-
-
-def entry_point():
-    main(parse_args())
-
-
-if __name__ == '__main__':
-    entry_point()
-=======
             par = spectrograph_def_par
 
         # If args was provided override defaults. Note this does undo .tell file
@@ -333,4 +204,3 @@
         else:
             msgs.error("Object model is not supported yet. Please choose one of 'qso', 'star', 'poly'.")
 
->>>>>>> 3f92d42e
