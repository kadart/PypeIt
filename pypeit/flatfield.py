"""
Implements the flat-field class.

.. include common links, assuming primary doc root is up one directory
.. include:: ../include/links.rst

"""
import inspect
import numpy as np

from scipy import interpolate

from matplotlib import pyplot as plt
from matplotlib import gridspec

from IPython import embed

from pypeit import msgs
from pypeit import utils
from pypeit import bspline

from pypeit import datamodel
from pypeit import calibframe
from pypeit.display import display
from pypeit.core import qa
from pypeit.core import flat
from pypeit.core import tracewave
from pypeit.core import basis
from pypeit.core import fitting
from pypeit.core import coadd
from pypeit import slittrace


class FlatImages(calibframe.CalibFrame):
    """
    Container for the processed flat-field calibrations.

    All of the items in the datamodel are required for instantiation, although
    they can be None (but shouldn't be).

    The datamodel attributes are:

    .. include:: ../include/class_datamodel_flatimages.rst

    """
    version = '1.1.2'

    # Calibration frame attributes
    calib_type = 'Flat'
    calib_file_format = 'fits'

    # Datamodel already includes PYP_SPEC, so no need to combine it with the
    # CalibFrame base datamodel.
    datamodel = {'PYP_SPEC': dict(otype=str, descr='PypeIt spectrograph name'),
                 'pixelflat_raw': dict(otype=np.ndarray, atype=np.floating,
                                       descr='Processed, combined pixel flats'),
                 'pixelflat_norm': dict(otype=np.ndarray, atype=np.floating,
                                        descr='Normalized pixel flat'),
                 'pixelflat_model': dict(otype=np.ndarray, atype=np.floating, descr='Model flat'),
                 'pixelflat_spat_bsplines': dict(otype=np.ndarray, atype=bspline.bspline,
                                                 descr='B-spline models for pixel flat; see '
                                                       ':class:`~pypeit.bspline.bspline.bspline`'),
                 'pixelflat_finecorr': dict(otype=np.ndarray, atype=fitting.PypeItFit,
                                       descr='PypeIt 2D polynomial fits to the fine correction of '
                                             'the spatial illumination profile'),
                 'pixelflat_bpm': dict(otype=np.ndarray, atype=np.integer,
                                       descr='Mirrors SlitTraceSet mask for flat-specific flags'),
                 'pixelflat_spec_illum': dict(otype=np.ndarray, atype=np.floating,
                                              descr='Relative spectral illumination'),
                 'pixelflat_waveimg': dict(otype=np.ndarray, atype=np.floating,
                                           descr='Waveimage for pixel flat'),
                 'illumflat_raw': dict(otype=np.ndarray, atype=np.floating,
                                       descr='Processed, combined illum flats'),
                 'illumflat_spat_bsplines': dict(otype=np.ndarray, atype=bspline.bspline,
                                                 descr='B-spline models for illum flat; see '
                                                       ':class:`~pypeit.bspline.bspline.bspline`'),
                 'illumflat_finecorr': dict(otype=np.ndarray, atype=fitting.PypeItFit,
                                       descr='PypeIt 2D polynomial fits to the fine correction of '
                                             'the spatial illumination profile'),
                 'illumflat_bpm': dict(otype=np.ndarray, atype=np.integer,
                                       descr='Mirrors SlitTraceSet mask for flat-specific flags'),
                 'spat_id': dict(otype=np.ndarray, atype=np.integer, descr='Slit spat_id')}

    def __init__(self, pixelflat_raw=None, pixelflat_norm=None, pixelflat_bpm=None,
                 pixelflat_model=None, pixelflat_spat_bsplines=None, pixelflat_finecorr=None,
                 pixelflat_spec_illum=None, pixelflat_waveimg=None, illumflat_raw=None,
                 illumflat_spat_bsplines=None, illumflat_bpm=None, illumflat_finecorr=None,
                 PYP_SPEC=None, spat_id=None):
        # Parse
        args, _, _, values = inspect.getargvalues(inspect.currentframe())
        d = dict([(k,values[k]) for k in args[1:]])
        # Setup the DataContainer
        datamodel.DataContainer.__init__(self, d=d)

    def _validate(self):
        """
        Validate the instantiation of the flat-field calibrations.
        """
        if self.pixelflat_spat_bsplines is not None and len(self.pixelflat_spat_bsplines) > 0:
            if len(self.spat_id) != len(self.pixelflat_spat_bsplines):
                msgs.error("Pixelflat Bsplines are out of sync with the slit IDs")
        if self.illumflat_spat_bsplines is not None and len(self.illumflat_spat_bsplines) > 0:
            if len(self.spat_id) != len(self.illumflat_spat_bsplines):
                msgs.error("Illumflat Bsplines are out of sync with the slit IDs")

    def is_synced(self, slits):
        """
        Confirm the slits in WaveTilts are aligned to that in SlitTraceSet

        Barfs if not

        Args:
            slits (:class:`~pypeit.slittrace.SlitTraceSet`):

        """
        if not np.array_equal(self.spat_id, slits.spat_id):
            msgs.error('Your flat solutions are out of sync with your slits.  Remove Calibrations'
                       'and restart from scratch.')

    def _bundle(self):
        """
        Over-write default _bundle() method to write one
        HDU per image.  Any extras are in the HDU header of
        the primary image.

        Returns:
            :obj:`list`: A list of dictionaries, each list element is
            written to its own fits extension. See the description
            above.
        """

        # NOTE: Everything in the datamodel is currently (21 Mar 2023) a numpy
        # array, *except* PYP_SPEC.  We need to avoid adding an element to `d`
        # below that *only* contains the PYP_SPEC because it leads to an unnamed
        # empty extension where the only added value is that PYP_SPEC is in the
        # header.  I deal with this by skipping PYP_SPEC in the list of keys and
        # adding it to the dictionaries of the simple objects; i.e., it's not
        # added to entries in `d` that are themselves DataContainer objects
        # (because that causes havoc).

        d = []
        for key in self.keys():
            # Skip None
            if self[key] is None or key == 'PYP_SPEC':
                continue
            if self.datamodel[key]['otype'] == np.ndarray and 'bsplines' not in key \
                    and 'finecorr' not in key:
                d += [{key: {'PYP_SPEC':self.PYP_SPEC, key : self[key]}}]
            elif 'bsplines' in key:
                flattype = 'pixelflat' if 'pixelflat' in key else 'illumflat'
                d += [{f'{flattype}_spat_id-{self.spat_id[ss]}_bspline': self[key][ss]}
                      for ss in range(len(self[key]))]
            elif 'finecorr' in key:
                flattype = 'pixelflat' if 'pixelflat' in key else 'illumflat'
                d += [{f'{flattype}_spat_id-{self.spat_id[ss]}_finecorr': self[key][ss]}
                      for ss in range(len(self[key]))]
            else:
                if len(d) > 0:
                    d[0][key] = self[key]
                else:
                    d += [{key: self[key]}]
        return d

    # NOTE: Previously we had code to override the default to_hdu function,
    # forcing the HDUs to be binary tables.  I don't know why we had done that,
    # but it's not necessary and it was causing havoc with me trying to avoid
    # the empty PYP_SPEC extension.

    @classmethod
    def _parse(cls, hdu, ext=None, transpose_table_arrays=False, hdu_prefix=None, **kwargs):
        """
        Override base-class function to deal with the many idiosyncracies of the
        datamodel.

        See :func:`~pypeit.datamodel.DataContainer._parse` for the argument
        descriptions, and returned items.
        """
        # Grab everything but the bsplines. The bsplines are not parsed
        # because the tailored extension names do not match any of the
        # datamodel keys.
        d, version_passed, type_passed, parsed_hdus = super()._parse(hdu)

        # Find bsplines, if they exist
        nspat = len(d['spat_id'])
        hdunames = [h.name for h in hdu]
        for flattype in ['pixelflat', 'illumflat']:
            # Parse the bspline hdus
            ext_bspl = ['{0}_SPAT_ID-{1}_BSPLINE'.format(flattype.upper(), d['spat_id'][i])
                        for i in range(nspat)]
            indx = np.isin(ext_bspl, hdunames)
            if np.any(indx) and not np.all(indx):
                msgs.error('Expected {0} {1} bspline extensions, but only found {2}.'.format(
                           nspat, flattype, np.sum(indx)))
            if np.all(indx):
                key = '{0}_spat_bsplines'.format(flattype)
                try:
                    d[key] = np.array([bspline.bspline.from_hdu(hdu[k]) for k in ext_bspl])
                except Exception as e:
                    msgs.warn('Error in bspline extension read:\n {0}: {1}'.format(
                                e.__class__.__name__, str(e)))
                    # Assume this is because the type failed
                    type_passed = False
                else:
                    version_passed &= np.all([d[key][i].version == bspline.bspline.version 
                                              for i in range(nspat)])
                    parsed_hdus += ext_bspl
            # Parse the finecorr fits
            ext_fcor = ['{0}_SPAT_ID-{1}_FINECORR'.format(flattype.upper(), d['spat_id'][i])
                        for i in range(nspat)]
            indx = np.isin(ext_fcor, hdunames)
            if np.any(indx) and not np.all(indx):
                msgs.error('Expected {0} {1} finecorr extensions, but only found {2}.'.format(
                           nspat, flattype, np.sum(indx)))
            if np.all(indx):
                key = '{0}_finecorr'.format(flattype)
                try:
                    allfit = []
                    for k in ext_fcor:
                        if hdu[k].data.size == 0:
                            allfit.append(fitting.PypeItFit(None))
                        else:
                            allfit.append(fitting.PypeItFit.from_hdu(hdu[k]))
                    d[key] = np.array(allfit)
                except Exception as e:
                    msgs.warn('Error in finecorr extension read:\n {0}: {1}'.format(
                                e.__class__.__name__, str(e)))
                    # Assume this is because the type failed
                    type_passed = False
                else:
                    version_passed &= np.all([d[key][i].version == fitting.PypeItFit.version
                                              for i in range(nspat)])
                    parsed_hdus += ext_fcor
        return d, version_passed, type_passed, parsed_hdus

    @property
    def shape(self):
        """
        Shape of the image arrays.
        """
        if self.pixelflat_raw is not None:
            return self.pixelflat_raw.shape
        if self.illumflat_raw is not None:
            return self.illumflat_raw.shape
        msgs.error("Shape of FlatImages could not be determined")

    def get_procflat(self, frametype='pixel'):
        """
        Get the processed flat data.

        Args:
            frametype (:obj:`str`, optional):
                The type of flat to return.  Must be either 'illum' for the
                illumination flat or 'pixel' for the pixel flat.

        Returns:
            `numpy.ndarray`_: The selected flat.  Can be None if the flat has
            not been instantiated/processed.
        """
        return self.illumflat_raw if frametype == 'illum' else self.pixelflat_raw

    def get_bpmflats(self, frametype='pixel'):
        """
        Get the processed bad-pixel mask.

        Args:
            frametype (:obj:`str`, optional):
                The type of mask to return.  Must be either 'illum' for the
                illumination flat mask or 'pixel' for the pixel flat mask.

        Returns:
            `numpy.ndarray`_: The selected mask.  If neither the illumination
            flat or pixel flat mask exist, the returned array is fully unmasked
            (all values are False).
        """
        # Check if both BPMs are none
        if self.pixelflat_bpm is None and self.illumflat_bpm is None:
            msgs.warn("FlatImages contains no BPM - trying to generate one")
            return np.zeros(self.shape, dtype=int)
        # Now return the requested case, checking for None
        if frametype == 'illum':
            if self.illumflat_bpm is not None:
                return self.illumflat_bpm
            msgs.warn("illumflat has no BPM - using the pixelflat BPM")
            return self.pixelflat_bpm
        if self.pixelflat_bpm is not None:
            return self.pixelflat_bpm
        msgs.warn("pixelflat has no BPM - using the illumflat BPM")
        return self.illumflat_bpm

    def get_spat_bsplines(self, frametype='illum', finecorr=False):
        """
        Grab a list of bspline fits

        Args:
            frametype (:obj:`str`, optional):
                The type of mask to return.  Must be either 'illum' for the
                illumination flat mask or 'pixel' for the pixel flat mask.
            finecorr (:obj:`bool`, optional):
                If True, return the fine correction bsplines; otherwise, return
                the zeroth order correction.

        Returns:
            :obj:`list`: The selected list of spatial bsplines.  Can be None if
            the requested data (or the fall-back) do not exist.
        """
        # Decide if the finecorrection splines are needed, or the zeroth order correction
        if finecorr:
            fctxt = 'fine correction to the '
            pixel_bsplines = self.pixelflat_finecorr
            illum_bsplines = self.illumflat_finecorr
            # Do a quick check if no data exist
            if pixel_bsplines is not None and pixel_bsplines[0].xval is None:
                pixel_bsplines = None
            if illum_bsplines is not None and illum_bsplines[0].xval is None:
                illum_bsplines = None
        else:
            fctxt = ''
            pixel_bsplines = self.pixelflat_spat_bsplines
            illum_bsplines = self.illumflat_spat_bsplines
        # Ensure that at least one has been generated
        if pixel_bsplines is None and illum_bsplines is None:
            msgs.warn(f'FlatImages contains no {fctxt}spatial bspline fit.')
            return None
        # Now return the requested case, checking for None
        if frametype == 'illum':
            if illum_bsplines is not None:
                return illum_bsplines
            msgs.warn(f'illumflat has no {fctxt}spatial bspline fit - using the pixelflat.')
            return pixel_bsplines
        if pixel_bsplines is not None:
            return pixel_bsplines
        msgs.warn(f'pixelflat has no {fctxt}spatial bspline fit - using the illumflat.')
        return illum_bsplines

    def fit2illumflat(self, slits, frametype='illum', finecorr=False, initial=False,
                      spat_flexure=None):
        """
        Construct the model flat using the spatial bsplines.

        Args:
            slits (:class:`~pypeit.slittrace.SlitTraceSet`):
                Definition of the slit edges
            frametype (str, optional):
                The frame type should be 'illum' to return the illumflat
                version, or 'pixel' to return the pixelflat version.
            finecorr (bool, optional):
                Return the fine correction bsplines (finecorr=True), or the
                zeroth order correction (finecorr=False)
            initial (bool, optional):
                If True, the initial slit edges will be used
            spat_flexure (float, optional):
                Spatial flexure in pixels

        Returns:
            `numpy.ndarray`_: An image of the spatial illumination profile for all slits.
        """
        # Check spatial flexure type
        if spat_flexure is not None and not isinstance(spat_flexure, float):
            msgs.error('Spatial flexure must be None or float.')
        # Initialise the returned array
        illumflat = np.ones(self.shape, dtype=float)
        # Load spatial bsplines
        spat_bsplines = self.get_spat_bsplines(frametype=frametype, finecorr=finecorr)
        # Check that the bsplines exist
        if spat_bsplines is None:
            if finecorr:
                return np.ones(self.shape, dtype=float)
            msgs.error('Cannot continue without spatial bsplines.')

        # Loop
        for slit_idx in range(slits.nslits):
            # Skip masked
            if slits.mask[slit_idx] != 0:
                continue
            # Skip those without a bspline
            # DO it
            _slitid_img = slits.slit_img(slitidx=slit_idx, initial=initial, flexure=spat_flexure)
            onslit = _slitid_img == slits.spat_id[slit_idx]
            spat_coo = slits.spatial_coordinate_image(slitidx=slit_idx,
                                                      initial=initial,
                                                      slitid_img=_slitid_img,
                                                      flexure_shift=spat_flexure)
            if finecorr:
                spec_coo = np.where(onslit)[0] / (slits.nspec - 1)
                illumflat[onslit] = spat_bsplines[slit_idx].eval(spat_coo[onslit], spec_coo)
            else:
                illumflat[onslit] = spat_bsplines[slit_idx].value(spat_coo[onslit])[0]
        # TODO -- Update the internal one?  Or remove it altogether??
        return illumflat

    def show(self, frametype='all', slits=None, wcs_match=True):
        """
        Simple wrapper to :func:`show_flats`.

        Args:
            frametype (str, optional):
                String used to select the flats to be displayed.  The frame type
                should be 'illum' to show the illumflat version, 'pixel' to show
                the pixelflat version, or 'all' to show both.
            slits (:class:`~pypeit.slittrace.SlitTraceSet`):
                Definition of the slit edges
            wcs_match (:obj:`bool`, optional):
                (Attempt to) Match the WCS coordinates of the output images in
                the `ginga`_ viewer.
        """
        illumflat_pixel, illumflat_illum = None, None
        pixelflat_finecorr, illumflat_finecorr = None, None
        pixelflat_totalillum, illumflat_totalillum = None, None
        if slits is None and self.calib_dir is not None or self.calib_key is not None:
            # If the slits are not defined, and the relevant attributes are set,
            # try to read the associated SlitTraceSet
            slits_file = slittrace.SlitTraceSet.construct_file_name(self.calib_key,
                                                                    calib_dir=self.calib_dir)
            try:
                slits = slittrace.SlitTraceSet.from_file(slits_file)
            except (FileNotFoundError, PypeItError):
                msgs.warn('Could not load slits to include when showing flat-field images.  File '
                          'was either not provided directly, or it could not be read based on its '
                          f'expected name: {slits_file}.')

        if slits is not None:
            slits.mask_flats(self)
            illumflat_pixel = self.fit2illumflat(slits, frametype='pixel', finecorr=False)
            pixelflat_finecorr = self.fit2illumflat(slits, frametype='pixel', finecorr=True)
            if self.illumflat_spat_bsplines is not None:
                illumflat_illum = self.fit2illumflat(slits, frametype='illum', finecorr=False)
            if self.illumflat_finecorr is not None:
                illumflat_finecorr = self.fit2illumflat(slits, frametype='illum', finecorr=True)

        # Construct a total illumination flat if the fine correction has been computed
        if pixelflat_finecorr is not None:
            pixelflat_totalillum = illumflat_pixel*pixelflat_finecorr
        if illumflat_finecorr is not None:
            illumflat_totalillum = illumflat_illum*illumflat_finecorr

        # Decide which frames should be displayed
        if frametype == 'pixel':
            image_list = zip([self.pixelflat_norm, illumflat_pixel, pixelflat_finecorr, pixelflat_totalillum,
                              self.pixelflat_raw, self.pixelflat_model, self.pixelflat_spec_illum],
                             ['pixelflat_norm', 'pixelflat_spat_illum', 'pixelflat_finecorr', 'pixelflat_totalillum',
                              'pixelflat_raw', 'pixelflat_model', 'pixelflat_spec_illum'],
                             [(0.9, 1.1), (0.9, 1.1), (0.95, 1.05), (0.9, 1.1),
                              None, None, (0.8, 1.2)])
        elif frametype == 'illum':
            image_list = zip([illumflat_illum, illumflat_finecorr, illumflat_totalillum, self.illumflat_raw],
                             ['illumflat_spat_illum', 'illumflat_finecorr', 'illumflat_totalillum', 'illumflat_raw'],
                             [(0.9, 1.1), (0.95, 1.05), (0.9, 1.1), None])
        else:
            # Show everything that's available (anything that is None will not be displayed)
            image_list = zip([self.pixelflat_norm, illumflat_pixel, pixelflat_finecorr, pixelflat_totalillum,
                              self.pixelflat_raw, self.pixelflat_model, self.pixelflat_spec_illum,
                              illumflat_illum, illumflat_finecorr, illumflat_totalillum, self.illumflat_raw],
                             ['pixelflat_norm', 'pixelflat_spat_illum', 'pixelflat_finecorr', 'pixelflat_totalillum',
                              'pixelflat_raw', 'pixelflat_model', 'pixelflat_spec_illum',
                              'illumflat_spat_illum', 'illumflat_finecorr', 'illumflat_totalillum', 'illumflat_raw'],
                             [(0.9, 1.1), (0.9, 1.1), (0.95, 1.05), (0.9, 1.1),
                              None, None, (0.8, 1.2),
                              (0.9, 1.1), (0.95, 1.05), (0.9, 1.1), None])
        # Display frames
        show_flats(image_list, wcs_match=wcs_match, slits=slits, waveimg=self.pixelflat_waveimg)


class FlatField:
    """
    Builds pixel-level flat-field and the illumination flat-field.

    For the primary methods, see :func:`run`.

    Args:
        rawflatimg (:class:`~pypeit.images.pypeitimage.PypeItImage`):
            Processed, combined set of pixelflat images
        spectrograph (:class:`~pypeit.spectrographs.spectrograph.Spectrograph`):
            The `Spectrograph` instance that sets the instrument used to
            take the observations.
        flatpar (:class:`~pypeit.par.pypeitpar.FlatFieldPar`):
            User-level parameters for constructing the flat-field
            corrections.  If None, the default parameters are used.
        slits (:class:`~pypeit.slittrace.SlitTraceSet`):
            The current slit traces.
        wavetilts (:class:`~pypeit.wavetilts.WaveTilts`):
            The current wavelength tilt traces; see
        wv_calib (??):
            ??
        spat_illum_only (bool, optional):
            Only perform the spatial illumination calculation, and ignore
            the 2D bspline fit. This should only be set to true if you
            want the spatial illumination profile only. If you want to
            simultaneously generate a pixel flat and a spatial
            illumination profile from the same input, this should be
            False (which is the default).
        qa_path (??, optional):
            ??

    Attributes:
        rawflatimg (:class:`~pypeit.images.pypeitimage.PypeItImage`):
        mspixelflat (`numpy.ndarray`_):
            Normalized flat
        msillumflat (`numpy.ndarray`_):
            Illumination flat
        flat_model (`numpy.ndarray`_):
            Model of the flat
        list_of_spat_bsplines (list):
        spec_illum (`numpy.ndarray`_):
            Image of the relative spectral illumination for a multislit spectrograph

    """
    def __init__(self, rawflatimg, spectrograph, flatpar, slits, wavetilts, wv_calib,
                 spat_illum_only=False, qa_path=None, calib_key=None):

        # Defaults
        self.spectrograph = spectrograph
        # TODO: We're passing this key only so we can create the output QA
        # filename.  Can we find a different way?
        self.calib_key = calib_key
        self.qa_path = qa_path
        # FieldFlattening parameters
        self.flatpar = flatpar

        # Input data
        self.slits = slits
        self.wavetilts = wavetilts
        self.wv_calib = wv_calib

        # Worth a check
        self.wavetilts.is_synced(self.slits)

        # Attributes unique to this Object
        self.rawflatimg = rawflatimg      # Un-normalized pixel flat as a PypeItImage
        self.mspixelflat = None     # Normalized pixel flat
        self.msillumflat = None     # Illumination flat
        self.flat_model = None      # Model flat
        self.list_of_spat_bsplines = None
        self.list_of_finecorr_fits = None
        self.spat_illum_only = spat_illum_only
        self.spec_illum = None      # Relative spectral illumination image
        self.waveimg = None

        # Completed steps
        self.steps = []

    @property
    def nslits(self):
        """
        Return the number of slits.  Pulled directly from :attr:`slits`, if it exists.
        """
        return 0 if self.slits is None else self.slits.nslits

    # TODO: Need to add functionality to use a different frame for the
    # ilumination flat, e.g. a sky flat
    def run(self, doqa=False, debug=False, show=False):
        """
        Generate normalized pixel and illumination flats.

        This is a simple wrapper for the main flat-field methods:

            - Flat-field images are processed using :func:`build_pixflat`.

            - Full 2D model, illumination flat, and pixel flat images are
              constructed by :func:`fit`.

            - The results can be shown in a ginga window using :func:`show`.

        The method is a simple wrapper for :func:`build_pixflat`, :func:`fit`,
        and :func:`show`.

        Args:
            doqa (:obj:`bool`, optional):
                Save the QA?
            debug (:obj:`bool`, optional):
                Run in debug mode.
            show (:obj:`bool`, optional):
                Show the results in the ginga viewer.

        Returns:
            :class:`FlatImages`: Container with the results of the flat-field
            analysis.
        """
        # Fit it
        # NOTE: Tilts do not change and self.slits is updated internally.
        if not self.flatpar['fit_2d_det_response']:
            # This spectrograph does not have a structure correction
            # implemented. Ignore detector structure.
            self.fit(spat_illum_only=self.spat_illum_only, doqa=doqa, debug=debug)
        else:  # Iterate on the pixelflat if required by the spectrograph
            # User has requested a structure correction.
            # Note: This will only be performed if it is coded for each individual spectrograph.
            # Make a copy of the original flat
            rawflat_orig = self.rawflatimg.image.copy()
            # TODO: Should this be *any* flag, or just BPM?
            gpm = self.rawflatimg.select_flag(flag='BPM', invert=True)
            # Just get the spatial and spectral profiles for now
            self.fit(spat_illum_only=self.spat_illum_only, doqa=doqa, debug=debug)
            # If we're only doing the spatial illumination profile, the detector structure
            # has already been divided out by the pixel flat. No need to calculate structure
            if not self.spat_illum_only:
                niter = 1  # Need two iterations, particularly for the fine spatial illumination correction.
                det_resp_model = 1  # Initialise detector structure to a value of 1 (i.e. no detector structure)
                onslits = self.slits.slit_img(pad=-self.flatpar['slit_trim'], initial=False) != -1
                for ff in range(niter):
                    # If we're only doing the spatial illumination profile, the detector structure
                    # has already been divided out by the pixel flat.
                    if self.spat_illum_only:
                        break
                    msgs.info("Iteration {0:d}/{1:d} of 2D detector response extraction".format(ff+1, niter))
                    # Extract a detector response image
                    det_resp = self.extract_structure(rawflat_orig)
                    # Trim the slits to avoid edge effects
                    gpmask = (self.waveimg != 0.0) & gpm & onslits
                    # Model the 2D detector response in an instrument specific way
                    det_resp_model = self.spectrograph.fit_2d_det_response(det_resp, gpmask)
                    # Apply this model
                    self.rawflatimg.image = rawflat_orig * utils.inverse(det_resp_model)
<<<<<<< HEAD
=======
                    if doqa:
                        # TODO :: Probably need to pass in det when more spectrographs implement a structure correction...
                        outfile = qa.set_qa_filename("DetectorStructure_" + self.calib_key, 'detector_structure',
                                                     det="DET01", out_dir=self.qa_path)
                        detector_structure_qa(det_resp, det_resp_model, outfile=outfile)
>>>>>>> 4b405d65
                    # Perform a 2D fit with the cleaned image
                    self.fit(spat_illum_only=self.spat_illum_only, doqa=doqa, debug=debug)
                # Save the QA, if requested
                if doqa:
                    # TODO :: Probably need to pass in det when more spectrographs implement a structure correction...
                    outfile = qa.set_qa_filename("DetectorStructure_" + self.master_key, 'detector_structure',
                                                 det="DET01", out_dir=self.qa_path)
                    detector_structure_qa(det_resp, det_resp_model, outfile=outfile)
                # Include the structure in the flat model and the pixelflat
                self.mspixelflat *= det_resp_model
                # Reset the rawimg
                self.rawflatimg.image = rawflat_orig

        # Show the flatfield images if requested
        if show:
            self.show(wcs_match=True)

        # Build the mask
        bpmflats = self.build_mask()

        # Return
        if self.spat_illum_only:
            # Illumination correction only
            return FlatImages(illumflat_raw=self.rawflatimg.image,
                              illumflat_spat_bsplines=np.asarray(self.list_of_spat_bsplines),
                              illumflat_finecorr=np.asarray(self.list_of_finecorr_fits),
                              illumflat_bpm=bpmflats, PYP_SPEC=self.spectrograph.name,
                              spat_id=self.slits.spat_id)

        # Pixel and illumination correction only
        return FlatImages(pixelflat_raw=self.rawflatimg.image,
                          pixelflat_norm=self.mspixelflat,
                          pixelflat_model=self.flat_model,
                          pixelflat_spat_bsplines=np.asarray(self.list_of_spat_bsplines),
                          pixelflat_finecorr=np.asarray(self.list_of_finecorr_fits),
                          pixelflat_bpm=bpmflats, pixelflat_spec_illum=self.spec_illum,
                          pixelflat_waveimg=self.waveimg,
                          PYP_SPEC=self.spectrograph.name, spat_id=self.slits.spat_id)

    def build_mask(self):
        """
        Generate bad pixel mask.

        Returns:
            :obj:`numpy.ndarray` : bad pixel mask
        """
        bpmflats = np.zeros_like(self.slits.mask, dtype=self.slits.bitmask.minimum_dtype())
        for flag in ['SKIPFLATCALIB', 'BADFLATCALIB']:
            bpm = self.slits.bitmask.flagged(self.slits.mask, flag)
            if np.any(bpm):
                bpmflats[bpm] = self.slits.bitmask.turn_on(bpmflats[bpm], flag)
        return bpmflats

    def build_waveimg(self):
        """
        Generate an image of the wavelength of each pixel.
        """
        msgs.info("Generating wavelength image")
        flex = self.wavetilts.spat_flexure
        slitmask = self.slits.slit_img(initial=True, flexure=flex)
        tilts = self.wavetilts.fit2tiltimg(slitmask, flexure=flex)
        # Save to class attribute for inclusion in the Flat calibration frame
        self.waveimg = self.wv_calib.build_waveimg(tilts, self.slits, spat_flexure=flex)

    def show(self, wcs_match=True):
        """
        Show all of the flat field products in ginga.

        Args:
            wcs_match (:obj:`bool`, optional):
                Match the WCS of the flat-field images
        """
        # Prepare the images to show, their names and their cuts
        image_list = zip([self.mspixelflat, self.msillumflat, self.rawflatimg.image, self.flat_model],
                         ['pixelflat', 'spat_illum', 'raw', 'model', 'spec_illum'],
                         [(0.9, 1.1), (0.9, 1.1), None, None, (0.8, 1.2)])
        show_flats(image_list, wcs_match=wcs_match, slits=self.slits, waveimg=self.waveimg)

    def fit(self, spat_illum_only=False, doqa=True, debug=False):
        """
        Construct a model of the flat-field image.

        For this method to work, :attr:`rawflatimg` must have been
        previously constructed; see :func:`build_pixflat`.

        The method loops through all slits provided by the :attr:`slits`
        object, except those that have been masked (i.e., slits with
        ``self.slits.mask == True`` are skipped).  For each slit:

            - Collapse the flat-field data spatially using the
              wavelength coordinates provided by the fit to the arc-line
              traces (:class:`~pypeit.wavetilts.WaveTilts`), and fit the
              result with a bspline.  This provides the
              spatially-averaged spectral response of the instrument.
              The data used in the fit is trimmed toward the slit
              spatial center via the ``slit_trim`` parameter in
              :attr:`flatpar`.
            - Use the bspline fit to construct and normalize out the
              spectral response.
            - Collapse the normalized flat-field data spatially using a
              coordinate system defined by the left slit edge.  The data
              included in the spatial (illumination) profile calculation
              is expanded beyond the nominal slit edges using the
              ``slit_illum_pad`` parameter in :attr:`flatpar`.  The raw,
              collapsed data is then median filtered (see ``spat_samp``
              in :attr:`flatpar`) and Gaussian filtered; see
              :func:`pypeit.core.flat.illum_filter`.  This creates an
              empirical, highly smoothed representation of the
              illumination profile that is fit with a bspline using
              the :func:`spatial_fit` method.  The
              construction of the empirical illumination profile (i.e.,
              before the bspline fitting) can be done iteratively, where
              each iteration sigma-clips outliers; see the
              ``illum_iter`` and ``illum_rej`` parameters in
              :attr:`flatpar` and
              :func:`pypeit.core.flat.construct_illum_profile`.
            - If requested, the 1D illumination profile is used to
              "tweak" the slit edges by offsetting them to a threshold
              of the illumination peak to either side of the slit center
              (see ``tweak_slits_thresh`` in :attr:`flatpar`), up to a
              maximum allowed shift from the existing slit edge (see
              ``tweak_slits_maxfrac`` in :attr:`flatpar`).  See
              :func:`pypeit.core.tweak_slit_edges`.  If tweaked, the
              :func:`spatial_fit` is repeated to place it on the tweaked
              slits reference frame.
            - Use the bspline fit to construct the 2D illumination image
              (:attr:`msillumflat`) and normalize out the spatial
              response.
            - Fit the residuals of the flat-field data that has been
              independently normalized for its spectral and spatial
              response with a 2D bspline-polynomial fit.  The order of
              the polynomial has been optimized via experimentation; it
              can be changed but you should use extreme caution when
              doing so (see ``twod_fit_npoly``).  The multiplication of
              the 2D spectral response, 2D spatial response, and joint
              2D fit to the high-order residuals define the final flat
              model (:attr:`flat_model`).
            - Finally, the pixel-to-pixel response of the instrument is
              defined as the ratio of the raw flat data to the
              best-fitting flat-field model (:attr:`mspixelflat`)

        This method is the primary method that builds the
        :class:`FlatField` instance, constructing :attr:`mspixelflat`,
        :attr:`msillumflat`, and :attr:`flat_model`.  All of these
        attributes are altered internally.  If the slit edges are to be
        tweaked using the 1D illumination profile (``tweak_slits`` in
        :attr:`flatpar`), the tweaked slit edge arrays in the internal
        :class:`~pypeit.edgetrace.SlitTraceSet` object, :attr:`slits`,
        are also altered.

        Used parameters from :attr:`flatpar`
        (:class:`~pypeit.par.pypeitpar.FlatFieldPar`) are
        ``spec_samp_fine``, ``spec_samp_coarse``, ``spat_samp``,
        ``tweak_slits``, ``tweak_slits_thresh``,
        ``tweak_slits_maxfrac``, ``rej_sticky``, ``slit_trim``,
        ``slit_illum_pad``, ``illum_iter``, ``illum_rej``, and
        ``twod_fit_npoly``, ``saturated_slits``.

        **Revision History**:

            - 11-Mar-2005  First version written by Scott Burles.
            - 2005-2018    Improved by J. F. Hennawi and J. X. Prochaska
            - 3-Sep-2018 Ported to python by J. F. Hennawi and significantly improved

        Args:
            spat_illum_only (:obj:`bool`, optional):
                If true, only the spatial illumination profile will be calculated.
                The 2D bspline fit will not be performed. This is primarily used
                to build an illumflat.
            doqa (:obj:`bool`, optional):
                Save the QA?
            debug (:obj:`bool`, optional):
                Show plots useful for debugging. This will block
                further execution of the code until the plot windows
                are closed.

        """
        # TODO: break up this function!  Can it be partitioned into a series of "core" methods?
        # TODO: JFH I wrote all this code and will have to maintain it and I don't want to see it broken up.
        # TODO: JXP This definitely needs breaking up..

        # Initialise with a series of bad splines (for when slits go wrong)
        if self.list_of_spat_bsplines is None:
            self.list_of_spat_bsplines = [bspline.bspline(None) for all in self.slits.spat_id]
        if self.list_of_finecorr_fits is None:
            self.list_of_finecorr_fits = [fitting.PypeItFit(None) for all in self.slits.spat_id]

        # Set parameters (for convenience;
        spec_samp_fine = self.flatpar['spec_samp_fine']
        spec_samp_coarse = self.flatpar['spec_samp_coarse']
        tweak_slits = self.flatpar['tweak_slits']
        tweak_slits_thresh = self.flatpar['tweak_slits_thresh']
        tweak_slits_maxfrac = self.flatpar['tweak_slits_maxfrac']
        # If sticky, points rejected at each stage (spec, spat, 2d) are
        # propagated to the next stage
        sticky = self.flatpar['rej_sticky']
        trim = self.flatpar['slit_trim']
        pad = self.flatpar['slit_illum_pad']
        # Iteratively construct the illumination profile by rejecting outliers
        npoly = self.flatpar['twod_fit_npoly']
        saturated_slits = self.flatpar['saturated_slits']

        # Build wavelength image -- not always used, but for convenience done here
        if self.waveimg is None: self.build_waveimg()

        # Setup images
        nspec, nspat = self.rawflatimg.image.shape
        rawflat = self.rawflatimg.image
        # Good pixel mask
        # TODO: Should this be *any* flag, or just BPM?
        gpm = self.rawflatimg.select_flag(flag='BPM', invert=True)

        # Flat-field modeling is done in the log of the counts
        flat_log = np.log(np.fmax(rawflat, 1.0))
        gpm_log = (rawflat > 1.0) & gpm
        # set errors to just be 0.5 in the log
        ivar_log = gpm_log.astype(float)/0.5**2

        # Get the non-linear count level
        # TODO: This is currently hacked to deal with Mosaics
        try:
            nonlinear_counts = self.rawflatimg.detector.nonlinear_counts()
        except:
            nonlinear_counts = 1e10
        # Other setup
#        nonlinear_counts = self.spectrograph.nonlinear_counts(self.rawflatimg.detector)
#        nonlinear_counts = self.rawflatimg.detector.nonlinear_counts()

        # TODO -- JFH -- CONFIRM THIS SHOULD BE ON INIT
        # It does need to be *all* of the slits
        median_slit_widths = np.median(self.slits.right_init - self.slits.left_init, axis=0)

        if tweak_slits:
            # NOTE: This copies the input slit edges to a set that can be tweaked.
            self.slits.init_tweaked()

        # TODO: This needs to include a padding check
        # Construct three versions of the slit ID image, all of unmasked slits!
        #   - an image that uses the padding defined by self.slits
        slitid_img_init = self.slits.slit_img(initial=True)
        #   - an image that uses the extra padding defined by
        #     self.flatpar. This was always 5 pixels in the previous
        #     version.
        padded_slitid_img = self.slits.slit_img(initial=True, pad=pad)
        #   - and an image that trims the width of the slit using the
        #     parameter in self.flatpar. This was always 3 pixels in
        #     the previous version.
        # TODO: Fix this for when trim is a tuple
        trimmed_slitid_img = self.slits.slit_img(pad=-trim, initial=True)

        # Prep for results
        self.mspixelflat = np.ones_like(rawflat)
        self.msillumflat = np.ones_like(rawflat)
        self.flat_model = np.zeros_like(rawflat)

        # Allocate work arrays only once
        spec_model = np.ones_like(rawflat)
        norm_spec = np.ones_like(rawflat)
        norm_spec_spat = np.ones_like(rawflat)
        twod_model = np.ones_like(rawflat)
        twod_gpm_out = np.ones_like(rawflat, dtype=bool)

        # #################################################
        # Model each slit independently
        for slit_idx, slit_spat in enumerate(self.slits.spat_id):
            # Is this a good slit??
            if self.slits.bitmask.flagged(self.slits.mask[slit_idx], flag=['SHORTSLIT', 'USERIGNORE', 'BADTILTCALIB']):
                msgs.info('Skipping bad slit: {}'.format(slit_spat))
                self.slits.mask[slit_idx] = self.slits.bitmask.turn_on(self.slits.mask[slit_idx], 'BADFLATCALIB')
                continue
            elif self.slits.bitmask.flagged(self.slits.mask[slit_idx], flag=['BOXSLIT']):
                msgs.info('Skipping alignment slit: {}'.format(slit_spat))
                continue
            elif self.slits.bitmask.flagged(self.slits.mask[slit_idx], flag=['BADWVCALIB']) and \
                    (self.flatpar['pixelflat_min_wave'] is not None or self.flatpar['pixelflat_max_wave'] is not None):
                msgs.info('Skipping slit with bad wavecalib: {}'.format(slit_spat))
                self.slits.mask[slit_idx] = self.slits.bitmask.turn_on(self.slits.mask[slit_idx], 'BADFLATCALIB')
                continue

            msgs.info('Modeling the flat-field response for slit spat_id={}: {}/{}'.format(
                        slit_spat, slit_idx+1, self.slits.nslits))

            # Find the pixels on the initial slit
            onslit_init = slitid_img_init == slit_spat

            # Check for saturation of the flat. If there are not enough
            # pixels do not attempt a fit, and continue to the next
            # slit.
            # TODO: set the threshold to a parameter?
            good_frac = np.sum(onslit_init & (rawflat < nonlinear_counts))/np.sum(onslit_init)
            if good_frac < 0.5:
                common_message = 'To change the behavior, use the \'saturated_slits\' parameter ' \
                                 'in the \'flatfield\' parameter group; see here:\n\n' \
                                 'https://pypeit.readthedocs.io/en/latest/pypeit_par.html \n\n' \
                                 'You could also choose to use a different flat-field image ' \
                                 'for this calibration group.'
                if saturated_slits == 'crash':
                    msgs.error('Only {:4.2f}'.format(100*good_frac)
                               + '% of the pixels on slit {0} are not saturated.  '.format(slit_spat)
                               + 'Selected behavior was to crash if this occurred.  '
                               + common_message)
                elif saturated_slits == 'mask':
                    self.slits.mask[slit_idx] = self.slits.bitmask.turn_on(self.slits.mask[slit_idx], 'BADFLATCALIB')
                    msgs.warn('Only {:4.2f}'.format(100*good_frac)
                                                + '% of the pixels on slit {0} are not saturated.  '.format(slit_spat)
                              + 'Selected behavior was to mask this slit and continue with the '
                              + 'remainder of the reduction, meaning no science data will be '
                              + 'extracted from this slit.  ' + common_message)
                elif saturated_slits == 'continue':
                    self.slits.mask[slit_idx] = self.slits.bitmask.turn_on(self.slits.mask[slit_idx], 'SKIPFLATCALIB')
                    msgs.warn('Only {:4.2f}'.format(100*good_frac)
                              + '% of the pixels on slit {0} are not saturated.  '.format(slit_spat)
                              + 'Selected behavior was to simply continue, meaning no '
                              + 'field-flatting correction will be applied to this slit but '
                              + 'pypeit will attempt to extract any objects found on this slit.  '
                              + common_message)
                else:
                    # Should never get here
                    raise NotImplementedError('Unknown behavior for saturated slits: {0}'.format(
                                              saturated_slits))
                continue

            # Demand at least 10 pixels per row (on average) per degree
            # of the polynomial.
            # NOTE: This is not used until the 2D fit. Defined here to
            # be close to the definition of ``onslit``.
            if npoly is None:
                # Approximate number of pixels sampling each spatial pixel
                # for this (original) slit.
                npercol = np.fmax(np.floor(np.sum(onslit_init)/nspec),1.0)
                npoly  = np.clip(7, 1, int(np.ceil(npercol/10.)))
            
            # TODO: Always calculate the optimized `npoly` and warn the
            #  user if npoly is provided but higher than the nominal
            #  calculation?

            # Create an image with the spatial coordinates relative to the left edge of this slit
            spat_coo_init = self.slits.spatial_coordinate_image(slitidx=slit_idx, full=True, initial=True)

            # Find pixels on the padded and trimmed slit coordinates
            onslit_padded = padded_slitid_img == slit_spat
            onslit_trimmed = trimmed_slitid_img == slit_spat

            # ----------------------------------------------------------
            # Collapse the slit spatially and fit the spectral function
            # TODO: Put this stuff in a self.spectral_fit method?

            # Create the tilts image for this slit
            # TODO -- JFH Confirm the sign of this shift is correct!
            _flexure = 0. if self.wavetilts.spat_flexure is None else self.wavetilts.spat_flexure
            tilts = tracewave.fit2tilts(rawflat.shape, self.wavetilts['coeffs'][:,:,slit_idx],
                                        self.wavetilts['func2d'], spat_shift=-1*_flexure)
            # Convert the tilt image to an image with the spectral pixel index
            spec_coo = tilts * (nspec-1)

            # Only include the trimmed set of pixels in the flat-field
            # fit along the spectral direction.
            spec_gpm = onslit_trimmed & gpm_log  # & (rawflat < nonlinear_counts)
            spec_nfit = np.sum(spec_gpm)
            spec_ntot = np.sum(onslit_init)
            msgs.info('Spectral fit of flatfield for {0}/{1} '.format(spec_nfit, spec_ntot)
                      + ' pixels in the slit.')
            # Set this to a parameter?
            if spec_nfit/spec_ntot < 0.5:
                # TODO: Shouldn't this raise an exception or continue to the next slit instead?
                msgs.warn('Spectral fit includes only {:.1f}'.format(100*spec_nfit/spec_ntot)
                          + '% of the pixels on this slit.' + msgs.newline()
                          + '          Either the slit has many bad pixels or the number of '
                            'trimmed pixels is too large.')

            # Sort the pixels by their spectral coordinate.
            # TODO: Include ivar and sorted gpm in outputs?
            spec_gpm, spec_srt, spec_coo_data, spec_flat_data \
                    = flat.sorted_flat_data(flat_log, spec_coo, gpm=spec_gpm)
            # NOTE: By default np.argsort sorts the data over the last
            # axis. Just to avoid the possibility (however unlikely) of
            # spec_coo[spec_gpm] returning an array, all the arrays are
            # explicitly flattened.
            spec_ivar_data = ivar_log[spec_gpm].ravel()[spec_srt]
            spec_gpm_data = gpm_log[spec_gpm].ravel()[spec_srt]

            # Rejection threshold for spectral fit in log(image)
            # TODO: Make this a parameter?
            logrej = 0.5

            # Fit the spectral direction of the blaze.
            # TODO: Figure out how to deal with the fits going crazy at
            #  the edges of the chip in spec direction
            # TODO: Can we add defaults to bspline_profile so that we
            #  don't have to instantiate invvar and profile_basis
            spec_bspl, spec_gpm_fit, spec_flat_fit, _, exit_status \
                    = fitting.bspline_profile(spec_coo_data, spec_flat_data, spec_ivar_data,
                                            np.ones_like(spec_coo_data), ingpm=spec_gpm_data,
                                            nord=4, upper=logrej, lower=logrej,
                                            kwargs_bspline={'bkspace': spec_samp_fine},
                                            kwargs_reject={'groupbadpix': True, 'maxrej': 5})

            if exit_status > 1:
                # TODO -- MAKE A FUNCTION
                msgs.warn('Flat-field spectral response bspline fit failed!  Not flat-fielding '
                          'slit {0} and continuing!'.format(slit_spat))
                self.slits.mask[slit_idx] = self.slits.bitmask.turn_on(self.slits.mask[slit_idx], 'BADFLATCALIB')
                continue

            # Debugging/checking spectral fit
            if debug:
                fitting.bspline_qa(spec_coo_data, spec_flat_data, spec_bspl, spec_gpm_fit,
                                 spec_flat_fit, xlabel='Spectral Pixel', ylabel='log(flat counts)',
                                 title='Spectral Fit for slit={:d}'.format(slit_spat))

            if sticky:
                # Add rejected pixels to gpm
                gpm[spec_gpm] = (spec_gpm_fit & spec_gpm_data)[np.argsort(spec_srt)]

            # Construct the model of the flat-field spectral shape
            # including padding on either side of the slit.
            spec_model[...] = 1.
            spec_model[onslit_padded] = np.exp(spec_bspl.value(spec_coo[onslit_padded])[0])
            # ----------------------------------------------------------

            # ----------------------------------------------------------
            # To fit the spatial response, first normalize out the
            # spectral response, and then collapse the slit spectrally.

            # Normalize out the spectral shape of the flat
            norm_spec[...] = 1.
            norm_spec[onslit_padded] = rawflat[onslit_padded] \
                                            / np.fmax(spec_model[onslit_padded],1.0)

            # Find pixels fot fit in the spatial direction:
            #   - Fit pixels in the padded slit that haven't been masked
            #     by the BPM
            spat_gpm = onslit_padded & gpm #& (rawflat < nonlinear_counts)
            #   - Fit pixels with non-zero flux and less than 70% above
            #     the average spectral profile.
            spat_gpm &= (norm_spec > 0.0) & (norm_spec < 1.7)
            #   - Determine maximum counts in median filtered flat
            #     spectrum model.
            spec_interp = interpolate.interp1d(spec_coo_data, spec_flat_fit, kind='linear',
                                               assume_sorted=True, bounds_error=False,
                                               fill_value=-np.inf)
            spec_sm = utils.fast_running_median(np.exp(spec_interp(np.arange(nspec))),
                                                np.fmax(np.ceil(0.10*nspec).astype(int),10))
            #   - Only fit pixels with at least values > 10% of this maximum and no less than 1.
            spat_gpm &= (spec_model > 0.1*np.amax(spec_sm)) & (spec_model > 1.0)

            # Report
            spat_nfit = np.sum(spat_gpm)
            spat_ntot = np.sum(onslit_padded)
            msgs.info('Spatial fit of flatfield for {0}/{1} '.format(spat_nfit, spat_ntot)
                      + ' pixels in the slit.')
            if spat_nfit/spat_ntot < 0.5:
                # TODO: Shouldn't this raise an exception or continue to the next slit instead?
                msgs.warn('Spatial fit includes only {:.1f}'.format(100*spat_nfit/spat_ntot)
                          + '% of the pixels on this slit.' + msgs.newline()
                          + '          Either the slit has many bad pixels, the model of the '
                          'spectral shape is poor, or the illumination profile is very irregular.')

            # First fit -- With initial slits
            if not np.any(spat_gpm):
                msgs.warn('Flat-field failed during normalization!  Not flat-fielding '
                          'slit {0} and continuing!'.format(slit_spat))
                self.slits.mask[slit_idx] = self.slits.bitmask.turn_on(
                    self.slits.mask[slit_idx], 'BADFLATCALIB')
                continue

            exit_status, spat_coo_data,  spat_flat_data, spat_bspl, spat_gpm_fit, \
                spat_flat_fit, spat_flat_data_raw \
                        = self.spatial_fit(norm_spec, spat_coo_init, median_slit_widths[slit_idx],
                                           spat_gpm, gpm, debug=debug)

            if tweak_slits:
                # TODO: Should the tweak be based on the bspline fit?
                # TODO: Will this break if
                left_thresh, left_shift, self.slits.left_tweak[:,slit_idx], right_thresh, \
                    right_shift, self.slits.right_tweak[:,slit_idx] \
                        = flat.tweak_slit_edges(self.slits.left_init[:,slit_idx],
                                                self.slits.right_init[:,slit_idx],
                                                spat_coo_data, spat_flat_data,
                                                thresh=tweak_slits_thresh,
                                                maxfrac=tweak_slits_maxfrac, debug=debug)
                # TODO: Because the padding doesn't consider adjacent
                #  slits, calling slit_img for individual slits can be
                #  different from the result when you construct the
                #  image for all slits. Fix this...

                # Update the onslit mask
                _slitid_img = self.slits.slit_img(slitidx=slit_idx, initial=False)
                onslit_tweak = _slitid_img == slit_spat
                spat_coo_tweak = self.slits.spatial_coordinate_image(slitidx=slit_idx,
                                                               slitid_img=_slitid_img)

                # Construct the empirical illumination profile
                # TODO This is extremely inefficient, because we only need to re-fit the illumflat, but
                #  spatial_fit does both the reconstruction of the illumination function and the bspline fitting.
                #  Only the b-spline fitting needs be reddone with the new tweaked spatial coordinates, so that would
                #  save a ton of runtime. It is not a trivial change becauase the coords are sorted, etc.
                exit_status, spat_coo_data, spat_flat_data, spat_bspl, spat_gpm_fit, \
                    spat_flat_fit, spat_flat_data_raw = self.spatial_fit(
                    norm_spec, spat_coo_tweak, median_slit_widths[slit_idx], spat_gpm, gpm, debug=False)

                spat_coo_final = spat_coo_tweak
            else:
                _slitid_img = slitid_img_init
                spat_coo_final = spat_coo_init
                onslit_tweak = onslit_init

            # Add an approximate pixel axis at the top
            if debug:
                # TODO: Move this into a qa plot that gets saved
                ax = fitting.bspline_qa(spat_coo_data, spat_flat_data, spat_bspl, spat_gpm_fit,
                                      spat_flat_fit, show=False)
                ax.scatter(spat_coo_data, spat_flat_data_raw, marker='.', s=1, zorder=0, color='k',
                           label='raw data')
                # Force the center of the slit to be at the center of the plot for the hline
                ax.set_xlim(-0.1,1.1)
                ax.axvline(0.0, color='lightgreen', linestyle=':', linewidth=2.0,
                           label='original left edge', zorder=8)
                ax.axvline(1.0, color='red', linestyle=':', linewidth=2.0,
                           label='original right edge', zorder=8)
                if tweak_slits and left_shift > 0:
                    label = 'threshold = {:5.2f}'.format(tweak_slits_thresh) \
                                + ' % of max of left illumprofile'
                    ax.axhline(left_thresh, xmax=0.5, color='lightgreen', linewidth=3.0,
                               label=label, zorder=10)
                    ax.axvline(left_shift, color='lightgreen', linestyle='--', linewidth=3.0,
                               label='tweaked left edge', zorder=11)
                if tweak_slits and right_shift > 0:
                    label = 'threshold = {:5.2f}'.format(tweak_slits_thresh) \
                                + ' % of max of right illumprofile'
                    ax.axhline(right_thresh, xmin=0.5, color='red', linewidth=3.0, label=label,
                               zorder=10)
                    ax.axvline(1-right_shift, color='red', linestyle='--', linewidth=3.0,
                               label='tweaked right edge', zorder=20)
                ax.legend()
                ax.set_xlabel('Normalized Slit Position')
                ax.set_ylabel('Normflat Spatial Profile')
                ax.set_title('Illumination Function Fit for slit={:d}'.format(slit_spat))
                plt.show()

            # Perform a fine correction to the spatial illumination profile
            spat_illum_fine = 1  # Default value if the fine correction is not performed
            if exit_status <= 1 and self.flatpar['slit_illum_finecorr']:
                spat_illum = spat_bspl.value(spat_coo_final[onslit_tweak])[0]
                self.spatial_fit_finecorr(spat_illum, onslit_tweak, slit_idx, slit_spat, gpm, doqa=doqa)

            # ----------------------------------------------------------
            # Construct the illumination profile with the tweaked edges
            # of the slit
            if exit_status <= 1:
                # TODO -- JFH -- Check this is ok for flexure!!
                self.msillumflat[onslit_tweak] = spat_illum_fine * spat_bspl.value(spat_coo_final[onslit_tweak])[0]
                self.list_of_spat_bsplines[slit_idx] = spat_bspl
                # No need to proceed further if we just need the illumination profile
                if spat_illum_only:
                    continue
            else:
                # Save the nada
                msgs.warn('Slit illumination profile bspline fit failed!  Spatial profile not '
                          'included in flat-field model for slit {0}!'.format(slit_spat))
                self.slits.mask[slit_idx] = self.slits.bitmask.turn_on(self.slits.mask[slit_idx], 'BADFLATCALIB')
                continue

            # ----------------------------------------------------------
            # Fit the 2D residuals of the 1D spectral and spatial fits.
            msgs.info('Performing 2D illumination + scattered light flat field fit')

            # Construct the spectrally and spatially normalized flat
            norm_spec_spat[...] = 1.
            norm_spec_spat[onslit_tweak] = rawflat[onslit_tweak] / np.fmax(spec_model[onslit_tweak], 1.0) \
                                                    / np.fmax(self.msillumflat[onslit_tweak], 0.01)

            # Sort the pixels by their spectral coordinate. The mask
            # uses the nominal padding defined by the slits object.
            twod_gpm, twod_srt, twod_spec_coo_data, twod_flat_data \
                    = flat.sorted_flat_data(norm_spec_spat, spec_coo, gpm=onslit_tweak)
            # Also apply the sorting to the spatial coordinates
            twod_spat_coo_data = spat_coo_final[twod_gpm].ravel()[twod_srt]
            # TODO: Reset back to origin gpm if sticky is true?
            twod_gpm_data = gpm[twod_gpm].ravel()[twod_srt]
            # Only fit data with less than 30% variations
            # TODO: Make 30% a parameter?
            twod_gpm_data &= np.absolute(twod_flat_data - 1) < 0.3
            # Here we ignore the formal photon counting errors and
            # simply assume that a typical error per pixel. This guess
            # is somewhat aribtrary. We then set the rejection
            # threshold with sigrej_twod
            # TODO: Make twod_sig and twod_sigrej parameters?
            twod_sig = 0.01
            twod_ivar_data = twod_gpm_data.astype(float)/(twod_sig**2)
            twod_sigrej = 4.0

            poly_basis = basis.fpoly(2.0*twod_spat_coo_data - 1.0, npoly)

            # Perform the full 2d fit
            twod_bspl, twod_gpm_fit, twod_flat_fit, _, exit_status \
                    = fitting.bspline_profile(twod_spec_coo_data, twod_flat_data, twod_ivar_data,
                                            poly_basis, ingpm=twod_gpm_data, nord=4,
                                            upper=twod_sigrej, lower=twod_sigrej,
                                            kwargs_bspline={'bkspace': spec_samp_coarse},
                                            kwargs_reject={'groupbadpix': True, 'maxrej': 10})
            if debug:
                # TODO: Make a plot that shows the residuals in the 2D
                # image
                resid = twod_flat_data - twod_flat_fit
                goodpix = twod_gpm_fit & twod_gpm_data
                badpix = np.invert(twod_gpm_fit) & twod_gpm_data

                plt.clf()
                ax = plt.gca()
                ax.plot(twod_spec_coo_data[goodpix], resid[goodpix], color='k', marker='o',
                        markersize=0.2, mfc='k', fillstyle='full', linestyle='None',
                        label='good points')
                ax.plot(twod_spec_coo_data[badpix], resid[badpix], color='red', marker='+',
                        markersize=0.5, mfc='red', fillstyle='full', linestyle='None',
                        label='masked')
                ax.axhline(twod_sigrej*twod_sig, color='lawngreen', linestyle='--',
                           label='rejection thresholds', zorder=10, linewidth=2.0)
                ax.axhline(-twod_sigrej*twod_sig, color='lawngreen', linestyle='--', zorder=10,
                           linewidth=2.0)
#                ax.set_ylim(-0.05, 0.05)
                ax.legend()
                ax.set_xlabel('Spectral Pixel')
                ax.set_ylabel('Residuals from pixelflat 2-d fit')
                ax.set_title('Spectral Residuals for slit={:d}'.format(slit_spat))
                plt.show()

                plt.clf()
                ax = plt.gca()
                ax.plot(twod_spat_coo_data[goodpix], resid[goodpix], color='k', marker='o',
                        markersize=0.2, mfc='k', fillstyle='full', linestyle='None',
                        label='good points')
                ax.plot(twod_spat_coo_data[badpix], resid[badpix], color='red', marker='+',
                        markersize=0.5, mfc='red', fillstyle='full', linestyle='None',
                        label='masked')
                ax.axhline(twod_sigrej*twod_sig, color='lawngreen', linestyle='--',
                           label='rejection thresholds', zorder=10, linewidth=2.0)
                ax.axhline(-twod_sigrej*twod_sig, color='lawngreen', linestyle='--', zorder=10,
                           linewidth=2.0)
#                ax.set_ylim((-0.05, 0.05))
#                ax.set_xlim(-0.02, 1.02)
                ax.legend()
                ax.set_xlabel('Normalized Slit Position')
                ax.set_ylabel('Residuals from pixelflat 2-d fit')
                ax.set_title('Spatial Residuals for slit={:d}'.format(slit_spat))
                plt.show()

            # Save the 2D residual model
            twod_model[...] = 1.
            if exit_status > 1:
                msgs.warn('Two-dimensional fit to flat-field data failed!  No higher order '
                          'flat-field corrections included in model of slit {0}!'.format(slit_spat))
                self.slits.mask[slit_idx] = self.slits.bitmask.turn_on(self.slits.mask[slit_idx], 'BADFLATCALIB')
            else:
                twod_model[twod_gpm] = twod_flat_fit[np.argsort(twod_srt)]
                twod_gpm_out[twod_gpm] = twod_gpm_fit[np.argsort(twod_srt)]


            # Construct the full flat-field model
            # TODO: Why is the 0.05 here for the illumflat compared to the 0.01 above?
            self.flat_model[onslit_tweak] = twod_model[onslit_tweak] \
                                        * np.fmax(self.msillumflat[onslit_tweak], 0.05) \
                                        * np.fmax(spec_model[onslit_tweak], 1.0)

            # Construct the pixel flat
            #trimmed_slitid_img_anew = self.slits.slit_img(pad=-trim, slitidx=slit_idx)
            #onslit_trimmed_anew = trimmed_slitid_img_anew == slit_spat
            self.mspixelflat[onslit_tweak] = rawflat[onslit_tweak]/self.flat_model[onslit_tweak]
            # TODO: Add some code here to treat the edges and places where fits
            #  go bad?

            # Minimum wavelength?
            if self.flatpar['pixelflat_min_wave'] is not None:
                bad_wv = self.waveimg[onslit_tweak] < self.flatpar['pixelflat_min_wave']
                self.mspixelflat[np.where(onslit_tweak)[0][bad_wv]] = 1.
            # Maximum wavelength?
            if self.flatpar['pixelflat_max_wave'] is not None:
                bad_wv = self.waveimg[onslit_tweak] > self.flatpar['pixelflat_max_wave']
                self.mspixelflat[np.where(onslit_tweak)[0][bad_wv]] = 1.

        # No need to continue if we're just doing the spatial illumination
        if spat_illum_only:
            return

        # Set the pixelflat to 1.0 wherever the flat was nonlinear
        self.mspixelflat[rawflat >= nonlinear_counts] = 1.0
        # Set the pixelflat to 1.0 within trim pixels of all the slit edges
        trimmed_slitid_img_new = self.slits.slit_img(pad=-trim, initial=False)
        tweaked_slitid_img = self.slits.slit_img(initial=False)
        self.mspixelflat[(trimmed_slitid_img_new < 0) & (tweaked_slitid_img > 0)] = 1.0

        # Do not apply pixelflat field corrections that are greater than
        # 100% to avoid creating edge effects, etc.
        self.mspixelflat = np.clip(self.mspixelflat, 0.5, 2.0)

        # Calculate the relative spectral illumination, if requested
        if self.flatpar['slit_illum_relative']:
            self.spec_illum = self.spectral_illumination(twod_gpm_out, debug=debug)

    def spatial_fit(self, norm_spec, spat_coo, median_slit_width, spat_gpm, gpm, debug=False):
        """
        Perform the spatial fit

        Args:
            norm_spec (`numpy.ndarray`_):
            spat_coo (`numpy.ndarray`_):
                Spatial coordinate array
            median_slit_width (:obj:`float`):
            spat_gpm (`numpy.ndarray`_):
            gpm (`numpy.ndarray`_):
            debug (bool, optional):

        Returns:
            tuple: 7 objects
                 - exit_status (int):
                 - spat_coo_data
                 - spat_flat_data
                 - spat_bspl (:class:`~pypeit.bspline.bspline.bspline`): Bspline model of the spatial fit.  Used for illumflat
                 - spat_gpm_fit
                 - spat_flat_fit
                 - spat_flat_data_raw
        """

        # Construct the empirical illumination profile
        _spat_gpm, spat_srt, spat_coo_data, spat_flat_data_raw, spat_flat_data \
            = flat.construct_illum_profile(norm_spec, spat_coo, median_slit_width,
                                           spat_gpm=spat_gpm,
                                           spat_samp=self.flatpar['spat_samp'],
                                           illum_iter=self.flatpar['illum_iter'],
                                           illum_rej=self.flatpar['illum_rej'],
                                           debug=debug)

        if self.flatpar['rej_sticky']:
            # Add rejected pixels to gpm
            gpm[spat_gpm] &= (spat_gpm & _spat_gpm)[spat_gpm]

        # Make sure that the normalized and filtered flat is finite!
        if np.any(np.invert(np.isfinite(spat_flat_data))):
            msgs.error('Inifinities in slit illumination function computation!')

        # Determine the breakpoint spacing from the sampling of the
        # spatial coordinates. Use breakpoints at a spacing of a
        # 1/10th of a pixel, but do not allow a bsp smaller than
        # the typical sampling. Use the bspline class to determine
        # the breakpoints:
        spat_bspl = bspline.bspline(spat_coo_data, nord=4,
                                    bkspace=np.fmax(1.0 / median_slit_width / 10.0,
                                                    1.2 * np.median(np.diff(spat_coo_data))))
        # TODO: Can we add defaults to bspline_profile so that we
        #  don't have to instantiate invvar and profile_basis
        spat_bspl, spat_gpm_fit, spat_flat_fit, _, exit_status \
            = fitting.bspline_profile(spat_coo_data, spat_flat_data,
                                    np.ones_like(spat_flat_data),
                                    np.ones_like(spat_flat_data), nord=4, upper=5.0,
                                    lower=5.0, fullbkpt=spat_bspl.breakpoints)
        # Return
        return exit_status, spat_coo_data, spat_flat_data, spat_bspl, spat_gpm_fit, \
               spat_flat_fit, spat_flat_data_raw

    def spatial_fit_finecorr(self, spat_illum, onslit_tweak, slit_idx, slit_spat, gpm, slit_trim=3, doqa=False):
        """
        Generate a relative scaling image for a slit-based IFU. All
        slits are scaled relative to a reference slit, specified in
        the spectrograph settings file.

        Parameters
        ----------
        spat_illum : `numpy.ndarray`_
            An image containing the generated spatial illumination profile for all slits.
        onslit_tweak : `numpy.ndarray`_
            mask indicticating which pixels are on the slit (True = on slit)
        slit_idx : int
            Slit number (0-indexed)
        slit_spat : int
            Spatial ID of the slit
        gpm : `numpy.ndarray`_
            Good pixel mask
        slit_trim : int, optional
            Trim the slit edges by this number of pixels during the fitting. Note that the
            fit will be evaluated on the pixels indicated by onslit_tweak.
            A positive number trims the slit edges, a negative number pads the slit edges.
        doqa : :obj:`bool`, optional:
            Save the QA?
        """
        # TODO :: Include fit_order in the parset??
        fit_order = np.array([3, 6])
        msgs.info("Performing a fine correction to the spatial illumination (slit={0:d})".format(slit_spat))
        # initialise
        illumflat_finecorr = np.ones_like(self.rawflatimg.image)
        # Trim the edges by a few pixels to avoid edge effects
        onslit_tweak_trim = self.slits.slit_img(pad=-slit_trim, slitidx=slit_idx, initial=False) == slit_spat
        # Setup
        slitimg = (slit_spat + 1) * onslit_tweak.astype(int) - 1  # Need to +1 and -1 so that slitimg=-1 when off the slit
        normed = self.rawflatimg.image.copy()
        ivarnrm = self.rawflatimg.ivar.copy()
        normed[onslit_tweak] *= utils.inverse(spat_illum)
        ivarnrm[onslit_tweak] *= spat_illum**2
        left, right, msk = self.slits.select_edges(initial=True, flexure=self.wavetilts.spat_flexure)
        this_left = left[:, slit_idx]
        this_right = right[:, slit_idx]
        slitlen = int(np.median(this_right - this_left))

        # Generate the coordinates to evaluate the fit
        this_slit = np.where(onslit_tweak & self.rawflatimg.select_flag(invert=True) & (self.waveimg!=0.0))
        this_wave = self.waveimg[this_slit]
        xpos_img = self.slits.spatial_coordinate_image(slitidx=slit_idx,
                                                       initial=True,
                                                       slitid_img=slitimg,
                                                       flexure_shift=self.wavetilts.spat_flexure)
        # Generate the trimmed versions for fitting
        this_slit_trim = np.where(onslit_tweak_trim & self.rawflatimg.select_flag(invert=True))
        this_wave_trim = self.waveimg[this_slit_trim]
        wave_min, wave_max = this_wave_trim.min(), this_wave_trim.max()
        ypos_fit = (this_wave_trim - wave_min) / (wave_max - wave_min)
        xpos_fit = xpos_img[this_slit_trim]
        # Evaluation coordinates
        ypos = (this_wave - wave_min) / (wave_max - wave_min)  # Need to use the same wave_min and wave_max as the fitting coordinates
        xpos = xpos_img[this_slit]

        # Normalise the image
        delta = 0.5/self.slits.nspec  # include the endpoints
        bins = np.linspace(0.0-delta, 1.0+delta, self.slits.nspec+1)
        censpec, _ = np.histogram(ypos_fit, bins=bins, weights=normed[this_slit_trim])
        nrm, _ = np.histogram(ypos_fit, bins=bins)
        censpec *= utils.inverse(nrm)
        tiltspl = interpolate.interp1d(0.5*(bins[1:]+bins[:-1]), censpec, kind='linear',
                                       bounds_error=False, fill_value='extrapolate')
        nrm_vals = tiltspl(ypos_fit)
        normed[this_slit_trim] *= utils.inverse(nrm_vals)
        ivarnrm[this_slit_trim] *= nrm_vals**2

        # Mask the edges and fit
        gpmfit = gpm[this_slit_trim]
        # Trim by 5% of the slit length, or at least slit_trim pixels
        xfrac = 0.05
        if xfrac * slitlen < slit_trim:
            xfrac = slit_trim/slitlen
        gpmfit[np.where((xpos_fit < xfrac) | (xpos_fit > 1-xfrac))] = False
        fullfit = fitting.robust_fit(xpos_fit, normed[this_slit_trim], fit_order, x2=ypos_fit,
                                     in_gpm=gpmfit, function='legendre2d', upper=2, lower=2, maxdev=1.0,
                                     minx=0.0, maxx=1.0, minx2=0.0, maxx2=1.0)

        # Generate the fine correction image and store the result
        if fullfit.success == 1:
            self.list_of_finecorr_fits[slit_idx] = fullfit
            illumflat_finecorr[this_slit] = fullfit.eval(xpos, ypos)
        else:
            msgs.warn("Fine correction to the spatial illumination failed for slit {0:d}".format(slit_spat))
            return

        # Prepare QA
        if doqa:
            prefix = "Spatillum_FineCorr_"
            if self.spat_illum_only:
                prefix += "illumflat_"
            outfile = qa.set_qa_filename(prefix+self.calib_key, 'spatillum_finecorr', slit=slit_spat,
                                         out_dir=self.qa_path)
            title = "Fine correction to spatial illumination (slit={0:d})".format(slit_spat)
            normed[np.logical_not(onslit_tweak)] = 1  # For the QA, make everything off the slit equal to 1
            spatillum_finecorr_qa(normed, illumflat_finecorr, this_left, this_right, ypos_fit, this_slit,
                                  outfile=outfile, title=title, half_slen=slitlen//2)
        return

    def extract_structure(self, rawflat_orig, slit_trim=3):
        """
        Generate a relative scaling image for a slit-based IFU. All
        slits are scaled relative to a reference slit, specified in
        the spectrograph settings file.

        Parameters
        ----------
        rawflat_orig : `numpy.ndarray`_
            The original raw image of the flatfield
        slit_trim : int, optional
            Trim the slit edges by this number of pixels during the fitting. Note that the
            fit will be evaluated on the pixels indicated by onslit_tweak.
            A positive number trims the slit edges, a negative number pads the slit edges.

        Returns
        -------
        ff_struct: `numpy.ndarray`_
            An image containing the detector structure (i.e. the raw flatfield image
            divided by the spectral and spatial illumination profile fits).
        """
        msgs.info("Extracting flatfield structure")
        # Build the mask and make a temporary instance of FlatImages
        bpmflats = self.build_mask()
        # Initialise bad splines (for when the fit goes wrong)
        if self.list_of_spat_bsplines is None:
            self.list_of_spat_bsplines = [bspline.bspline(None) for all in self.slits.spat_id]
        if self.list_of_finecorr_fits is None:
            self.list_of_finecorr_fits = [fitting.PypeItFit(None) for all in self.slits.spat_id]
        # Generate a dummy FlatImages
        tmp_flats = FlatImages(illumflat_raw=self.rawflatimg.image,
                               illumflat_spat_bsplines=np.asarray(self.list_of_spat_bsplines),
                               illumflat_finecorr=np.asarray(self.list_of_finecorr_fits),
                               illumflat_bpm=bpmflats, PYP_SPEC=self.spectrograph.name,
                               spat_id=self.slits.spat_id)
        # Divide by the spatial profile
        spat_illum = tmp_flats.fit2illumflat(self.slits, frametype='illum', finecorr=False)
        spat_illum *= tmp_flats.fit2illumflat(self.slits, frametype='illum', finecorr=True)
        rawflat = rawflat_orig * utils.inverse(spat_illum)
        # Now fit the spectral profile
        # TODO: Should this be *any* flag, or just BPM?
        gpm = self.rawflatimg.select_flag(flag='BPM', invert=True)
        scale_model = illum_profile_spectral(rawflat, self.waveimg, self.slits,
                                             slit_illum_ref_idx=self.flatpar['slit_illum_ref_idx'],
                                             model=None, gpmask=gpm, skymask=None, trim=self.flatpar['slit_trim'],
                                             flexure=self.wavetilts.spat_flexure,
                                             smooth_npix=self.flatpar['slit_illum_smooth_npix'])
        # Trim the edges by a few pixels to avoid edge effects
        onslits_trim = gpm & (self.slits.slit_img(pad=-slit_trim, initial=False) != -1)
        onslits = (self.waveimg != 0.0) & gpm
        # Construct a wavelength array
        minwv = np.min(self.waveimg[onslits])
        maxwv = np.max(self.waveimg)
        wavebins = np.linspace(minwv, maxwv, self.slits.nspec)
        # Correct the raw flat for spatial illumination, then generate a spectrum
        rawflat_corr = rawflat * utils.inverse(scale_model)
        hist, edge = np.histogram(self.waveimg[onslits_trim], bins=wavebins, weights=rawflat_corr[onslits_trim])
        cntr, edge = np.histogram(self.waveimg[onslits_trim], bins=wavebins)
        cntr = cntr.astype(float)
        spec_ref = hist * utils.inverse(cntr)
        wave_ref = 0.5 * (wavebins[1:] + wavebins[:-1])
        # Create a 1D model of the spectrum and assign a flux to each detector pixel
        spec_model = np.ones_like(rawflat)
        spec_model[onslits] = interpolate.interp1d(wave_ref, spec_ref, kind='linear', bounds_error=False,
                                                   fill_value="extrapolate")(self.waveimg[onslits])
        # Apply relative scale
        spec_model *= scale_model
        # Divide model spectrum of pixelflat, and the small-scale pixel-to-pixel sensitivity variations,
        # to uncover the large scale detector structure
        ff_struct = rawflat * utils.inverse(spec_model) * utils.inverse(self.mspixelflat)
        return ff_struct

    def spectral_illumination(self, gpm=None, debug=False):
        """
        Generate a relative scaling image for a slit-based IFU. All
        slits are scaled relative to a reference slit, specified in
        the spectrograph settings file.

        Parameters
        ----------
        gpm : `numpy.ndarray`_, None
            Good pixel mask
        debug : bool
            Debug the routine

        Returns
        -------
        scale_model: `numpy.ndarray`_
            An image containing the appropriate scaling
        """
        msgs.info("Deriving spectral illumination profile")
        # Generate a wavelength image
        if self.waveimg is None: self.build_waveimg()
        msgs.info('Performing a joint fit to the flat-field response')
        # Grab some parameters
        trim = self.flatpar['slit_trim']
        rawflat = self.rawflatimg.image.copy() / self.msillumflat.copy()
        # Grab the GPM and the slit images
        if gpm is None:
            # TODO: Should this be *any* flag, or just BPM?
            gpm = self.rawflatimg.select_flag(flag='BPM', invert=True)

        # Obtain relative spectral illumination
        return illum_profile_spectral(rawflat, self.waveimg, self.slits,
                                      slit_illum_ref_idx=self.flatpar['slit_illum_ref_idx'],
                                      model=None, gpmask=gpm, skymask=None, trim=trim,
                                      flexure=self.wavetilts.spat_flexure,
                                      smooth_npix=self.flatpar['slit_illum_smooth_npix'])


def spatillum_finecorr_qa(normed, finecorr, left, right, ypos, cut, outfile=None, title=None, half_slen=50):
    """
    Plot the QA for the fine correction fits to the spatial illumination profile

    Parameters
    ----------
    normed : `numpy.ndarray`_
        Image data with the coarse spatial illumination profile divided out (normalised in the spectral direction)
    finecorr : `numpy.ndarray`_
        Image containing the fine correction
    left : `numpy.ndarray`_
        Left slit edge
    right : `numpy.ndarray`_
        Right slit edge
    ypos : `numpy.ndarray`_
        Spectral coordinate (from 0 to 1, where 0=blue wavelength, 1=red wavelength)
    cut : tuple
        A 2-tuple, containing the (x, y) coordinates of the pixels on the slit.
    outfile : str, optional
        Output file name
    title : str, optional
        A title to be printed on the QA
    half_slen : int, optional
        The sampling size for the spatial profile. Should be about half the slit length.
        In this case, each output pixel shown contains about 2 detector pixels.
    """
    plt.rcdefaults()
    plt.rcParams['font.family'] = 'serif'

    msgs.info("Generating QA for spatial illumination fine correction")
    # Setup some plotting variables
    nseg = 10  # Number of segments to plot in QA - needs to be large enough so the fine correction is approximately linear in between adjacent segments
    colors = plt.cm.jet(np.linspace(0, 1, nseg))
    # Setup the spatial binning
    spatbins = np.linspace(0, 1, half_slen)
    spatmid = 0.5 * (spatbins[1:] + spatbins[:-1])

    xmn, xmx, ymn, ymx = np.min(cut[0]), 1+np.max(cut[0]), np.min(cut[1]), 1+np.max(cut[1])
    norm_cut = normed[xmn:xmx, ymn:ymx]
    fcor_cut = finecorr[xmn:xmx, ymn:ymx]
    vmin, vmax = max(0.95, np.min(fcor_cut)), min(1.05, np.max(fcor_cut))  # Show maximum corrections of ~5%

    # Plot
    fighght = 8.5
    cutrat = fighght*norm_cut.shape[1]/norm_cut.shape[0]
    plt.figure(figsize=(5 + 3.25*cutrat, fighght))
    plt.clf()
    # Single panel plot
    gs = gridspec.GridSpec(1, 5, height_ratios=[1], width_ratios=[4.0, cutrat, cutrat, cutrat, cutrat*0.25])
    ax_spec = plt.subplot(gs[0])
    # Setup the bin edges, and some plotting variables
    bins = np.linspace(0, 1, nseg + 1)
    minmod, maxmod, sep = 1.0, 1.0, 0.01
    for bb in range(nseg):
        # Histogram the data to be displayed
        wb = np.where((ypos > bins[bb]) & (ypos < bins[bb + 1]))
        cutQA = (cut[0][wb], cut[1][wb])
        xposQA = (cutQA[1] - left[cutQA[0]]) / (right[cutQA[0]] - left[cutQA[0]])
        cntr, _ = np.histogram(xposQA, bins=spatbins, weights=normed[cutQA])
        model, _ = np.histogram(xposQA, bins=spatbins, weights=finecorr[cutQA])
        nrm, _ = np.histogram(xposQA, bins=spatbins)
        cntr *= utils.inverse(nrm)
        model *= utils.inverse(nrm)
        # Make the model
        offs = bb * sep
        model += offs
        minmod = minmod if minmod < np.min(model) else np.min(model)
        maxmod = maxmod if maxmod > np.max(model) else np.max(model)
        # Plot it!
        ax_spec.plot(spatmid, offs + cntr, linestyle='-', color=colors[bb])
        ax_spec.plot(spatmid, model, linestyle='-', color=colors[bb], alpha=0.5, linewidth=3)
    # Axes
    ax_spec.set_xlim(0.0, 1.0)
    ax_spec.set_ylim(minmod - sep, maxmod + sep)
    ax_spec.set_xlabel('Fraction of spatial slit length')
    ax_spec.minorticks_on()
    ax_spec.set_ylabel('Spatial illumination (fine correction), curves offset by {0:.3f}'.format(sep))
    if title is not None:
        ax_spec.text(0.04, 1.01, title, transform=ax_spec.transAxes,
                     ha='left', va='bottom', fontsize='medium')
    # Plot the image, model, and residual
    ax_normed = plt.subplot(gs[1])
    ax_normed.imshow(np.flipud(norm_cut), vmin=vmin, vmax=vmax)
    ax_normed.set_title("data", fontsize='small')
    ax_normed.axis('off')
    ax_fincor = plt.subplot(gs[2])
    ax_fincor.imshow(np.flipud(fcor_cut), vmin=vmin, vmax=vmax)
    ax_fincor.set_title("model", fontsize='small')
    ax_fincor.axis('off')
    ax_resid = plt.subplot(gs[3])
    # Express the deviations as a percentage
    im = ax_resid.imshow(np.flipud(norm_cut-fcor_cut)*100, vmin=(vmin-1)*100, vmax=(vmax-1)*100)
    ax_resid.set_title("diff", fontsize='small')
    ax_resid.axis('off')
    # Add a colorbar
    cax = plt.subplot(gs[4])
    cbar = plt.colorbar(im, cax=cax)#, fraction=0.046, pad=0.04)
    cbar.set_label('Percentage deviation', rotation=270, labelpad=10)
    # Finish
    plt.tight_layout(pad=0.2, h_pad=0.0, w_pad=0.0)
    plt.subplots_adjust(wspace=0.03, hspace=0, left=0.12, right=0.9, bottom=0.05, top=0.94)
    if outfile is None:
        plt.show()
    else:
        plt.savefig(outfile, dpi=400)
        msgs.info("Saved QA:"+msgs.newline()+outfile)

    plt.close()
    plt.rcdefaults()
    return


def detector_structure_qa(det_resp, det_resp_model, outfile=None, title="Detector Structure Correction"):
    """
    Plot the QA for the fine correction fits to the spatial illumination profile

    Parameters
    ----------
    det_resp : `numpy.ndarray`_
        Image data showing the detector structure, generated with extract_structure
    det_resp_model : `numpy.ndarray`_
        Image containing the structure correction model
    outfile : str, optional
        Output file name
    title : str, optional
        A title to be printed on the QA
    """
    plt.rcdefaults()
    plt.rcParams['font.family'] = 'serif'
    msgs.info("Generating QA for flat field structure correction")
    # Calculate the scale to be used in the plot
    # med = np.median(det_resp)
    # mad = 1.4826*np.median(np.abs(det_resp-med))
    # vmin, vmax = med-2*mad, med+2*mad
    dev = (1-np.min(det_resp_model))
    vmin, vmax = 1-2*dev, 1+2*dev

    # Plot
    fig_height = 3.0
    plt.figure(figsize=(3*fig_height, fig_height))
    plt.clf()
    # Prepare axes
    gs = gridspec.GridSpec(1, 4, height_ratios=[1], width_ratios=[1.0, 1.0, 1.0, 0.05])
    # Axes showing the observed detector response
    ax_data = plt.subplot(gs[0])
    ax_data.imshow(det_resp, origin='lower', vmin=vmin, vmax=vmax)
    ax_data.set_xlabel("data", fontsize='medium')
    ax_data.axes.xaxis.set_ticks([])
    ax_data.axes.yaxis.set_ticks([])
    # Axes showing the model fit to the detector response
    ax_modl = plt.subplot(gs[1])
    im = ax_modl.imshow(det_resp_model, origin='lower', vmin=vmin, vmax=vmax)
    ax_modl.set_title(title, fontsize='medium')
    ax_modl.set_xlabel("model", fontsize='medium')
    ax_modl.axes.xaxis.set_ticks([])
    ax_modl.axes.yaxis.set_ticks([])
    # Axes showing the residual of the detector response fit
    ax_resd = plt.subplot(gs[2])
    ax_resd.imshow(det_resp-det_resp_model, origin='lower', vmin=vmin-1, vmax=vmax-1)
    ax_resd.set_xlabel("data-model", fontsize='medium')
    ax_resd.axes.xaxis.set_ticks([])
    ax_resd.axes.yaxis.set_ticks([])
    # Add a colorbar
    cax = plt.subplot(gs[3])
    cbar = plt.colorbar(im, cax=cax)  # , fraction=0.046, pad=0.04)
    cbar.set_label('Deviation', rotation=270, labelpad=10)
    # Finish
    plt.tight_layout(pad=0.2, h_pad=0.0, w_pad=0.0)
    plt.subplots_adjust(wspace=0.03, hspace=0, left=0.05, right=0.9, bottom=0.1, top=0.9)
    if outfile is None:
        plt.show()
    else:
        plt.savefig(outfile, dpi=400)
        msgs.info("Saved QA:" + msgs.newline() + outfile)

    plt.close()
    plt.rcdefaults()
    return


def show_flats(image_list, wcs_match=True, slits=None, waveimg=None):
    """
    Interface to ginga to show a set of flat images

    Args:
        pixelflat (`numpy.ndarray`_):
        illumflat (`numpy.ndarray`_ or None):
        procflat (`numpy.ndarray`_):
        flat_model (`numpy.ndarray`_):
        spec_illum (`numpy.ndarray`_ or None):
        wcs_match (bool, optional):
        slits (:class:`~pypeit.slittrace.SlitTraceSet`, optional):
        waveimg (`numpy.ndarray`_ or None):

    Returns:

    """
    display.connect_to_ginga(raise_err=True, allow_new=True)
    if slits is not None:
        left, right, mask = slits.select_edges()
        gpm = mask == 0
    # Loop me
    clear = True
    for img, name, cut in image_list:
        if img is None:
            continue
        # TODO: Add an option that shows the relevant stuff in a
        # matplotlib window.
        viewer, ch = display.show_image(img, chname=name, cuts=cut, wcs_match=wcs_match,
                                        waveimg=waveimg, clear=clear)
        if slits is not None:
            display.show_slits(viewer, ch, left[:, gpm], right[:, gpm],
                               slit_ids=slits.spat_id[gpm])
        # Turn off clear
        if clear:
            clear = False


def illum_profile_spectral(rawimg, waveimg, slits, slit_illum_ref_idx=0, smooth_npix=None, model=None, gpmask=None, skymask=None, trim=3, flexure=None):
    """
    Determine the relative spectral illumination of all slits.
    Currently only used for image slicer IFUs.

    Parameters
    ----------
    rawimg : `numpy.ndarray`_
        Image data that will be used to estimate the spectral relative sensitivity
    waveimg : `numpy.ndarray`_
        Wavelength image
    slits : :class:`~pypeit.slittrace.SlitTraceSet`
        Information stored about the slits
    slit_illum_ref_idx : int
        Index of slit that is used as the reference.
    smooth_npix : int, optional
        smoothing used for determining smoothly varying relative weights by sn_weights
    model : `numpy.ndarray`_, None
        A model of the rawimg data. If None, rawimg will be used.
    gpmask : `numpy.ndarray`_, None
        Good pixel mask
    skymask : `numpy.ndarray`_, None
        Sky mask
    trim : int
        Number of pixels to trim from the edges of the slit
        when deriving the spectral illumination
    flexure : float, None
        Spatial flexure

    Returns
    -------
    scale_model: `numpy.ndarray`_
        An image containing the appropriate scaling
    """
    msgs.info("Performing relative spectral sensitivity correction (reference slit = {0:d})".format(slit_illum_ref_idx))
    # Setup some helpful parameters
    skymask_now = skymask if (skymask is not None) else np.ones_like(rawimg, dtype=bool)
    gpm = gpmask if (gpmask is not None) else np.ones_like(rawimg, dtype=bool)
    modelimg = model if (model is not None) else rawimg.copy()
    # Setup the slits
    slitid_img_init = slits.slit_img(pad=0, initial=True, flexure=flexure)
    slitid_img_trim = slits.slit_img(pad=-trim, initial=True, flexure=flexure)
    scaleImg = np.ones_like(rawimg)
    modelimg_copy = modelimg.copy()
    # Obtain the minimum and maximum wavelength of all slits
    mnmx_wv = np.zeros((slits.nslits, 2))
    for slit_idx, slit_spat in enumerate(slits.spat_id):
        onslit_init = (slitid_img_init == slit_spat)
        mnmx_wv[slit_idx, 0] = np.min(waveimg[onslit_init])
        mnmx_wv[slit_idx, 1] = np.max(waveimg[onslit_init])
    wavecen = np.mean(mnmx_wv, axis=1)
    # Sort the central wavelengths by those that are closest to the reference slit
    wvsrt = np.argsort(np.abs(wavecen - wavecen[slit_illum_ref_idx]))

    # Prepare wavelength array for all spectra
    dwav = np.max((mnmx_wv[:, 1] - mnmx_wv[:, 0])/slits.nspec)
    numsamp = int((np.max(mnmx_wv) - np.min(mnmx_wv)) / dwav)
    wavebins = np.linspace(np.min(mnmx_wv), np.max(mnmx_wv), numsamp)

    # Start by building a reference spectrum
    onslit_ref_trim = (slitid_img_trim == slits.spat_id[slit_illum_ref_idx]) & gpm & skymask_now
    hist, edge = np.histogram(waveimg[onslit_ref_trim], bins=wavebins, weights=modelimg_copy[onslit_ref_trim])
    cntr, edge = np.histogram(waveimg[onslit_ref_trim], bins=wavebins)
    cntr = cntr.astype(float)
    norm = utils.inverse(cntr)
    spec_ref = hist * norm
    wave_ref = 0.5 * (wavebins[1:] + wavebins[:-1])
    sn_smooth_npix = wave_ref.size // smooth_npix if (smooth_npix is not None) else wave_ref.size // 10

    # Iterate until convergence
    maxiter = 5
    lo_prev, hi_prev = 1.0E-32, 1.0E32
    for rr in range(maxiter):
        # Reset the relative scaling for this iteration
        relscl_model = np.ones_like(rawimg)
        # Build the relative illumination, by successively finding the slits closest in wavelength to the reference
        for ss in range(slits.spat_id.size):
            # Calculate the region of overlap
            onslit_b = (slitid_img_trim == slits.spat_id[wvsrt[ss]])
            onslit_b_init = (slitid_img_init == slits.spat_id[wvsrt[ss]])
            onslit_b_olap = onslit_b & gpm & (waveimg >= mnmx_wv[wvsrt[ss], 0]) & (waveimg <= mnmx_wv[wvsrt[ss], 1]) & skymask_now
            hist, edge = np.histogram(waveimg[onslit_b_olap], bins=wavebins, weights=modelimg_copy[onslit_b_olap])
            cntr, edge = np.histogram(waveimg[onslit_b_olap], bins=wavebins)
            cntr = cntr.astype(float)
            cntr *= spec_ref
            norm = utils.inverse(cntr)
            arr = hist * norm
            # Calculate a smooth version of the relative response
            relscale = coadd.smooth_weights(arr, (arr != 0), sn_smooth_npix)
            rescale_model = interpolate.interp1d(wave_ref, relscale, kind='linear', bounds_error=False,
                                                 fill_value="extrapolate")(waveimg[onslit_b_init])
            # Store the result
            relscl_model[onslit_b_init] = rescale_model.copy()

            # Build a new reference spectrum to increase wavelength coverage of the reference spectrum (and improve S/N)
            onslit_ref_trim = onslit_ref_trim | (onslit_b & gpm & skymask_now)
            hist, edge = np.histogram(waveimg[onslit_ref_trim], bins=wavebins, weights=modelimg_copy[onslit_ref_trim]/relscl_model[onslit_ref_trim])
            cntr, edge = np.histogram(waveimg[onslit_ref_trim], bins=wavebins)
            cntr = cntr.astype(float)
            norm = utils.inverse(cntr)
            spec_ref = hist * norm
        minv, maxv = np.min(relscl_model), np.max(relscl_model)
        if 1/minv + maxv > lo_prev+hi_prev:
            # Adding noise, so break
            # NOTE : The best precision one might hope for is about:
            # 1.4826 * MAD(arr) / np.sqrt(sn_smooth_npix/ 10)  # /10 comes from the coadd.smooth_weights function
            break
        else:
            lo_prev, hi_prev = 1/minv, maxv
        msgs.info("Iteration {0:d} :: Minimum/Maximum scales = {1:.5f}, {2:.5f}".format(rr + 1, minv, maxv))
        # Store rescaling
        scaleImg *= relscl_model
        #rawimg_copy /= relscl_model
        modelimg_copy /= relscl_model
        if max(abs(1/minv), abs(maxv)) < 1.005:  # Relative accuracy of 0.5% is sufficient
            break
    debug = False
    if debug:
        embed()
        ricp = rawimg.copy()
        for ss in range(slits.spat_id.size):
            onslit_ref_trim = (slitid_img_trim == slits.spat_id[ss]) & gpm & skymask_now
            hist, edge = np.histogram(waveimg[onslit_ref_trim], bins=wavebins, weights=ricp[onslit_ref_trim]/scaleImg[onslit_ref_trim])
            histScl, edge = np.histogram(waveimg[onslit_ref_trim], bins=wavebins, weights=scaleImg[onslit_ref_trim])
            cntr, edge = np.histogram(waveimg[onslit_ref_trim], bins=wavebins)
            cntr = cntr.astype(float)
            norm = (cntr != 0) / (cntr + (cntr == 0))
            this_spec = hist * norm
            scale_ref = histScl * norm
            plt.subplot(211)
            plt.plot(wave_ref, this_spec)
            plt.subplot(212)
            plt.plot(wave_ref, scale_ref)
        plt.subplot(211)
        plt.plot(wave_ref, spec_ref, 'k--')
        plt.show()

    return scaleImg


def merge(init_cls, merge_cls):
    """
    Merge ``merge_cls`` into ``init_cls``, and return a merged
    :class:`~pypeit.flatfield.FlatImages` class.

    If ``init_cls`` is None, the returned value is ``merge_cls``, and vice
    versa.  If an element exists in both init_cls and merge_cls, the merge_cls
    value is taken

    Parameters
    ----------
    init_cls : :class:`~pypeit.flatfield.FlatImages`
        Initial class (the elements of this class will be considered the
        default).  Can be None.
    merge_cls : :class:`~pypeit.flatfield.FlatImages`
        The non-zero elements will be merged into init_cls.  Can be None.

    Returns
    -------
    flats : :class:`~pypeit.flatfield.FlatImages`
        A new instance of the FlatImages class with merged properties.
    """
    # Check the class to be merged in is not None
    if merge_cls is None:
        return init_cls
    if init_cls is None:
        return merge_cls
    # Initialise variables
    # extract all elements that are prefixed with 'pixelflat_' or 'illumflat_'
    keys = [a for a in list(init_cls.__dict__.keys()) if '_' in a and a.split('_')[0] in ['illumflat', 'pixelflat']]
    dd = dict()
    for key in keys:
        dd[key] = None
    # Cherry pick the values from each class
    dd['PYP_SPEC'] = merge_cls.PYP_SPEC if init_cls.PYP_SPEC is None else init_cls.PYP_SPEC
    dd['spat_id'] = merge_cls.spat_id if init_cls.spat_id is None else init_cls.spat_id
    for key in keys:
        dd[key] = getattr(init_cls, key) if getattr(merge_cls, key) is None \
                    else getattr(merge_cls, key)
    # Construct the merged class
    return FlatImages(**dd)


<|MERGE_RESOLUTION|>--- conflicted
+++ resolved
@@ -610,20 +610,12 @@
                     det_resp_model = self.spectrograph.fit_2d_det_response(det_resp, gpmask)
                     # Apply this model
                     self.rawflatimg.image = rawflat_orig * utils.inverse(det_resp_model)
-<<<<<<< HEAD
-=======
-                    if doqa:
-                        # TODO :: Probably need to pass in det when more spectrographs implement a structure correction...
-                        outfile = qa.set_qa_filename("DetectorStructure_" + self.calib_key, 'detector_structure',
-                                                     det="DET01", out_dir=self.qa_path)
-                        detector_structure_qa(det_resp, det_resp_model, outfile=outfile)
->>>>>>> 4b405d65
                     # Perform a 2D fit with the cleaned image
                     self.fit(spat_illum_only=self.spat_illum_only, doqa=doqa, debug=debug)
                 # Save the QA, if requested
                 if doqa:
                     # TODO :: Probably need to pass in det when more spectrographs implement a structure correction...
-                    outfile = qa.set_qa_filename("DetectorStructure_" + self.master_key, 'detector_structure',
+                    outfile = qa.set_qa_filename("DetectorStructure_" + self.calib_key, 'detector_structure',
                                                  det="DET01", out_dir=self.qa_path)
                     detector_structure_qa(det_resp, det_resp_model, outfile=outfile)
                 # Include the structure in the flat model and the pixelflat
