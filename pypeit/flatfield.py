--- conflicted
+++ resolved
@@ -1293,12 +1293,8 @@
         return illum_profile_spectral(rawflat, self.waveimg, self.slits,
                                       slit_illum_ref_idx=self.flatpar['slit_illum_ref_idx'],
                                       model=None, gpmask=gpm, skymask=None, trim=trim,
-<<<<<<< HEAD
                                       flexure=self.wavetilts.spat_flexure,
                                       smooth_npix=self.flatpar['slit_illum_smooth_npix'])
-=======
-                                      flexure=flex, smooth_npix=self.flatpar['slit_illum_smooth_npix'])
->>>>>>> 10661d37
 
 
 def show_flats(image_list, wcs_match=True, slits=None, waveimg=None):
@@ -1354,11 +1350,7 @@
         Information stored about the slits
     slit_illum_ref_idx : int
         Index of slit that is used as the reference.
-<<<<<<< HEAD
-    smooth_npix : int
-=======
     smooth_npix : int, optional
->>>>>>> 10661d37
         smoothing used for determining smoothly varying relative weights by sn_weights
     model : `numpy.ndarray`_, None
         A model of the rawimg data. If None, rawimg will be used.
