--- conflicted
+++ resolved
@@ -157,11 +157,6 @@
 
         if std_outfile is not None and not os.path.isfile(std_outfile):
             msgs.error('Could not find standard file: {0}'.format(std_outfile))
-<<<<<<< HEAD
-        else:
-            std_outfile = None
-=======
->>>>>>> bc3f374e
 
         return std_outfile
 
@@ -211,12 +206,6 @@
             u_combid_std= np.unique(self.fitstbl['comb_id'][grp_standards])
             for j, comb_id in enumerate(u_combid_std):
                 frames = np.where(self.fitstbl['comb_id'] == comb_id)[0]
-<<<<<<< HEAD
-                if len(frames)>1:
-                    debugger.set_trace()  # NOT DEVELOPED YET
-                # Bg frame(s)?
-=======
->>>>>>> bc3f374e
                 bg_frames = np.where(self.fitstbl['bkg_id'] == comb_id)[0]
                 std_dict = self.reduce_exposure(frames, bg_frames=bg_frames,reuse_masters=reuse_masters)
                 # TODO come up with sensible naming convention for save_exposure for combined files
@@ -252,10 +241,6 @@
         self.print_end_time()
 
 
-<<<<<<< HEAD
-
-=======
->>>>>>> bc3f374e
     def select_detectors(self):
         """
         Return the 1-indexed list of detectors to reduce.
@@ -265,15 +250,7 @@
         return [self.par['rdx']['detnum']] if isinstance(self.par['rdx']['detnum'], int) \
                     else self.par['rdx']['detnum']
 
-<<<<<<< HEAD
-    def get_binning(self):
-        # Grab the binning from the fitstable
-        return binning
-
-    def reduce_exposure(self, frames, bg_frames=None, std_outfile=None, reuse_masters=False):
-=======
     def reduce_exposure(self, frames, bg_frames=[], std_outfile=None, reuse_masters=False):
->>>>>>> bc3f374e
         """
         Reduce a single exposure
 
@@ -316,21 +293,12 @@
         for iframe in self.frames:
             msgs_string += '{0:s}'.format(self.fitstbl['filename'][iframe]) + msgs.newline()
         msgs.info(msgs_string)
-<<<<<<< HEAD
-        if bg_frames is not None:
-=======
         if len(bg_frames) > 0:
->>>>>>> bc3f374e
             bg_msgs_string = ''
             for iframe in self.bg_frames:
                 bg_msgs_string += '{0:s}'.format(self.fitstbl['filename'][iframe]) + msgs.newline()
             bg_msgs_string = msgs.newline() + 'Using background from frames:' + msgs.newline() + bg_msgs_string
-<<<<<<< HEAD
-            if len(bg_frames) > 0:
-                msgs.info(bg_msgs_string)
-=======
             msgs.info(bg_msgs_string)
->>>>>>> bc3f374e
 
         # Find the detectors to reduce
         detectors = self.select_detectors()
@@ -347,10 +315,6 @@
             #TODO Is the right behavior to just use the first frame?
             self.caliBrate.set_config(self.frames[0], self.det, self.par['calibrations'])
             self.caliBrate.run_the_steps()
-<<<<<<< HEAD
-
-=======
->>>>>>> bc3f374e
             # Extract
             # TODO: pass back the background frame, pass in background
             # files as an argument. extract one takes a file list as an
@@ -409,48 +373,6 @@
         obstime  = self.fitstbl.construct_obstime(frame)
         basename = self.fitstbl.construct_basename(frame, obstime=obstime)
         objtype  = self.fitstbl['frametype'][frame]
-<<<<<<< HEAD
-        master_key    = self.fitstbl.master_key(frame, det=det)
-
-        return objtype, master_key, obstime, basename, binning
-
-    def init_sci_init_sky(self, frames, det, bg_frames=None):
-
-        # Grab some meta-data needed for the reduction from the fitstbl
-        self.objtype, self.setup, self.obstime, self.basename, self.binning = self.get_sci_metadata(frames[0], det)
-        # Grab the files that we will reduce
-        sciI = scienceimage.ScienceImage(self.spectrograph,
-                                         self.fitstbl.frame_paths(frames),
-                                         bg_file_list=self.fitstbl.frame_paths(bg_frames),
-                                         par=self.par['scienceimage'],
-                                         frame_par=self.par['scienceframe'],
-                                         objtype=self.objtype,
-                                         det=det,
-                                         binning=self.binning,
-                                         setup=self.setup)
-        # For QA on crash
-        msgs.sciexp = sciI
-
-        # Process images (includes inverse variance image, rn2 image, and CR mask)
-        sciimg, sciivar, rn2img, mask, crmask = sciI.proc(self.caliBrate.msbias, self.caliBrate.mspixflatnrm,
-                                                          self.caliBrate.msbpm, illum_flat=self.caliBrate.msillumflat,show=self.show)
-        # Object finding, first pass on frame without sky subtraction
-        self.maskslits = self.caliBrate.maskslits.copy()
-        # Do one iteration of object finding, and sky subtract to get initial sky model
-        initial_sky = sciI.get_init_sky(self.caliBrate.tslits_dict, self.caliBrate.tilts_dict['tilts'], show = self.show)
-
-        return sciimg, sciivar, rn2img, mask, crmask, initial_sky, sciI
-
-    def extract_one(self, frames, det, bg_frames = None, std_outfile = None):
-        """
-        Dummy method for object extraction. Overloaded by class specific extraction.
-
-        Returns:
-
-        """
-        assert False
-
-=======
         if 'science' in objtype:
             objtype_out = 'science'
         elif 'standard' in objtype:
@@ -607,7 +529,6 @@
         """
         #assert False
         return (None, None, None)
->>>>>>> bc3f374e
 
     # TODO: Why not use self.frame?
     def save_exposure(self, frame, sci_dict, basename, only_1d=False):
@@ -661,12 +582,7 @@
                 else self.caliBrate.par['wavelengths']['frame'],
                               vel_correction=vel_corr)
             # Did the user re-run a single detector?
-<<<<<<< HEAD
-            save.save_1d_spectra_fits(all_specobjs, self.fitstbl[frame], self.spectrograph.camera,
-                                      outfile,
-=======
             save.save_1d_spectra_fits(all_specobjs, self.fitstbl[frame], self.spectrograph.pypeline, outfile,
->>>>>>> bc3f374e
                                       helio_dict=helio_dict, telescope=self.spectrograph.telescope,
                                       update_det=self.par['rdx']['detnum'])
         #        elif save_format == 'hdf5':
@@ -764,65 +680,8 @@
         self.std_basename = None
         self.stdI = None
 
-<<<<<<< HEAD
-    def extract_one(self, frames, det, bg_frames = None, std_outfile = None):
-        """
-        Extract a single exposure/detector pair
-
-        sci_ID and det need to have been set internally prior to calling this method
-
-        Returns:
-            sciimg
-            sciivar
-            skymodel
-            objmodel
-            ivarmodel
-            outmask
-            sobjs
-            vel_corr
-
-        """
-
-        sciimg, sciivar, rn2img, mask, crmask, initial_sky, self.sciI = \
-            self.init_sci_init_sky(frames, det, bg_frames=bg_frames)
-
-        # Object finding, second pass on frame *with* sky subtraction. Show here if requested
-        sobjs_obj, nobj = self.sciI.find_objects(self.caliBrate.tslits_dict, skysub=True,maskslits=self.maskslits, show_peaks=self.show)
-
-        # If there are objects, do 2nd round of global_skysub, local_skysub_extract, flexure, geo_motion
-        if nobj > 0:
-            # Global sky subtraction second pass. Uses skymask from object finding
-            global_sky = self.sciI.global_skysub(self.caliBrate.tslits_dict,
-                                            self.caliBrate.tilts_dict['tilts'], use_skymask=True,
-                                            maskslits=self.maskslits, show=self.show)
-
-            skymodel, objmodel, ivarmodel, outmask, sobjs = self.sciI.local_skysub_extract(sobjs_obj, self.caliBrate.mswave,
-                                                                                           maskslits=self.maskslits, show_profile=self.show,
-                                                                                           show=self.show)
-
-            # Flexure correction?
-            self.flexure_correct(sobjs,self.maskslits)
-            vel_corr = self.helio_correct(sobjs, self.maskslits, frames[0], self.obstime)
-
-        else:
-            msgs.warn('No objects to extract for science frame' + msgs.newline()
-                      + self.fitstbl['filename'][self.sciI.scidx])
-            # set to first pass global sky
-            skymodel = initial_sky
-            objmodel = np.zeros_like(sciimg)
-            # Set to sciivar. Could create a model but what is the point?
-            ivarmodel = np.copy(sciivar)
-            # Set to inmask in case on objects were found
-            outmask = self.sciI.mask
-            # empty specobjs object from object finding
-            sobjs = sobjs_obj
-            vel_corr = None
-
-        return sciimg, sciivar, skymodel, objmodel, ivarmodel, outmask, sobjs, vel_corr
-=======
     def find_obj_pypeline(self, image, std_trace=None, maskslits=None, snr_trim=False,
                           show_peaks=False, show_fits=False, show_trace=False, show=False):
->>>>>>> bc3f374e
 
         # Object finding, second pass on frame *with* sky subtraction. Show here if requested
         sobjs_obj, nobj, skymask = \
@@ -923,15 +782,8 @@
     def __init__(self, spectrograph, **kwargs):
         super(Echelle, self).__init__(spectrograph, **kwargs)
 
-<<<<<<< HEAD
-    # JFH Take background files as an argument
-    def extract_one(self, frames, det, bg_frames = None, std_outfile = None):
-        """
-        Extract a single exposure/detector pair
-=======
     def find_obj_pypeline(self, image, std_trace=None, maskslits=None, snr_trim=False,
                           show_peaks=False, show_fits=False, show_trace=False, show=False):
->>>>>>> bc3f374e
 
         # Object finding, second pass on frame *with* sky subtraction. Show here if requested
         sobjs_obj, nobj, skymask = \
@@ -939,63 +791,6 @@
                                        show_trace=show_trace)
         return sobjs_obj, nobj, skymask
 
-<<<<<<< HEAD
-        Returns:
-            sciimg
-            sciivar
-            skymodel
-            objmodel
-            ivarmodel
-            outmask
-            sobjs
-            vel_corr
-
-        """
-
-
-        sciimg, sciivar, rn2img, mask, crmask, initial_sky, self.sciI = \
-            self.init_sci_init_sky(frames, det, bg_frames=bg_frames)
-
-        sobjs_obj, nobj = self.sciI.get_ech_objects(self.caliBrate.tslits_dict, show=self.show)
-
-        # If there are objects, do 2nd round of global_skysub, local_skysub_extract, flexure, geo_motion
-        if nobj > 0:
-            # Global sky subtraction second pass. Uses skymask from object finding
-            global_sky = self.sciI.global_skysub(self.caliBrate.tslits_dict,
-                                            self.caliBrate.tilts_dict['tilts'], use_skymask=True,
-                                            maskslits=self.maskslits, show=self.show)
-
-            skymodel, objmodel, ivarmodel, outmask, sobjs = self.sciI.local_skysub_extract(sobjs_obj, self.caliBrate.mswave,
-                                                                                           maskslits=self.maskslits, show_profile=self.show,
-                                                                                           show=self.show)
-            from IPython import embed
-            embed()
-            # Flexure correction?
-            self.flexure_correct(sobjs,self.maskslits)
-            vel_corr = self.helio_correct(sobjs, self.maskslits, frames[0], self.obstime)
-
-        else:
-            msgs.warn('No objects to extract for science frame' + msgs.newline()
-                      + self.fitstbl['filename'][self.sciI.scidx])
-            # set to first pass global sky
-            skymodel = initial_sky
-            objmodel = np.zeros_like(sciimg)
-            # Set to sciivar. Could create a model but what is the point?
-            ivarmodel = np.copy(sciivar)
-            # Set to inmask in case on objects were found
-            outmask = self.sciI.mask
-            # empty specobjs object from object finding
-            sobjs = sobjs_obj
-            vel_corr = None
-
-        return sciimg, sciivar, skymodel, objmodel, ivarmodel, outmask, sobjs, vel_corr
-
-
-
-#    def _extract_std(self):
-#        self._extract_one(std=True)
-=======
->>>>>>> bc3f374e
 
     # THESE ARENT USED YET BUT WE SHOULD CONSIDER IT
     @staticmethod
