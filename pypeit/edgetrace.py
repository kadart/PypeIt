--- conflicted
+++ resolved
@@ -259,11 +259,7 @@
         - Provide some guidance for the parameters to use.
 
     Args:
-<<<<<<< HEAD
-        traceimg (:class:`pypeit.images.buildimage.TraceImage`):
-=======
         traceimg (:class:`~pypeit.images.buildimage.TraceImage`):
->>>>>>> 73a4e06b
             Two-dimensional image used to trace slit edges.  The object provides
             the image, the bad-pixel mask, the detector information, and (one
             of) the original raw file name when matching slits to a design file.
@@ -426,33 +422,20 @@
                     'omodel_tspat',     # Right edges predicted by the optical model
                                         #   (before x-correlation)
                     'cc_params_b',      # Parameters of the x-correlation between LEFT edges
-<<<<<<< HEAD
                                         #   predicted by the slitmask design and the one traced
-=======
-                                        #   predicted by the slitmask design and the one traced 
->>>>>>> 73a4e06b
                                         #   on the image.
                     'cc_params_t',      # Parameters of the x-correlation between RIGHT edges
                                         #   predicted by the slitmask design and the one traced
                                         #   on the image.
                     'maskfile',         # File used to slurp in slit-mask design
                     'slitmask',         # SlitMask instance that hold info on slitmask design
-<<<<<<< HEAD
                     'success']          # Flag that the automatic edge tracing was successful
-=======
-                    'success']          # Flag that the automatic edge tracing was successful 
->>>>>>> 73a4e06b
     """
     Attributes kept separate from the datamodel.
     """
 
     datamodel = {'PYP_SPEC': dict(otype=str, descr='PypeIt spectrograph name'),
-<<<<<<< HEAD
-                 'dispname': dict(otype=str,
-                                  descr='Spectrograph disperser name.'),
-=======
                  'dispname': dict(otype=str, descr='Spectrograph disperser name.'),
->>>>>>> 73a4e06b
                  'traceimg': dict(otype=TraceImage,
                                    descr='Image used to construct the edge traces; see '
                                          ':class:`~pypeit.images.buildimage.TraceImage` and '
@@ -4740,7 +4723,6 @@
         self.objects['TRACEID'] = utils.index_of_x_eq_y(self.objects['MASKDEF_ID'],
                                                          self.design['MASKDEF_ID'], strict=True)
 
-<<<<<<< HEAD
 # NOTE: I'd like us to keep this commented mask_refine function around
 # for the time being.
         # def mask_refine(self, design_file=None, allow_resync=False, debug=False):
@@ -5090,8 +5072,6 @@
         # Rematch the orders
         self.match_order()
 
-=======
->>>>>>> 73a4e06b
     def slit_spatial_center(self, normalized=True, spec=None, use_center=False, 
                             include_box=False):
         """
