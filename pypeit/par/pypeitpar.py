# encoding: utf-8
"""
Defines parameter sets used to set the behavior for core pypeit
functionality.

For more details on the full parameter hierarchy and a tabulated
description of the keywords in each parameter set, see :ref:`pypeitpar`.

For examples of how to change the parameters for a run of pypeit using
the pypeit input file, see :ref:`pypeit_file`.

**New Parameters**:

To add a new parameter, let's call it `foo`, to any of the provided
parameter sets:

    - Add ``foo=None`` to the ``__init__`` method of the relevant
      parameter set.  E.g.::
        
        def __init__(self, existing_par=None, foo=None):

    - Add any default value (the default value is ``None`` unless you set
      it), options list, data type, and description to the body of the
      ``__init__`` method.  E.g.::

        defaults['foo'] = 'bar'
        options['foo'] = [ 'bar', 'boo', 'fighters' ]
        dtypes['foo'] = str
        descr['foo'] = 'foo? who you callin a foo!  ' \
                       'Options are: {0}'.format(', '.join(options['foo']))

    - Add the parameter to the ``from_dict`` method:
    
        - If the parameter is something that does not require
          instantiation, add the keyword to the ``parkeys`` list in the
          ``from_dict`` method.  E.g.::

            parkeys = [ 'existing_par', 'foo' ]
            kwargs = {}
            for pk in parkeys:
                kwargs[pk] = cfg[pk] if pk in k else None

        - If the parameter is another ParSet or requires instantiation,
          provide the instantiation.  For example, see how the
          :class:`ProcessImagesPar` parameter set is defined in the
          :class:`FrameGroupPar` class.  E.g.::

            pk = 'foo'
            kwargs[pk] = FooPar.from_dict(cfg[pk]) if pk in k else None

**New Parameter Sets:**

To add an entirely new parameter set, use one of the existing parameter
sets as a template, then add the parameter set to :class:`PypeItPar`,
assuming you want it to be accessed throughout the code.

----
"""
import os
import warnings
from pkg_resources import resource_filename
import inspect
from IPython import embed
from collections import OrderedDict

import numpy

from configobj import ConfigObj

from pypeit.par.parset import ParSet
from pypeit.par import util
from pypeit.core.framematch import FrameTypeBitMask

# Needs this to determine the valid spectrographs TODO: This causes a
# circular import.  Spectrograph specific parameter sets and where they
# go needs to be rethought.
#from ..spectrographs.util import valid_spectrographs

#-----------------------------------------------------------------------------
# Reduction ParSets

# TODO: Create child classes for each allowed frame type?  E.g.:
#
# class BiasPar(FrameGroupPar):
#    def __init__(self, useframe=None, number=None, overscan=None, combine=None, lacosmic=None):
#        # Set frame-specific defaults
#        _number = 5 if number is None else number
#        super(BiasPar, self).__init(frametype='bias', useframe=useframe, number=_number,
#                                    overscan=overscan, combine=combine, lacosmic=lacosmic)

class FrameGroupPar(ParSet):
    """
    An abstracted group of parameters that defines how specific types of
    frames should be grouped and combined.

    For a table with the current keywords, defaults, and descriptions,
    see :ref:`pypeitpar`.
    """
    def __init__(self, frametype=None, useframe=None, number=None, exprng=None, process=None):
        # Grab the parameter names and values from the function
        # arguments
        args, _, _, values = inspect.getargvalues(inspect.currentframe())
        pars = OrderedDict([(k,values[k]) for k in args[1:]])

        # Initialize the other used specifications for this parameter
        # set
        defaults = OrderedDict.fromkeys(pars.keys())
        options = OrderedDict.fromkeys(pars.keys())
        dtypes = OrderedDict.fromkeys(pars.keys())
        descr = OrderedDict.fromkeys(pars.keys())

        # Fill out parameter specifications.  Only the values that are
        # *not* None (i.e., the ones that are defined) need to be set
#        defaults['frametype'] = 'bias'
        defaults['frametype'] = frametype       # This is a kludge
        options['frametype'] = FrameGroupPar.valid_frame_types()
        dtypes['frametype'] = str
        descr['frametype'] = 'Frame type.  ' \
                             'Options are: {0}'.format(', '.join(options['frametype']))

        # TODO: Add overscan parameters for each frame type?

        dtypes['useframe'] = str
        descr['useframe'] = 'A master calibrations file to use if it exists.'

        defaults['number'] = 0
        dtypes['number'] = int
        descr['number'] = 'Used in matching calibration frames to science frames.  This sets ' \
                          'the number of frames to use of this type'

        defaults['exprng'] = [None, None]
        dtypes['exprng'] = list
        descr['exprng'] = 'Used in identifying frames of this type.  This sets the minimum ' \
                          'and maximum allowed exposure times.  There must be two items in ' \
                          'the list.  Use None to indicate no limit; i.e., to select exposures ' \
                          'with any time greater than 30 sec, use exprng = [30, None].'

        defaults['process'] = ProcessImagesPar()
        dtypes['process'] = [ ParSet, dict ]
        descr['process'] = 'Parameters used for basic image processing'

        # Instantiate the parameter set
        super(FrameGroupPar, self).__init__(list(pars.keys()),
                                            values=list(pars.values()),
                                            defaults=list(defaults.values()),
                                            options=list(options.values()),
                                            dtypes=list(dtypes.values()),
                                            descr=list(descr.values()))

        self.validate()

    @classmethod
    def from_dict(cls, frametype, cfg):
        k = numpy.array([*cfg.keys()])
        parkeys = ['useframe', 'number', 'exprng']
        # TODO: cfg can contain frametype but it is ignored...
        allkeys = parkeys + ['process', 'frametype']
        badkeys = numpy.array([pk not in allkeys for pk in k])
        if numpy.any(badkeys):
            raise ValueError('{0} not recognized key(s) for FrameGroupPar.'.format(k[badkeys]))
        kwargs = {}
        for pk in parkeys:
            kwargs[pk] = cfg[pk] if pk in k else None
        pk = 'process'
        kwargs[pk] = ProcessImagesPar.from_dict(cfg[pk]) if pk in k else None
        return cls(frametype=frametype, **kwargs)

    @staticmethod
    def valid_frame_types():
        """
        Return the list of valid frame types.
        """
        return FrameTypeBitMask().keys()

    def validate(self):
        if self.data['useframe'] is None:
            self.default['useframe'] = self.data['frametype']
            self.data['useframe'] = self.data['frametype']
        if len(self.data['exprng']) != 2:
            raise ValueError('exprng must be a list with two items.')


class ProcessImagesPar(ParSet):
    """
    The parameters needed to perform basic image processing.

    These parameters are primarily used by
    :class:`pypeit.processimages.ProcessImages`, the base class of many
    of the pypeit objects.

    For a table with the current keywords, defaults, and descriptions,
    see :ref:`pypeitpar`.
    """
    def __init__(self, overscan=None, overscan_par=None, match=None, combine=None, satpix=None,
                 cr_reject=None,
                 sigrej=None, n_lohi=None, sig_lohi=None, replace=None, lamaxiter=None, grow=None,
                 rmcompact=None, sigclip=None, sigfrac=None, objlim=None, bias=None):

        # Grab the parameter names and values from the function
        # arguments
        args, _, _, values = inspect.getargvalues(inspect.currentframe())
        pars = OrderedDict([(k,values[k]) for k in args[1:]])

        # Initialize the other used specifications for this parameter
        # set
        defaults = OrderedDict.fromkeys(pars.keys())
        options = OrderedDict.fromkeys(pars.keys())
        dtypes = OrderedDict.fromkeys(pars.keys())
        descr = OrderedDict.fromkeys(pars.keys())

        # Fill out parameter specifications.  Only the values that are
        # *not* None (i.e., the ones that are defined) need to be set
        defaults['bias'] = 'as_available'
        options['bias'] = ProcessImagesPar.valid_bias()
        dtypes['bias'] = str
        descr['bias'] = 'Parameter for bias subtraction. Options are: ' \
                        '(1) \'as_available\' -- Bias subtract if bias frames were provided;  ' \
                        '(2) \'force\' -- Require bias subtraction; exception raised if no ' \
                        'biases available;  ' \
                        '(3) \'skip\' -- Skip bias subtraction even if bias frames were provided.'

        defaults['overscan'] = 'savgol'
        options['overscan'] = ProcessImagesPar.valid_overscan()
        dtypes['overscan'] = str
        descr['overscan'] = 'Method used to fit the overscan.  ' \
                            'Options are: {0}'.format(', '.join(options['overscan']))
        
        defaults['overscan_par'] = [5, 65]
        dtypes['overscan_par'] = [int, list]
        descr['overscan_par'] = 'Parameters for the overscan subtraction.  For ' \
                                '\'polynomial\', set overcan_par = order, number of pixels, ' \
                                'number of repeats ; for \'savgol\', set overscan_par = ' \
                                'order, window size ; for \'median\', set overscan_par = ' \
                                'None or omit the keyword.'

        # TODO I don't think this option is implemented? Deprecate?
        defaults['match'] = -1
        dtypes['match'] = [int, float]
        descr['match'] = '(Deprecate?) Match frames with pixel counts that are within N-sigma ' \
                         'of one another, where match=N below.  If N < 0, nothing is matched.'

        defaults['combine'] = 'weightmean'
        options['combine'] = ProcessImagesPar.valid_combine_methods()
        dtypes['combine'] = str
        descr['combine'] = 'Method used to combine frames.  Options are: {0}'.format(
                                       ', '.join(options['combine']))

        defaults['satpix'] = 'reject'
        options['satpix'] = ProcessImagesPar.valid_saturation_handling()
        dtypes['satpix'] = str
        descr['satpix'] = 'Handling of saturated pixels.  Options are: {0}'.format(
                                       ', '.join(options['satpix']))

        defaults['cr_reject'] = False
        dtypes['cr_reject'] = bool
        descr['cr_reject'] = 'Perform cosmic ray rejection'

        defaults['sigrej'] = 20.0
        dtypes['sigrej'] = [int, float]
        descr['sigrej'] = 'Sigma level to reject cosmic rays (<= 0.0 means no CR removal)'

        defaults['n_lohi'] = [0, 0]
        dtypes['n_lohi'] = list
        descr['n_lohi'] = 'Number of pixels to reject at the lowest and highest ends of the ' \
                          'distribution; i.e., n_lohi = low, high.  Use None for no limit.'

        defaults['sig_lohi'] = [3.0, 3.0]
        dtypes['sig_lohi'] = list
        descr['sig_lohi'] = 'Sigma-clipping level at the low and high ends of the distribution; ' \
                            'i.e., sig_lohi = low, high.  Use None for no limit.'

        defaults['replace'] = 'maxnonsat'
        options['replace'] = ProcessImagesPar.valid_rejection_replacements()
        dtypes['replace'] = str
        descr['replace'] = 'If all pixels are rejected, replace them using this method.  ' \
                           'Options are: {0}'.format(', '.join(options['replace']))

        defaults['lamaxiter'] = 1
        dtypes['lamaxiter'] = int
        descr['lamaxiter'] = 'Maximum number of iterations for LA cosmics routine.'

        defaults['grow'] = 1.5
        dtypes['grow'] = [int, float]
        descr['grow'] = 'Factor by which to expand regions with cosmic rays detected by the ' \
                        'LA cosmics routine.'

        defaults['rmcompact'] = True
        dtypes['rmcompact'] = bool
        descr['rmcompact'] = 'Remove compact detections in LA cosmics routine'

        defaults['sigclip'] = 4.5
        dtypes['sigclip'] = [int, float]
        descr['sigclip'] = 'Sigma level for rejection in LA cosmics routine'

        defaults['sigfrac'] = 0.3
        dtypes['sigfrac'] = [int, float]
        descr['sigfrac'] = 'Fraction for the lower clipping threshold in LA cosmics routine.'

        defaults['objlim'] = 3.0
        dtypes['objlim'] = [int, float]
        descr['objlim'] = 'Object detection limit in LA cosmics routine'

        # Instantiate the parameter set
        super(ProcessImagesPar, self).__init__(list(pars.keys()),
                                               values=list(pars.values()),
                                               defaults=list(defaults.values()),
                                               options=list(options.values()),
                                               dtypes=list(dtypes.values()),
                                               descr=list(descr.values()))

        # Check the parameters match the method requirements
        self.validate()

    @classmethod
    def from_dict(cls, cfg):
        k = numpy.array([*cfg.keys()])
        parkeys = ['bias', 'overscan', 'overscan_par', 'match',
                   'combine', 'satpix', 'cr_reject', 'sigrej', 'n_lohi',
                   'sig_lohi', 'replace', 'lamaxiter', 'grow',
                   'rmcompact', 'sigclip', 'sigfrac', 'objlim']

        badkeys = numpy.array([pk not in parkeys for pk in k])
        if numpy.any(badkeys):
            raise ValueError('{0} not recognized key(s) for ProcessImagesPar.'.format(k[badkeys]))

        kwargs = {}
        for pk in parkeys:
            kwargs[pk] = cfg[pk] if pk in k else None
        return cls(**kwargs)

    @staticmethod
    def valid_bias():
        """
        Return the valid bias methods.
        """
        return ['as_available', 'force', 'skip']

    @staticmethod
    def valid_overscan():
        """
        Return the valid overscan methods.
        """
        return ['polynomial', 'savgol', 'median','none']

    @staticmethod
    def valid_combine_methods():
        """
        Return the valid methods for combining frames.
        """
        return [ 'mean', 'median', 'weightmean' ]

    @staticmethod
    def valid_saturation_handling():
        """
        Return the valid approachs to handling saturated pixels.
        """
        return [ 'reject', 'force', 'nothing' ]

    @staticmethod
    def valid_rejection_replacements():
        """
        Return the valid replacement methods for rejected pixels.
        """
        return [ 'min', 'max', 'mean', 'median', 'weightmean', 'maxnonsat' ]

    def validate(self):
        """
        Check the parameters are valid for the provided method.
        """

        if self.data['n_lohi'] is not None and len(self.data['n_lohi']) != 2:
            raise ValueError('n_lohi must be a list of two numbers.')
        if self.data['sig_lohi'] is not None and len(self.data['sig_lohi']) != 2:
            raise ValueError('n_lohi must be a list of two numbers.')

        if self.data['overscan'] is None:
            return
        if self.data['overscan_par'] is None:
            raise ValueError('No overscan method parameters defined!')

        # Convert param to list
        if isinstance(self.data['overscan_par'], int):
            self.data['overscan_par'] = [self.data['overscan_par']]
        
        if self.data['overscan'] == 'polynomial' and len(self.data['overscan_par']) != 3:
            raise ValueError('For polynomial overscan method, set overscan_par = order, '
                             'number of pixels, number of repeats')

        if self.data['overscan'] == 'savgol' and len(self.data['overscan_par']) != 2:
            raise ValueError('For savgol overscan method, set overscan_par = order, window size')
            
        if self.data['overscan'] == 'median' and self.data['overscan_par'] is not None:
            warnings.warn('No parameters necessary for median overscan method.  Ignoring input.')

    def to_header(self, hdr):
        """
        Write the parameters to a header object.
        """
        hdr['OSCANMET'] = (self.data['overscan'], 'Method used for overscan subtraction')
        hdr['OSCANPAR'] = (','.join([ '{0:d}'.format(p) for p in self.data['overscan_par'] ]),
                                'Overscan method parameters')
        hdr['COMBMAT'] = ('{0}'.format(self.data['match']), 'Frame combination matching')
        hdr['COMBMETH'] = (self.data['combine'], 'Method used to combine frames')
        hdr['COMBSATP'] = (self.data['satpix'], 'Saturated pixel handling when combining frames')
        hdr['COMBSIGR'] = ('{0}'.format(self.data['sigrej']),
                                'Cosmic-ray sigma rejection when combining')
        hdr['COMBNLH'] = (','.join([ '{0}'.format(n) for n in self.data['n_lohi']]),
                                'N low and high pixels rejected when combining')
        hdr['COMBSLH'] = (','.join([ '{0:.1f}'.format(s) for s in self.data['sig_lohi']]),
                                'Low and high sigma rejection when combining')
        hdr['COMBREPL'] = (self.data['replace'], 'Method used to replace pixels when combining')
        hdr['LACMAXI'] = ('{0}'.format(self.data['lamaxiter']), 'Max iterations for LA cosmic')
        hdr['LACGRW'] = ('{0:.1f}'.format(self.data['grow']), 'Growth radius for LA cosmic')
        hdr['LACRMC'] = (str(self.data['rmcompact']), 'Compact objects removed by LA cosmic')
        hdr['LACSIGC'] = ('{0:.1f}'.format(self.data['sigclip']), 'Sigma clip for LA cosmic')
        hdr['LACSIGF'] = ('{0:.1f}'.format(self.data['sigfrac']),
                            'Lower clip threshold for LA cosmic')
        hdr['LACOBJL'] = ('{0:.1f}'.format(self.data['objlim']),
                            'Object detect limit for LA cosmic')

    @classmethod
    def from_header(cls, hdr):
        """
        Instantiate the object from parameters read from a fits header.
        """
        return cls(overscan=hdr['OSCANMET'],
                   overscan_par=[int(p) for p in hdr['OSCANPAR'].split(',')],
                   match=eval(hdr['COMBMAT']),
                   combine=hdr['COMBMETH'], satpix=hdr['COMBSATP'],
                   sigrej=eval(hdr['COMBSIGR']),
                   n_lohi=[int(p) for p in hdr['COMBNLH'].split(',')],
                   sig_lohi=[float(p) for p in hdr['COMBSLH'].split(',')],
                   replace=hdr['COMBREPL'],
                   lamaxiter=int(hdr['LACMAXI']), grow=float(hdr['LACGRW']),
                   rmcompact=eval(hdr['LACRMC']), sigclip=float(hdr['LACSIGC']),
                   sigfrac=float(hdr['LACSIGF']), objlim=float(hdr['LACOBJL']))


class FlatFieldPar(ParSet):
    """
    A parameter set holding the arguments for how to perform the field
    flattening.

    For a table with the current keywords, defaults, and descriptions,
    see :ref:`pypeitpar`.
    """
    def __init__(self, method=None, frame=None, illumflatten=None, spec_samp_fine=None,
                 spec_samp_coarse=None, spat_samp=None, tweak_slits=None, tweak_slits_thresh=None,
                 tweak_slits_maxfrac=None, rej_sticky=None, slit_trim=None, slit_pad=None,
                 illum_iter=None, illum_rej=None, twod_fit_npoly=None):

        # Grab the parameter names and values from the function
        # arguments
        args, _, _, values = inspect.getargvalues(inspect.currentframe())
        pars = OrderedDict([(k,values[k]) for k in args[1:]])

        # Initialize the other used specifications for this parameter
        # set
        defaults = OrderedDict.fromkeys(pars.keys())
        options = OrderedDict.fromkeys(pars.keys())
        dtypes = OrderedDict.fromkeys(pars.keys())
        descr = OrderedDict.fromkeys(pars.keys())

        # Fill out parameter specifications.  Only the values that are
        # *not* None (i.e., the ones that are defined) need to be set


        # ToDO there are only two methods. The bspline method and skip, so maybe we should rename the bspline method.
        defaults['method'] = 'bspline'
        options['method'] = FlatFieldPar.valid_methods()
        dtypes['method'] = str
        descr['method'] = 'Method used to flat field the data; use skip to skip flat-fielding.  ' \
                          'Options are: None, {0}'.format(', '.join(options['method']))

        # TODO: Provide a list of valid masters to use as options?
        defaults['frame'] = 'pixelflat'
        dtypes['frame'] = str
        descr['frame'] = 'Frame to use for field flattening.  Options are: "pixelflat", ' \
                         'or a specified calibration filename.'

        defaults['illumflatten'] = True
        dtypes['illumflatten'] = bool
        descr['illumflatten'] = 'Use the flat field to determine the illumination profile of each slit.'

        defaults['spec_samp_fine'] = 1.2
        dtypes['spec_samp_fine'] = [int, float]
        descr['spec_samp_fine'] = 'bspline break point spacing in units of pixels for spectral fit to flat field blaze function.'

        defaults['spec_samp_coarse'] = 50.0
        dtypes['spec_samp_coarse'] = [int, float]
        descr['spec_samp_coarse'] = 'bspline break point spacing in units of pixels for 2-d bspline-polynomial fit to ' \
                                    'flat field image residuals. This should be a large number unless you are trying to ' \
                                    'fit a sky flat with lots of narrow spectral features.'

        defaults['spat_samp'] = 5.0
        dtypes['spat_samp'] = [int, float]
        descr['spat_samp'] = 'Spatial sampling for slit illumination function. This is the width of the median ' \
                             'filter in pixels used to determine the slit illumination function, and thus sets the ' \
                             'minimum scale on which the illumination function will have features.'

        defaults['tweak_slits'] = True
        dtypes['tweak_slits'] = bool
        descr['tweak_slits'] = 'Use the illumination flat field to tweak the slit edges. ' \
                               'This will work even if illumflatten is set to False '

        defaults['tweak_slits_thresh'] = 0.93
        dtypes['tweak_slits_thresh'] = float
        descr['tweak_slits_thresh'] = 'If tweak_slits is True, this sets the illumination function threshold used to ' \
                                      'tweak the slit boundaries based on the illumination flat. ' \
                                      'It should be a number less than 1.0'

        defaults['tweak_slits_maxfrac'] = 0.10
        dtypes['tweak_slits_maxfrac'] = float
        descr['tweak_slits_maxfrac'] = 'If tweak_slit is True, this sets the maximum fractional amount (of a slits width) ' \
                                       'allowed for trimming each (i.e. left and right) slit boundary, i.e. the default is 10% ' \
                                       'which means slits would shrink or grow by at most 20% (10% on each side)'


        defaults['rej_sticky'] = False
        dtypes['rej_sticky'] = bool
        descr['rej_sticky'] = 'Propagate the rejected pixels through the stages of the ' \
                              'flat-field fitting (i.e, from the spectral fit, to the spatial ' \
                              'fit, and finally to the 2D residual fit).  If False, pixels ' \
                              'rejected in each stage are included in each subsequent stage.'

        defaults['slit_trim'] = 3.
        dtypes['slit_trim'] = [int, float, tuple]
        descr['slit_trim'] = 'The number of pixels to trim each side of the slit when ' \
                             'selecting pixels to use for fitting the spectral response ' \
                             'function.  Single values are used for both slit edges; a ' \
                             'two-tuple can be used to trim the left and right sides differently.'

        defaults['slit_pad'] = 5.
        dtypes['slit_pad'] = [int, float]
        descr['slit_pad'] = 'The number of pixels to pad the slit edges when constructing the ' \
                            'slit-illumination profile. Single value applied to both edges.'

        defaults['illum_iter'] = 0
        dtypes['illum_iter'] = int
        descr['illum_iter'] = 'The number of rejection iterations to perform when constructing ' \
                              'the slit-illumination profile.  No rejection iterations are ' \
                              'performed if 0.'

        defaults['illum_rej'] = 3.
        dtypes['illum_rej'] = [int, float]
        descr['illum_rej'] = 'The sigma threshold used in the rejection iterations used to ' \
                             'refine the slit-illumination profile.  Rejection iterations are ' \
                             'only performed if ``illum_iter > 0``.'

        dtypes['twod_fit_npoly'] = int
        descr['twod_fit_npoly'] = 'Order of polynomial used in the 2D bspline-polynomial fit to ' \
                                  'flat-field image residuals. The code determines the order of ' \
                                  'these polynomials to each slit automatically depending on ' \
                                  'the slit width, which is why the default is None. Alter ' \
                                  'this paramter at your own risk!'

        # Instantiate the parameter set
        super(FlatFieldPar, self).__init__(list(pars.keys()),
                                           values=list(pars.values()),
                                           defaults=list(defaults.values()),
                                           options=list(options.values()),
                                           dtypes=list(dtypes.values()),
                                           descr=list(descr.values()))

        # Check the parameters match the method requirements
        self.validate()

    @classmethod
    def from_dict(cls, cfg):
        k = numpy.array([*cfg.keys()])
        parkeys = ['method', 'frame', 'illumflatten', 'spec_samp_fine', 'spec_samp_coarse',
<<<<<<< HEAD
                   'spat_samp', 'tweak_slits', 'tweak_slits_thresh', 'tweak_slits_maxfrac']
=======
                   'spat_samp', 'tweak_slits', 'tweak_slits_thresh', 'tweak_slits_maxfrac',
                   'rej_sticky', 'slit_trim', 'slit_pad', 'illum_iter', 'illum_rej',
                   'twod_fit_npoly']
>>>>>>> 035cccbe

        badkeys = numpy.array([pk not in parkeys for pk in k])
        if numpy.any(badkeys):
            raise ValueError('{0} not recognized key(s) for FlatFieldPar.'.format(k[badkeys]))

        kwargs = {}
        for pk in parkeys:
            kwargs[pk] = cfg[pk] if pk in k else None
        return cls(**kwargs)

    @staticmethod
    def valid_frames():
        """
        Return the valid frame types.
        """

        # ToDO JFH So won't this fail if the user tries to provide a filename?
        return ['pixelflat'] # , 'pinhole'] disabling this for now, we don't seem to be using it. JFH

    @staticmethod
    def valid_methods():
        """
        Return the valid flat-field methods
        """
        return ['bspline', 'skip'] # [ 'PolyScan', 'bspline' ]. Same here. Not sure what PolyScan is

    def validate(self):
        """
        Check the parameters are valid for the provided method.
        """
        # Convert param to list
        #if isinstance(self.data['params'], int):
        #    self.data['params'] = [self.data['params']]
        
        # Check that there are the correct number of parameters
        #if self.data['method'] == 'PolyScan' and len(self.data['params']) != 3:
        #    raise ValueError('For PolyScan method, set params = order, number of '
        #                     'pixels, number of repeats')
        #if self.data['method'] == 'bspline' and len(self.data['params']) != 1:
        #    raise ValueError('For bspline method, set params = spacing (integer).')
        if self.data['frame'] in FlatFieldPar.valid_frames() or self.data['frame'] is None:
            return

        # Check the frame exists
        if not os.path.isfile(self.data['frame']):
            raise ValueError('Provided frame file name does not exist: {0}'.format(
                                self.data['frame']))

        # Check that if tweak slits is true that illumflatten is alwo true
        if self.data['tweak_slits'] and not self.data['illumflatten']:
            raise ValueError('In order to tweak slits illumflatten must be set to True')



class FlexurePar(ParSet):
    """
    A parameter set holding the arguments for how to perform the flexure
    correction.

    For a table with the current keywords, defaults, and descriptions,
    see :ref:`pypeitpar`.
    """
    def __init__(self, method=None, maxshift=None, spectrum=None):

        # Grab the parameter names and values from the function
        # arguments
        args, _, _, values = inspect.getargvalues(inspect.currentframe())
        pars = OrderedDict([(k,values[k]) for k in args[1:]])

        # Initialize the other used specifications for this parameter
        # set
        defaults = OrderedDict.fromkeys(pars.keys())
        options = OrderedDict.fromkeys(pars.keys())
        dtypes = OrderedDict.fromkeys(pars.keys())
        descr = OrderedDict.fromkeys(pars.keys())

        # Fill out parameter specifications.  Only the values that are
        # *not* None (i.e., the ones that are defined) need to be set
        defaults['method'] = 'skip'
        options['method'] = FlexurePar.valid_methods()
        dtypes['method'] = str
        descr['method'] = 'Method used to correct for flexure. Use skip for no correction.  If ' \
                          'slitcen is used, the flexure correction is performed before the ' \
                          'extraction of objects (not recommended).  ' \
                          'Options are: None, {0}'.format(', '.join(options['method']))

        defaults['maxshift'] = 20
        dtypes['maxshift'] = [int, float]
        descr['maxshift'] = 'Maximum allowed flexure shift in pixels.'

        defaults['spectrum'] = os.path.join(resource_filename('pypeit', 'data/sky_spec/'),
                                            'paranal_sky.fits')
        dtypes['spectrum'] = str
        descr['spectrum'] = 'Archive sky spectrum to be used for the flexure correction.'

        # Instantiate the parameter set
        super(FlexurePar, self).__init__(list(pars.keys()),
                                         values=list(pars.values()),
                                         defaults=list(defaults.values()),
                                         options=list(options.values()),
                                         dtypes=list(dtypes.values()),
                                         descr=list(descr.values()))
        self.validate()

    @classmethod
    def from_dict(cls, cfg):
        k = numpy.array([*cfg.keys()])
        parkeys = [ 'method', 'maxshift', 'spectrum' ]

        badkeys = numpy.array([pk not in parkeys for pk in k])
        if numpy.any(badkeys):
            raise ValueError('{0} not recognized key(s) for FlexurePar.'.format(k[badkeys]))

        kwargs = {}
        for pk in parkeys:
            kwargs[pk] = cfg[pk] if pk in k else None
        return cls(**kwargs)

    @staticmethod
    def valid_frames():
        """
        Return the valid frame types.
        """
        return ['pixelflat', 'pinhole']

    @staticmethod
    def valid_methods():
        """
        Return the valid flat-field methods
        """
        return ['boxcar', 'slitcen', 'skip']

    def validate(self):
        """
        Check the parameters are valid for the provided method.
        """
        pass
        # TODO: This has to check both the local directory and the
        # directory in the source distribution
#        if self.data['spectrum'] is not None and not os.path.isfile(self.data['spectrum']):
#            raise ValueError('Provided archive spectrum does not exist: {0}.'.format(
#                             self.data['spectrum']))

class BarPar(ParSet):
    """
    The parameter set used to hold arguments for tracing the
    bars in a bar frame.

    For a table with the current keywords, defaults, and descriptions,
    see :ref:`pypeitpar`.

    """

    def __init__(self, locations=None, trace_npoly=None, trim_edge=None, sig_thresh=None):

        # Grab the parameter names and values from the function
        # arguments
        args, _, _, values = inspect.getargvalues(inspect.currentframe())
        pars = OrderedDict([(k, values[k]) for k in args[1:]])  # "1:" to skip 'self'

        # Initialize the other used specifications for this parameter
        # set
        defaults = OrderedDict.fromkeys(pars.keys())
        options = OrderedDict.fromkeys(pars.keys())
        dtypes = OrderedDict.fromkeys(pars.keys())
        descr = OrderedDict.fromkeys(pars.keys())

        # Fill out parameter specifications.  Only the values that are
        # *not* None (i.e., the ones that are defined) need to be set

        defaults['locations'] = [0.5]
        dtypes['locations'] = [list, numpy.ndarray]
        descr['locations'] = 'Locations of the bars, in a list, specified as a fraction of the slit width'

        defaults['trace_npoly'] = 8
        dtypes['trace_npoly'] = int
        descr['trace_npoly'] = 'Order of the polynomial to use when fitting the trace of a single bar'

        defaults['trim_edge'] = [1, 1]
        dtypes['trim_edge'] = list
        descr['trim_edge'] = 'Trim the slit by this number of pixels left/right before finding objects'

        defaults['sig_thresh'] = 1.0  # This must be low, because the routine will find the
        dtypes['sig_thresh'] = [int, float]
        descr['sig_thresh'] = 'Significance threshold for finding a bar trace. This should be a low' \
                              'number to ensure that the algorithm finds all bars. The algorithm will' \
                              'then only use the N most significant detections, where N is the number' \
                              'of elements specified in the "locations" keyword argument'

        # Instantiate the parameter set
        super(BarPar, self).__init__(list(pars.keys()),
                                           values=list(pars.values()),
                                           defaults=list(defaults.values()),
                                           options=list(options.values()),
                                           dtypes=list(dtypes.values()),
                                           descr=list(descr.values()))
        self.validate()

    @classmethod
    def from_dict(cls, cfg):
        k = numpy.array([*cfg.keys()])
        parkeys = ['locations', 'trace_npoly', 'trim_edge', 'sig_thresh']

        badkeys = numpy.array([pk not in parkeys for pk in k])
        if numpy.any(badkeys):
            raise ValueError('{0} not recognized key(s) for WaveTiltsPar.'.format(k[badkeys]))

        kwargs = {}
        for pk in parkeys:
            kwargs[pk] = cfg[pk] if pk in k else None
        return cls(**kwargs)

    def validate(self):
        """
        Check the parameters are valid for the provided method.
        """
        pass


class Coadd1DPar(ParSet):
    """
    A parameter set holding the arguments for how to perform 2D coadds

    For a table with the current keywords, defaults, and descriptions,
    see :ref:`pypeitpar`.
    """
    def __init__(self, ex_value=None, flux_value=None, nmaskedge=None,
                 sn_smooth_npix=None, wave_method=None, samp_fact=None, ref_percentile=None, maxiter_scale=None,
                 sigrej_scale=None, scale_method=None, sn_min_medscale=None, sn_min_polyscale=None, maxiter_reject=None,
                 lower=None, upper=None, maxrej=None, sn_clip=None, nbest=None, sensfuncfile=None, coaddfile=None):

        # Grab the parameter names and values from the function
        # arguments
        args, _, _, values = inspect.getargvalues(inspect.currentframe())
        pars = OrderedDict([(k,values[k]) for k in args[1:]])

        # Initialize the other used specifications for this parameter
        # set
        defaults = OrderedDict.fromkeys(pars.keys())
        dtypes = OrderedDict.fromkeys(pars.keys())
        descr = OrderedDict.fromkeys(pars.keys())

        # Extraction to use
        defaults['ex_value'] = 'OPT'
        dtypes['ex_value'] = str
        descr['ex_value'] = "The extraction to coadd, i.e. optimal or boxcar. Must be either 'OPT' or 'BOX'"

        # Fluxed?
        defaults['flux_value'] = True
        dtypes['flux_value'] = bool
        descr['flux_value'] = 'If True (default), the code will coadd the fluxed spectra (i.e. the FLAM) in the ' \
                              'spec1d files. If False, it will coadd the counts.'


        # Mask edge pixels?
        defaults['nmaskedge'] = 2
        dtypes['nmaskedge'] = int
        descr['nmaskedge'] = 'Number of edge pixels to mask. This should be removed/fixed.'

        # Offsets
        defaults['sn_smooth_npix'] = None
        dtypes['sn_smooth_npix'] = [int, float]
        descr['sn_smooth_npix'] = 'Number of pixels to median filter by when computing S/N used to decide how to scale ' \
                                  'and weight spectra. If set to None (default), the code will determine the effective ' \
                                  'number of good pixels per spectrum in the stack that is being co-added and use 10% of ' \
                                  'this neff.'


        # Offsets
        defaults['wave_method'] = 'linear'
        dtypes['wave_method'] = str
        descr['wave_method'] = "Method used to construct wavelength grid for coadding spectra. The routine that creates " \
                               "the wavelength is coadd1d.get_wave_grid. The options are:" \
                               " "\
                               "'iref' -- Use the first wavelength array" \
                               "'velocity' -- Grid is uniform in velocity" \
                               "'log10' -- Grid is uniform in log10(wave).This is the same as velocity." \
                               "'linear' -- Grid is uniform in lamba." \
                               "'concatenate' -- Meld the input wavelength arrays"

        defaults['samp_fact'] = 1.0
        dtypes['samp_fact'] = float
        descr['samp_fact'] = 'sampling factor to make the wavelength grid for sensitivity function finer or coarser.  ' \
                             'samp_fact > 1.0 oversamples (finer), samp_fact < 1.0 undersamples (coarser).'

        defaults['ref_percentile'] = 70.0
        dtypes['ref_percentile'] = [int, float]
        descr['ref_percentile'] = 'Percentile used for selecting the minimum SNR cut from a reference spectrum used to ' \
                                  'robustly determine the median ratio between spectra. This parameter is used by ' \
                                  'coadd1d.robust_median_ratio as part of the automatic rescaling procedure. Pixels ' \
                                  'above this percentile cut are deemed the "good" pixels and are used to compute the ' \
                                  'ratio of two spectra.  This must be a number between 0 and 100.'

        defaults['maxiter_scale'] = 5
        dtypes['maxiter_scale'] = int
        descr['maxiter_scale'] = 'Maximum number of iterations performed for rescaling spectra.'

        defaults['sigrej_scale'] = 3.0
        dtypes['sigrej_scale'] = [int, float]
        descr['sigrej_scale'] = 'Rejection threshold used for rejecting pixels when rescaling spectra with scale_spec.'

        defaults['scale_method'] = 'auto'
        dtypes['scale_method'] = str
        descr['scale_method'] = "Method used to rescale the spectra prior to coadding. The options are:" \
                                " "\
                                "'auto' -- Determine the scaling method automatically based on the S/N ratio which works well"\
                                "'poly' -- Polynomial rescaling." \
                                "'median' -- Median rescaling" \
                                "'none' -- Do not rescale." \
                                "'hand' -- Pass in hand scaling factors. This option is not well tested."

        defaults['sn_min_medscale'] = 0.5
        dtypes['sn_min_medscale'] = [int, float]
        descr['sn_min_medscale'] = "For scale method set to 'auto', this sets the minimum SNR for which median scaling is attempted"

        defaults['sn_min_polyscale'] = 2.0
        dtypes['sn_min_polyscale'] = [int, float]
        descr['sn_min_polyscale'] = "For scale method set to 'auto', this sets the minimum SNR for which polynomial scaling is attempted. " \


        defaults['maxiter_reject'] = 5
        dtypes['maxiter_reject'] = int
        descr['maxiter_reject'] = 'maximum number of iterations for stacking and rejection. The code stops iterating ' \
                                  'either when the output mask does not change betweeen successive iterations or when ' \
                                  'maxiter_reject is reached.'
        defaults['lower'] = 3.0
        dtypes['lower'] = [int, float]
        descr['lower'] = 'Lower rejection threshold used for rejecting pixels when combining spectra in units of sigma.'

        defaults['upper'] = 3.0
        dtypes['upper'] = [int, float]
        descr['upper'] = 'Upper rejection threshold used for rejecting pixels when combining spectra in units of sigma.'

        defaults['maxrej'] = None
        dtypes['maxrej'] = int
        descr['maxrej'] = 'Coadding performs iterative rejection by comparing each exposure to a preliminary stack of ' \
                          'all the exposures. If this parameter is set then it will not reject more than maxrej pixels ' \
                          'per iteration of this rejection. The default is None, which means no maximum on rejected pixels.'

        defaults['sn_clip'] = 30.0
        dtypes['sn_clip'] = [int, float]
        descr['sn_clip'] = 'Errors are capped during rejection so that the S/N is never greater than sn_clip. This ' \
                           'prevents overly aggressive rejection in high S/N ratio spectrum which neverthless differ ' \
                           'at a level greater than the formal S/N due to systematics.'

        defaults['nbest'] = None
        dtypes['nbest'] = int
        descr['nbest'] = 'Number of orders to use for estimating the per exposure weights. Default is None, ' \
                         'which will just use one fourth of the total number of orders. This is only used for Echelle'


        # JFH These last two are actually arguments and not parameters that are only here because there is no other easy
        # way to parse .coadd1d files except with parsets. I would like to separate arguments from parameters.
        defaults['sensfuncfile'] = None
        dtypes['sensfuncfile'] = str
        descr['sensfuncfile'] = 'File containing sensitivity function which is a requirement for echelle coadds. ' \
                            'This is only used for Echelle'

        defaults['coaddfile'] = None
        dtypes['coaddfile'] = str
        descr['coaddfile'] = 'Output filename'

        # Instantiate the parameter set
        super(Coadd1DPar, self).__init__(list(pars.keys()),
                                         values=list(pars.values()),
                                         defaults=list(defaults.values()),
                                         dtypes=list(dtypes.values()),
                                         descr=list(descr.values()))
        self.validate()

    @classmethod
    def from_dict(cls, cfg):
        k = numpy.array([*cfg.keys()])
        parkeys = ['ex_value', 'flux_value', 'nmaskedge', 'sn_smooth_npix', 'wave_method',
                   'samp_fact', 'ref_percentile', 'maxiter_scale', 'sigrej_scale', 'scale_method',
                   'sn_min_medscale', 'sn_min_polyscale', 'maxiter_reject', 'lower', 'upper',
                   'maxrej', 'sn_clip', 'nbest', 'sensfuncfile', 'coaddfile']

        badkeys = numpy.array([pk not in parkeys for pk in k])
        if numpy.any(badkeys):
            raise ValueError('{0} not recognized key(s) for Coadd1DPar.'.format(k[badkeys]))

        kwargs = {}
        for pk in parkeys:
            kwargs[pk] = cfg[pk] if pk in k else None
        return cls(**kwargs)

    def validate(self):
        """
        Check the parameters are valid for the provided method.
        """
        pass




class Coadd1DPar(ParSet):
    """
    A parameter set holding the arguments for how to perform 2D coadds

    For a table with the current keywords, defaults, and descriptions,
    see :ref:`pypeitpar`.
    """
    def __init__(self, ex_value=None, flux_value=None, nmaskedge=None,
                 sn_smooth_npix=None, wave_method=None, samp_fact=None, ref_percentile=None, maxiter_scale=None,
                 sigrej_scale=None, scale_method=None, sn_min_medscale=None, sn_min_polyscale=None, maxiter_reject=None,
                 lower=None, upper=None, maxrej=None, sn_clip=None, nbest=None, sensfuncfile=None, coaddfile=None):

        # Grab the parameter names and values from the function
        # arguments
        args, _, _, values = inspect.getargvalues(inspect.currentframe())
        pars = OrderedDict([(k,values[k]) for k in args[1:]])

        # Initialize the other used specifications for this parameter
        # set
        defaults = OrderedDict.fromkeys(pars.keys())
        dtypes = OrderedDict.fromkeys(pars.keys())
        descr = OrderedDict.fromkeys(pars.keys())

        # Extraction to use
        defaults['ex_value'] = 'OPT'
        dtypes['ex_value'] = str
        descr['ex_value'] = "The extraction to coadd, i.e. optimal or boxcar. Must be either 'OPT' or 'BOX'"

        # Fluxed?
        defaults['flux_value'] = True
        dtypes['flux_value'] = bool
        descr['flux_value'] = 'If True (default), the code will coadd the fluxed spectra (i.e. the FLAM) in the ' \
                              'spec1d files. If False, it will coadd the counts.'


        # Mask edge pixels?
        defaults['nmaskedge'] = 2
        dtypes['nmaskedge'] = int
        descr['nmaskedge'] = 'Number of edge pixels to mask. This should be removed/fixed.'

        # Offsets
        defaults['sn_smooth_npix'] = None
        dtypes['sn_smooth_npix'] = [int, float]
        descr['sn_smooth_npix'] = 'Number of pixels to median filter by when computing S/N used to decide how to scale ' \
                                  'and weight spectra. If set to None (default), the code will determine the effective ' \
                                  'number of good pixels per spectrum in the stack that is being co-added and use 10% of ' \
                                  'this neff.'


        # Offsets
        defaults['wave_method'] = 'linear'
        dtypes['wave_method'] = str
        descr['wave_method'] = "Method used to construct wavelength grid for coadding spectra. The routine that creates " \
                               "the wavelength is coadd1d.get_wave_grid. The options are:" \
                               " "\
                               "'iref' -- Use the first wavelength array" \
                               "'velocity' -- Grid is uniform in velocity" \
                               "'log10' -- Grid is uniform in log10(wave).This is the same as velocity." \
                               "'linear' -- Grid is uniform in lamba." \
                               "'concatenate' -- Meld the input wavelength arrays"

        defaults['samp_fact'] = 1.0
        dtypes['samp_fact'] = float
        descr['samp_fact'] = 'sampling factor to make the wavelength grid for sensitivity function finer or coarser.  ' \
                             'samp_fact > 1.0 oversamples (finer), samp_fact < 1.0 undersamples (coarser).'

        defaults['ref_percentile'] = 70.0
        dtypes['ref_percentile'] = [int, float]
        descr['ref_percentile'] = 'Percentile used for selecting the minimum SNR cut from a reference spectrum used to ' \
                                  'robustly determine the median ratio between spectra. This parameter is used by ' \
                                  'coadd1d.robust_median_ratio as part of the automatic rescaling procedure. Pixels ' \
                                  'above this percentile cut are deemed the "good" pixels and are used to compute the ' \
                                  'ratio of two spectra.  This must be a number between 0 and 100.'

        defaults['maxiter_scale'] = 5
        dtypes['maxiter_scale'] = int
        descr['maxiter_scale'] = 'Maximum number of iterations performed for rescaling spectra.'

        defaults['sigrej_scale'] = 3.0
        dtypes['sigrej_scale'] = [int, float]
        descr['sigrej_scale'] = 'Rejection threshold used for rejecting pixels when rescaling spectra with scale_spec.'

        defaults['scale_method'] = 'auto'
        dtypes['scale_method'] = str
        descr['scale_method'] = "Method used to rescale the spectra prior to coadding. The options are:" \
                                " "\
                                "'auto' -- Determine the scaling method automatically based on the S/N ratio which works well"\
                                "'poly' -- Polynomial rescaling." \
                                "'median' -- Median rescaling" \
                                "'none' -- Do not rescale." \
                                "'hand' -- Pass in hand scaling factors. This option is not well tested."

        defaults['sn_min_medscale'] = 0.5
        dtypes['sn_min_medscale'] = [int, float]
        descr['sn_min_medscale'] = "For scale method set to 'auto', this sets the minimum SNR for which median scaling is attempted"

        defaults['sn_min_polyscale'] = 2.0
        dtypes['sn_min_polyscale'] = [int, float]
        descr['sn_min_polyscale'] = "For scale method set to 'auto', this sets the minimum SNR for which polynomial scaling is attempted. " \


        defaults['maxiter_reject'] = 5
        dtypes['maxiter_reject'] = int
        descr['maxiter_reject'] = 'maximum number of iterations for stacking and rejection. The code stops iterating ' \
                                  'either when the output mask does not change betweeen successive iterations or when ' \
                                  'maxiter_reject is reached.'
        defaults['lower'] = 3.0
        dtypes['lower'] = [int, float]
        descr['lower'] = 'Lower rejection threshold used for rejecting pixels when combining spectra in units of sigma.'

        defaults['upper'] = 3.0
        dtypes['upper'] = [int, float]
        descr['upper'] = 'Upper rejection threshold used for rejecting pixels when combining spectra in units of sigma.'

        defaults['maxrej'] = None
        dtypes['maxrej'] = int
        descr['maxrej'] = 'Coadding performs iterative rejection by comparing each exposure to a preliminary stack of ' \
                          'all the exposures. If this parameter is set then it will not reject more than maxrej pixels ' \
                          'per iteration of this rejection. The default is None, which means no maximum on rejected pixels.'

        defaults['sn_clip'] = 30.0
        dtypes['sn_clip'] = [int, float]
        descr['sn_clip'] = 'Errors are capped during rejection so that the S/N is never greater than sn_clip. This ' \
                           'prevents overly aggressive rejection in high S/N ratio spectrum which neverthless differ ' \
                           'at a level greater than the formal S/N due to systematics.'

        defaults['nbest'] = None
        dtypes['nbest'] = int
        descr['nbest'] = 'Number of orders to use for estimating the per exposure weights. Default is None, ' \
                         'which will just use one fourth of the total number of orders. This is only used for Echelle'


        # JFH These last two are actually arguments and not parameters that are only here because there is no other easy
        # way to parse .coadd1d files except with parsets. I would like to separate arguments from parameters.
        defaults['sensfuncfile'] = None
        dtypes['sensfuncfile'] = str
        descr['sensfuncfile'] = 'File containing sensitivity function which is a requirement for echelle coadds. ' \
                            'This is only used for Echelle'

        defaults['coaddfile'] = None
        dtypes['coaddfile'] = str
        descr['coaddfile'] = 'Output filename'

        # Instantiate the parameter set
        super(Coadd1DPar, self).__init__(list(pars.keys()),
                                         values=list(pars.values()),
                                         defaults=list(defaults.values()),
                                         dtypes=list(dtypes.values()),
                                         descr=list(descr.values()))
        self.validate()

    @classmethod
    def from_dict(cls, cfg):
        k = numpy.array([*cfg.keys()])
        parkeys = ['ex_value', 'flux_value', 'nmaskedge', 'sn_smooth_npix', 'wave_method',
                   'samp_fact', 'ref_percentile', 'maxiter_scale', 'sigrej_scale', 'scale_method',
                   'sn_min_medscale', 'sn_min_polyscale', 'maxiter_reject', 'lower', 'upper',
                   'maxrej', 'sn_clip', 'nbest', 'sensfuncfile', 'coaddfile']

        badkeys = numpy.array([pk not in parkeys for pk in k])
        if numpy.any(badkeys):
            raise ValueError('{0} not recognized key(s) for Coadd1DPar.'.format(k[badkeys]))

        kwargs = {}
        for pk in parkeys:
            kwargs[pk] = cfg[pk] if pk in k else None
        return cls(**kwargs)

    def validate(self):
        """
        Check the parameters are valid for the provided method.
        """
        pass


class Coadd2DPar(ParSet):
    """
    A parameter set holding the arguments for how to perform 2D coadds

    For a table with the current keywords, defaults, and descriptions,
    see :ref:`pypeitpar`.
    """
    def __init__(self, offsets=None, weights=None):

        # Grab the parameter names and values from the function
        # arguments
        args, _, _, values = inspect.getargvalues(inspect.currentframe())
        pars = OrderedDict([(k,values[k]) for k in args[1:]])

        # Initialize the other used specifications for this parameter
        # set
        defaults = OrderedDict.fromkeys(pars.keys())
        dtypes = OrderedDict.fromkeys(pars.keys())
        descr = OrderedDict.fromkeys(pars.keys())

        # Offsets
        defaults['offsets'] = None
        dtypes['offsets'] = list
        descr['offsets'] = 'User-input list of offsets for the images being combined.'

        # Weights
        defaults['weights'] = 'auto'
        dtypes['weights'] = [str, list]
        descr['weights'] = 'Mode for the weights used to coadd images.  See coadd2d.py for all options.'

        # Instantiate the parameter set
        super(Coadd2DPar, self).__init__(list(pars.keys()),
                                                 values=list(pars.values()),
                                                 defaults=list(defaults.values()),
                                                 dtypes=list(dtypes.values()),
                                                 descr=list(descr.values()))
        self.validate()

    @classmethod
    def from_dict(cls, cfg):
        k = numpy.array([*cfg.keys()])
        parkeys = ['offsets', 'weights']

        badkeys = numpy.array([pk not in parkeys for pk in k])
        if numpy.any(badkeys):
            raise ValueError('{0} not recognized key(s) for Coadd2DPar.'.format(k[badkeys]))

        kwargs = {}
        for pk in parkeys:
            kwargs[pk] = cfg[pk] if pk in k else None
        return cls(**kwargs)

    def validate(self):
        """
        Check the parameters are valid for the provided method.
        """
        pass

<<<<<<< HEAD

class CubePar(ParSet):
    """
    The parameter set used to hold arguments for functionality relevant
    to cube generation (primarily for IFU data).

    For a table with the current keywords, defaults, and descriptions,
    see :ref:`pypeitpar`.
    """

    def __init__(self, slit_spec=None, cube_spat_num=None, cube_wave_num=None,
                 cube_spat_min=None, cube_spat_max=None):

        # Grab the parameter names and values from the function
        # arguments
        args, _, _, values = inspect.getargvalues(inspect.currentframe())
        pars = OrderedDict([(k, values[k]) for k in args[1:]])  # "1:" to skip 'self'

        # Initialize the other used specifications for this parameter
        # set
        defaults = OrderedDict.fromkeys(pars.keys())
        options = OrderedDict.fromkeys(pars.keys())
        dtypes = OrderedDict.fromkeys(pars.keys())
        descr = OrderedDict.fromkeys(pars.keys())

        # Fill out parameter specifications.  Only the values that are
        # *not* None (i.e., the ones that are defined) need to be set

        # Cube Parameters
        defaults['slit_spec'] = True
        dtypes['slit_spec'] = [bool]
        descr['slit_spec'] = 'If the data use slits in one spatial direction, set this to True.' \
                             'If the data uses fibres for all spaxels, set this to False.'

        defaults['cube_spat_num'] = None
        dtypes['cube_spat_num'] = [float, None]
        descr['cube_spat_num'] = 'Number of pixels in the spatial dimension. If None, the number of' \
                                 'pixels in the spatial direction of the slit will be used. If you' \
                                 'are reducing fibre IFU data, this parameter will be ignored'

        defaults['cube_wave_num'] = None
        dtypes['cube_wave_num'] = [float, None]
        descr['cube_wave_num'] = 'Number of pixels in the wavelength dimension. If None, the number' \
                                 'of pixels in the spectral direction on the raw science frame will' \
                                 'be used.'

        defaults['cube_wave_min'] = None
        dtypes['cube_wave_min'] = [float, None]
        descr['cube_wave_min'] = 'Minimum wavelength to use. If None, default is minimum wavelength' \
                                 'based on wavelength solution of all spaxels'

        defaults['cube_wave_max'] = None
        dtypes['cube_wave_max'] = [float, None]
        descr['cube_wave_max'] = 'Maximum wavelength to use. If None, default is maximum wavelength' \
                                 'based on wavelength solution of all spaxels'


        # Instantiate the parameter set
        super(CubePar, self).__init__(list(pars.keys()),
                                      values=list(pars.values()),
                                      defaults=list(defaults.values()),
                                      options=list(options.values()),
                                      dtypes=list(dtypes.values()),
                                      descr=list(descr.values()))
        self.validate()

    @classmethod
    def from_dict(cls, cfg):
        k = numpy.array([*cfg.keys()])

        # Basic keywords
        parkeys = ['slit_spec', 'cube_spat_num', 'cube_wave_num', 'cube_wave_min', 'cube_wave_max']

        badkeys = numpy.array([pk not in parkeys for pk in k])
        if numpy.any(badkeys):
            raise ValueError('{0} not recognized key(s) for ExtractionPar.'.format(k[badkeys]))

        kwargs = {}
        for pk in parkeys:
            kwargs[pk] = cfg[pk] if pk in k else None
        return cls(**kwargs)

    def validate(self):
        pass


=======
>>>>>>> 035cccbe
class FluxCalibratePar(ParSet):
    """
    A parameter set holding the arguments for how to perform the flux
    calibration.

    For a table with the current keywords, defaults, and descriptions,
    see :ref:`pypeitpar`.
    """
    def __init__(self, extinct_correct=None):

        # Grab the parameter names and values from the function
        # arguments
        args, _, _, values = inspect.getargvalues(inspect.currentframe())
        pars = OrderedDict([(k,values[k]) for k in args[1:]])

        # Initialize the other used specifications for this parameter
        # set
        defaults = OrderedDict.fromkeys(pars.keys())
        dtypes = OrderedDict.fromkeys(pars.keys())
        descr = OrderedDict.fromkeys(pars.keys())

        defaults['extinct_correct'] = True
        dtypes['extinct_correct'] = bool
        descr['extinct_correct'] = 'If extinct_correct=True the code will use an atmospheric extinction model to ' \
                                   'extinction correct the data below 10000A. Note that this correction makes no ' \
                                   'sense if one is telluric correcting and this shold be set to False'

        # Instantiate the parameter set
        super(FluxCalibratePar, self).__init__(list(pars.keys()),
                                                 values=list(pars.values()),
                                                 defaults=list(defaults.values()),
                                                 dtypes=list(dtypes.values()),
                                                 descr=list(descr.values()))
        self.validate()

    @classmethod
    def from_dict(cls, cfg):
        k = numpy.array([*cfg.keys()])
        parkeys = ['extinct_correct']

        badkeys = numpy.array([pk not in parkeys for pk in k])
        if numpy.any(badkeys):
            raise ValueError('{0} not recognized key(s) for FluxCalibratePar.'.format(k[badkeys]))

        kwargs = {}
        for pk in parkeys:
            kwargs[pk] = cfg[pk] if pk in k else None
        return cls(**kwargs)

    def validate(self):
        """
        Check the parameters are valid for the provided method.
        """
        pass


class SensFuncPar(ParSet):
    """
    A parameter set holding the arguments for sensitivity function computation using the UV algorithm, see
    sensfunc.SensFuncUV

    For a table with the current keywords, defaults, and descriptions,
    see :ref:`pypeitpar`.
    """
    def __init__(self, extrap_blu=None, extrap_red=None, samp_fact=None, multi_spec_det=None, algorithm=None, UVIS=None, IR=None, polyorder=None, star_type=None, star_mag=None, star_ra=None,
                 star_dec=None, mask_abs_lines=None):
        # Grab the parameter names and values from the function arguments
        args, _, _, values = inspect.getargvalues(inspect.currentframe())
        pars = OrderedDict([(k, values[k]) for k in args[1:]])

        # Initialize the other used specifications for this parameter set
        defaults = OrderedDict.fromkeys(pars.keys())
        dtypes = OrderedDict.fromkeys(pars.keys())
        descr = OrderedDict.fromkeys(pars.keys())

        defaults['extrap_blu'] = 0.1
        dtypes['extrap_blu'] = float
        descr['extrap_blu'] = 'Fraction of minimum wavelength coverage to grow the wavelength coverage of the ' \
                              'sensitivitity function in the blue direction, i.e. if the standard star spectrum' \
                              'cuts off at wave_min, the sensfunc will be extrapolated to cover down to ' \
                              ' (1.0-extrap_blu)*wave_min'


        defaults['extrap_red'] = 0.1
        dtypes['extrap_red'] = float
        descr['extrap_red'] = 'Fraction of maximum wavelength coverage to grow the wavelength coverage of the ' \
                              'sensitivitity function in the red direction, i.e. if the standard star spectrum' \
                              'cuts off at wave_max, the sensfunc will be extrapolated to cover up to ' \
                              ' (1.0 + extrap_red)*wave_max'

        defaults['samp_fact'] = 1.5
        dtypes['samp_fact'] = float
        descr['samp_fact'] = 'sampling factor to make the wavelength grid for sensitivity function finer or coarser.  ' \
                             'samp_fact > 1.0 oversamples (finer), samp_fact < 1.0 undersamples (coarser).'
        defaults['polyorder'] = 5
        dtypes['polyorder'] = int
        descr['polyorder'] = 'Polynomial order for sensitivity function fitting'

        defaults['multi_spec_det'] = None
        dtypes['multi_spec_det'] = list
        descr['multi_spec_det'] = 'List of detector numbers to splice together for multi-detector instruments ' \
                                  '(e.g. DEIMOS, GMOS). It is assumed that there is *no* overlap in wavelength ' \
                                  'across detectors (might be ok if there is)'

        defaults['algorithm'] = 'UVIS'
        dtypes['algorithm'] = str
        descr['algorithm'] = "Specify the algorithm for computing the sensitivity function. The options are: " \
                             " (1) UVIS = Should be used for data with lambda < 7000A." \
                             "No detailed model of telluric absorption but corrects for atmospheric extinction." \
                             " (2) IR = Should be used for data with lambbda > 7000A." \
                             "Peforms joint fit for sensitivity function and telluric absorption using HITRAN models."


        defaults['UVIS'] = SensfuncUVISPar()
        dtypes['UVIS'] = [ParSet, dict ]
        descr['UVIS'] = 'Parameters for the UVIS sensfunc algorithm'

        defaults['IR'] = TelluricPar()
        dtypes['IR'] = [ ParSet, dict ]
        descr['IR'] = 'Parameters for the IR sensfunc algorithm'

        # JFH SHould the default by higher like 8?
        defaults['polyorder'] = 5
        dtypes['polyorder'] = int
        descr['polyorder'] = 'Polynomial order for sensitivity function fitting'

        defaults['star_type'] = None
        dtypes['star_type'] = str
        descr['star_type'] = 'Spectral type of the standard star (for near-IR mainly)'

        defaults['star_mag'] = None
        dtypes['star_mag'] = float
        descr['star_mag'] = 'Magnitude of the standard star (for near-IR mainly)'

        defaults['star_ra'] = None
        dtypes['star_ra'] = float
        descr['star_ra'] = 'RA of the standard star. This will override values in the header, i.e. if they are wrong or absent'

        defaults['star_dec'] = None
        dtypes['star_dec'] = float
        descr['star_dec'] = 'DEC of the standard star. This will override values in the header, i.e. if they are wrong or absent'

        defaults['mask_abs_lines'] = True
        dtypes['mask_abs_lines'] = bool
        descr['mask_abs_lines'] = 'Mask Balmer, Paschen, Brackett, and Pfund lines in sensitivity function fit'

        # Instantiate the parameter set
        super(SensFuncPar, self).__init__(list(pars.keys()),
                                          values=list(pars.values()),
                                          defaults=list(defaults.values()),
                                          dtypes=list(dtypes.values()),
                                          descr=list(descr.values()))
        self.validate()

    @classmethod
    def from_dict(cls, cfg):
        k = numpy.array([*cfg.keys()])
        parkeys = ['extrap_blu', 'extrap_red', 'samp_fact', 'multi_spec_det', 'algorithm', 'UVIS',
                   'IR', 'polyorder', 'star_type', 'star_mag', 'star_ra', 'star_dec',
                   'mask_abs_lines']

        badkeys = numpy.array([pk not in parkeys for pk in k])
        if numpy.any(badkeys):
            raise ValueError('{0} not recognized key(s) for SensFuncPar.'.format(k[badkeys]))

        kwargs = {}
        for pk in parkeys:
            kwargs[pk] = cfg[pk] if pk in k else None
        return cls(**kwargs)

    def validate(self):
        """
        Check the parameters are valid for the provided method.
        """
        if not ((self.data['algorithm'] == 'IR') or  (self.data['algorithm'] == 'UVIS')):
            raise ValueError('algorithm must be set to either  "IR" or "UVIS"')
        # JFH add other checks?


class SensfuncUVISPar(ParSet):
    """
    A parameter set holding the arguments for sensitivity function computation using the UV algorithm, see
    sensfunc.SensFuncUV

    For a table with the current keywords, defaults, and descriptions,
    see :ref:`pypeitpar`.
    """
    def __init__(self, balm_mask_wid=None, std_file=None, std_obj_id=None, sensfunc=None, extinct_correct=None,
                 telluric_correct=None, telluric=None,
                 polycorrect=None, nresln=None, resolution=None, trans_thresh=None):

        # Grab the parameter names and values from the function
        # arguments
        args, _, _, values = inspect.getargvalues(inspect.currentframe())
        pars = OrderedDict([(k,values[k]) for k in args[1:]])

        # Initialize the other used specifications for this parameter
        # set
        defaults = OrderedDict.fromkeys(pars.keys())
        dtypes = OrderedDict.fromkeys(pars.keys())
        descr = OrderedDict.fromkeys(pars.keys())


        # These are the UV sensfunc parameters
        defaults['balm_mask_wid'] = 5.
        dtypes['balm_mask_wid'] = float
        descr['balm_mask_wid'] = 'Mask width for Balmer lines in Angstroms.'

        dtypes['std_file'] = str
        descr['std_file'] = 'Standard star file to generate sensfunc'

        dtypes['std_obj_id'] = [str, int]
        descr['std_obj_id'] = 'Specifies object in spec1d file to use as standard.' \
            ' The brightest object found is used otherwise.'


        dtypes['sensfunc'] = str
        descr['sensfunc'] = 'FITS file that contains or will contain the sensitivity function.'


        defaults['extinct_correct'] = True
        dtypes['extinct_correct'] = bool
        descr['extinct_correct'] = 'If extinct_correct=True the code will use an atmospheric extinction model to ' \
                                   'extinction correct the data below 10000A. Note that this correction makes no ' \
                                   'sense if one is telluric correcting and this shold be set to False'


        defaults['telluric_correct'] = False
        dtypes['telluric_correct'] = bool
        descr['telluric_correct'] = "If telluric_correct=True the code will grab the sens_dict['telluric'] tag from the " \
                                    "sensfunc dictionary and apply it to the data."

        defaults['telluric'] = False
        dtypes['telluric'] = bool
        descr['telluric'] = 'If telluric=True the code creates a synthetic standard star spectrum using the Kurucz models, ' \
            'the sens func is created setting nresln=1.5 it contains the correction for telluric lines.'

        defaults['polycorrect'] = True
        dtypes['polycorrect'] = bool
        descr['polycorrect'] = 'Whether you want to correct the sensfunc with polynomial in the telluric and recombination line regions'


        defaults['nresln'] = 20
        dtypes['nresln'] = [int, float]
        descr['nresln'] = 'Parameter governing the spacing of the bspline breakpoints.'


        defaults['resolution'] = 3000.0
        dtypes['resolution'] = [int, float]
        descr['resolution'] = 'Expected resolution of the standard star spectrum. This should be measured from the data.'

        defaults['trans_thresh'] = 0.9
        dtypes['trans_thresh'] = float
        descr['trans_thresh'] = 'Parameter for selecting telluric regions which are masked. Locations below this ' \
                                'transmission value are masked. If you have significant telluric absorption you should ' \
                                'be using telluric.sensnfunc_telluric'

        # Instantiate the parameter set
        super(SensfuncUVISPar, self).__init__(list(pars.keys()),
                                          values=list(pars.values()),
                                          defaults=list(defaults.values()),
                                          dtypes=list(dtypes.values()),
                                          descr=list(descr.values()))
        self.validate()

    @classmethod
    def from_dict(cls, cfg):
        k = numpy.array([*cfg.keys()])
        parkeys = ['balm_mask_wid',  'sensfunc', 'extinct_correct', 'telluric_correct', 'std_file',
                   'std_obj_id', 'telluric', 'polycorrect', 'nresln', 'resolution', 'trans_thresh']

        badkeys = numpy.array([pk not in parkeys for pk in k])
        if numpy.any(badkeys):
            raise ValueError('{0} not recognized key(s) for SensfuncUVISPar.'.format(k[badkeys]))

        kwargs = {}
        for pk in parkeys:
            kwargs[pk] = cfg[pk] if pk in k else None
        return cls(**kwargs)

    def validate(self):
        """
        Check the parameters are valid for the provided method.
        """
        if self.data['sensfunc'] is not None and self.data['std_file'] is None and not os.path.isfile(self.data['sensfunc']):
            raise ValueError('Provided sensitivity function does not exist: {0}.'.format(
                             self.data['sensfunc']))


class TelluricPar(ParSet):
    """
    A parameter set holding the arguments for sensitivity function computation using the UV algorithm, see
    sensfunc.SensFuncUV

    For a table with the current keywords, defaults, and descriptions,
    see :ref:`pypeitpar`.
    """

    def __init__(self, telgridfile=None, sn_clip=None, resln_guess=None, resln_frac_bounds=None, pix_shift_bounds=None, maxiter=None,
                 sticky=None, lower=None, upper=None, seed=None, tol=None, popsize=None, recombination=None, polish=None,
                 disp=None):

        # Grab the parameter names and values from the function
        # arguments
        args, _, _, values = inspect.getargvalues(inspect.currentframe())
        pars = OrderedDict([(k, values[k]) for k in args[1:]])

        # Initialize the other used specifications for this parameter
        # set
        defaults = OrderedDict.fromkeys(pars.keys())
        dtypes = OrderedDict.fromkeys(pars.keys())
        descr = OrderedDict.fromkeys(pars.keys())

        defaults['telgridfile'] = None
        dtypes['telgridfile'] = str
        descr['telgridfile'] = 'File containing the telluric grid for the observatory in question. These grids are ' \
                               'generated from HITRAN models for each observatory using nominal site parameters. They ' \
                               'must be downloaded from the GoogleDrive and stored in PypeIt/pypeit/data/telluric/'

        defaults['sn_clip'] = 30.0
        dtypes['sn_clip'] = [int, float]
        descr['sn_clip'] = 'This adds an error floor to the ivar, preventing too much rejection at high-S/N (i.e. ' \
                          'standard stars, bright objects) using the function utils.clip_ivar. A small erorr is added ' \
                          'to the input ivar so that the output ivar_out will never give S/N greater than sn_clip. This ' \
                          'prevents overly aggressive rejection in high S/N ratio spectra which neverthless differ at a ' \
                          'level greater than the formal S/N due to the fact that our telluric models are only good to ' \
                          'about 3%.'

        defaults['resln_guess'] = None
        dtypes['resln_guess'] = [int, float]
        descr['resln_guess'] = 'A guess for the resolution of your spectrum expressed as lambda/dlambda. The resolution ' \
                               'is fit explicitly as part of the telluric model fitting, but this guess helps determine ' \
                               'the bounds for the optimization (see next). If not provided, the  wavelength sampling of ' \
                               'your spectrum will be used and the resolution calculated using a typical sampling of 3 ' \
                               'spectral pixels per resolution element.'


        # Force resln_frac_bounds to be a tuple
        if pars['resln_frac_bounds'] is not None and not isinstance(pars['resln_frac_bounds'], tuple):
            try:
                pars['resln_frac_bouncs'] = tuple(pars['resln_frac_bounds'])
            except:
                raise TypeError('Could not convert provided resln_frac_bounds to a tuple.')

        defaults['resln_frac_bounds'] = (0.5,1.5)
        dtypes['resln_frac_bounds'] = tuple
        descr['resln_frac_bounds'] = 'Bounds for the resolution fit optimization which is part of the telluric model. ' \
                                     'This range is in units of the resln_guess, so the (0.5, 1.5) would bound the ' \
                                     'spectral resolution fit to be within the range ' \
                                     'bounds_resln = (0.5*resln_guess, 1.5*resln_guess)'

        # Force pix_shisft_bounds to be a tuple
        if pars['pix_shift_bounds'] is not None and not isinstance(pars['pix_shift_bounds'], tuple):
            try:
                pars['pix_shift_bounds'] = tuple(pars['pix_shift_bounds'])
            except:
                raise TypeError('Could not convert provided pix_shift_bounds to a tuple.')

        defaults['pix_shift_bounds'] = (-5.0,5.0)
        dtypes['pix_shift_bounds'] = tuple
        descr['pix_shift_bounds'] = ' Bounds for the pixel shift optimization in telluric model fit in units of pixels. ' \
                                    'The atmosphere will be allowed to shift within this range during the fit.'


        defaults['maxiter'] = 3
        dtypes['maxiter'] = int
        descr['maxiter'] = 'Maximum number of iterations for the telluric + object model fitting. The code performs ' \
                           'multiple iterations rejecting outliers at each step. The fit is then performed anew to the ' \
                           'remaining good pixels. For this reason if you run with the disp=True option, you will see ' \
                           'that the f(x) loss function gets progressively better during the iterations.'

        defaults['sticky'] = True
        dtypes['sticky'] = bool
        descr['sticky'] = 'Sticky parameter for the utils.djs_reject algorithm for iterative model fit rejection.  ' \
                          'If set to True then points rejected from a previous iteration are kept rejected, in other ' \
                          'words the bad pixel mask is the OR of all previous iterations and rejected pixels accumulate. ' \
                          'If set to False, the bad pixel mask is the mask from the previous iteration, and if the model ' \
                          'fit changes between iterations, points can alternate from being rejected to not rejected. ' \
                          'At present this code only performs optimizations with differential evolution and experience ' \
                          'shows that sticky needs to be True in order for these to converge. This is because the ' \
                          'outliers can be so large that they dominate the loss function, and one never iteratively ' \
                          'converges to a good model fit. In other words, the deformations in the model between ' \
                          'iterations with sticky=False are too small to approach a reasonable fit.'

        defaults['lower'] = 3.0
        dtypes['lower'] = [int, float]
        descr['lower'] = 'Lower rejection threshold in units of sigma_corr*sigma, where sigma is the formal noise of the ' \
                         'spectrum, and sigma_corr is an empirically determined correction to the formal error. The ' \
                         'distribution of input chi (defined by chi = (data - model)/sigma) values is analyzed, and a ' \
                         'correction factor to the formal error sigma_corr is returned which is multiplied into the ' \
                         'formal errors. In this way, a rejection threshold of i.e. 3-sigma, will always correspond to ' \
                         'roughly the same percentile.  This renormalization is performed with ' \
                         'coadd1d.renormalize_errors function, and guarantees that rejection is not too agressive in ' \
                         'cases where the empirical errors determined from the chi-distribution differ significantly ' \
                         'from the formal noise which is used to determine chi.'

        defaults['upper'] = 3.0
        dtypes['upper'] = [int, float]
        descr['upper'] = 'Upper rejection threshold in units of sigma_corr*sigma, where sigma is the formal noise of the ' \
                         'spectrum, and sigma_corr is an empirically determined correction to the formal error. See ' \
                         'above for description.'

        defaults['seed'] = 777
        dtypes['seed'] = int
        descr['seed'] = 'An initial seed for the differential evolution optimization, which is a random process. ' \
                        'The default is a seed = 777 which will be used to generate a unique seed for every order. ' \
                        'A specific seed is used because otherwise the random number generator will use the time for ' \
                        'the seed, and the results will not be reproducible.'


        defaults['tol'] = 1e-3
        dtypes['tol'] = float
        descr['tol'] = 'Relative tolerance for converage of the differential evolution optimization. See ' \
                       'scipy.optimize.differential_evolution for details.'


        defaults['popsize'] = 30
        dtypes['popsize'] = int
        descr['popsize'] = 'A multiplier for setting the total population size for the differential evolution ' \
                           'optimization. See scipy.optimize.differential_evolution for details.'

        defaults['recombination'] = 0.7
        dtypes['recombination'] = [int, float]
        descr['recombination'] = 'The recombination constant for the differential evolution optimization. This should ' \
                                 'be in the range [0, 1]. See scipy.optimize.differential_evolution for details.'

        defaults['polish'] = True
        dtypes['polish'] = bool
        descr['polish'] = 'If True then differential evolution will perform an additional optimizatino at the end to ' \
                          'polish the best fit at the end, which can improve the optimization slightly. See ' \
                          'scipy.optimize.differential_evolution for details.'

        defaults['disp'] = True
        dtypes['disp'] = bool
        descr['disp'] = 'Argument for scipy.optimize.differential_evolution which will  display status messages to the ' \
                        'screen indicating the status of the optimization. See documentation for telluric.Telluric ' \
                        'for a description of the output and how to know if things are working well.'

        # Instantiate the parameter set
        super(TelluricPar, self).__init__(list(pars.keys()),
                                          values=list(pars.values()),
                                          defaults=list(defaults.values()),
                                          dtypes=list(dtypes.values()),
                                          descr=list(descr.values()))
        self.validate()

    @classmethod
    def from_dict(cls, cfg):
        k = numpy.array([*cfg.keys()])
        parkeys = ['telgridfile', 'sn_clip', 'resln_guess', 'resln_frac_bounds',
                   'pix_shift_bounds', 'maxiter', 'sticky', 'lower', 'upper', 'seed', 'tol',
                   'popsize', 'recombination', 'polish', 'disp']

        badkeys = numpy.array([pk not in parkeys for pk in k])
        if numpy.any(badkeys):
            raise ValueError('{0} not recognized key(s) for TelluricPar.'.format(k[badkeys]))

        kwargs = {}
        for pk in parkeys:
            kwargs[pk] = cfg[pk] if pk in k else None
        return cls(**kwargs)

    def validate(self):
        """
        Check the parameters are valid for the provided method.
        """
        pass
        # JFH add something in here which checks that the recombination value provided is bewteen 0 and 1, although
        # scipy.optimize.differential_evoluiton probalby checks this.



class ManualExtractionPar(ParSet):
    """
    DEPRECATED!!

    A parameter set holding the arguments for how to perform the
    manual extraction of a spectrum.

    A list of these objects can be included in an instance of
    :class:`ExtractObjectsPar` to perform a set of user-defined
    extractions.

    For an example of how to define a series of manual extractions in
    the pypeit input file, see :ref:`pypeit_file`.

    Args:
        frame (:obj:`str`):
            The name of the fits file for a manual extraction
        spec = List of spectral positions to hand extract
        spat = List of spatial positions to hand extract
        det = List of detectors for hand extraction. This must be a list aligned with spec and spat lists, or a single integer
             which will be used for all members of that list
        fwhm = List of FWHM for hand extraction. This must be a list aligned with spec and spat lists, or a single number which will
             be used for all members of that list'


    """
    def __init__(self, frame=None, spec=None, spat = None, det = None, fwhm = None):

        # Grab the parameter names and values from the function
        # arguments
        args, _, _, values = inspect.getargvalues(inspect.currentframe())
        pars = OrderedDict([(k,values[k]) for k in args[1:]])

        # Initialize the other used specifications for this parameter
        # set
        dtypes = OrderedDict.fromkeys(pars.keys())
        descr = OrderedDict.fromkeys(pars.keys())

        # Fill out parameter specifications.  Only the values that are
        # *not* None (i.e., the ones that are defined) need to be set
        dtypes['frame'] = str
        descr['frame'] = 'The name of the fits file for a manual extraction'

        dtypes['spec'] = [list, float, int]
        descr['spec'] = 'List of spectral positions to hand extract '

        dtypes['spat'] = [list, float, int]
        descr['spat'] = 'List of spatial positions to hand extract '

        dtypes['det'] = [list, int]
        descr['det'] = 'List of detectors for hand extraction. This must be a list aligned with spec and spat lists, or a single integer which will be used for all members of that list.  Negative values indicated negative images.'
        dtypes['fwhm'] = [list, int,float]
        descr['fwhm'] = 'List of FWHM for hand extraction. This must be a list aligned with spec and spat lists, or a single number which will be used for all members of that list'

        # Instantiate the parameter set
        super(ManualExtractionPar, self).__init__(list(pars.keys()),
                                                  values=list(pars.values()),
                                                  dtypes=list(dtypes.values()),
                                                  descr=list(descr.values()))
        self.validate()

    @classmethod
    def from_dict(cls, cfg):
        k = numpy.array([*cfg.keys()])
        parkeys = [ 'frame', 'spec','spat','det','fwhm']

        badkeys = numpy.array([pk not in parkeys for pk in k])
        if numpy.any(badkeys):
            raise ValueError('{0} not recognized key(s) for ManualExtractionPar.'.format(
                                k[badkeys]))

        kwargs = {}
        for pk in parkeys:
            kwargs[pk] = cfg[pk] if pk in k else None
        return cls(**kwargs)

    def validate(self):
        pass


class ReduxPar(ParSet):
    """
    The parameter set used to hold arguments for functionality relevant
    to the overal reduction of the the data.
    
    Critically, this parameter set defines the spectrograph that was
    used to collect the data and the overall pipeline used in the
    reductions.
    
    For a table with the current keywords, defaults, and descriptions,
    see :ref:`pypeitpar`.
    """
    def __init__(self, spectrograph=None, detnum=None, sortroot=None, calwin=None, scidir=None,
                 qadir=None, redux_path=None, ignore_bad_headers=None):

        # Grab the parameter names and values from the function
        # arguments
        args, _, _, values = inspect.getargvalues(inspect.currentframe())
        pars = OrderedDict([(k,values[k]) for k in args[1:]])      # "1:" to skip 'self'

        # Initialize the other used specifications for this parameter
        # set
        defaults = OrderedDict.fromkeys(pars.keys())
        options = OrderedDict.fromkeys(pars.keys())
        dtypes = OrderedDict.fromkeys(pars.keys())
        descr = OrderedDict.fromkeys(pars.keys())

        # Fill out parameter specifications.  Only the values that are
        # *not* None (i.e., the ones that are defined) need to be set
        options['spectrograph'] = ReduxPar.valid_spectrographs()
        dtypes['spectrograph'] = str
        descr['spectrograph'] = 'Spectrograph that provided the data to be reduced.  ' \
                                'Options are: {0}'.format(', '.join(options['spectrograph']))

        dtypes['detnum'] = [int, list]
        descr['detnum'] = 'Restrict reduction to a list of detector indices'

        dtypes['sortroot'] = str
        descr['sortroot'] = 'A filename given to output the details of the sorted files.  If ' \
                            'None, the default is the root name of the pypeit file.  If off, ' \
                            'no output is produced.'

        # TODO: Allow this to apply to each calibration frame type
        defaults['calwin'] = 0
        dtypes['calwin']   = [int, float]
        descr['calwin'] = 'The window of time in hours to search for calibration frames for a ' \
                          'science frame'

        # TODO: Explain what this actually does in the description.
        defaults['ignore_bad_headers'] = False
        dtypes['ignore_bad_headers'] = bool
        descr['ignore_bad_headers'] = 'Ignore bad headers (NOT recommended unless you know it is safe).'

        defaults['scidir'] = 'Science'
        dtypes['scidir'] = str
        descr['scidir'] = 'Directory relative to calling directory to write science files.'

        defaults['qadir'] = 'QA'
        dtypes['qadir'] = str
        descr['qadir'] = 'Directory relative to calling directory to write quality ' \
                         'assessment files.'

        defaults['redux_path'] = os.getcwd()
        dtypes['redux_path'] = str
        descr['redux_path'] = 'Path to folder for performing reductions.  Default is the ' \
                              'current working directory.'

        # Instantiate the parameter set
        super(ReduxPar, self).__init__(list(pars.keys()),
                                        values=list(pars.values()),
                                        defaults=list(defaults.values()),
                                        options=list(options.values()),
                                        dtypes=list(dtypes.values()),
                                        descr=list(descr.values()))
        self.validate()

    @classmethod
    def from_dict(cls, cfg):
        k = numpy.array([*cfg.keys()])

        # Basic keywords
        parkeys = [ 'spectrograph', 'detnum', 'sortroot', 'calwin', 'scidir', 'qadir',
                    'redux_path', 'ignore_bad_headers']

        badkeys = numpy.array([pk not in parkeys for pk in k])
        if numpy.any(badkeys):
            raise ValueError('{0} not recognized key(s) for ReduxPar.'.format(k[badkeys]))

        kwargs = {}
        for pk in parkeys:
            kwargs[pk] = cfg[pk] if pk in k else None
        return cls(**kwargs)

    @staticmethod
    def valid_spectrographs():
        # WARNING: Needs this to determine the valid spectrographs.
        # Should use pypeit.spectrographs.util.valid_spectrographs
        # instead, but it causes a circular import.  Spectrographs have
        # to be redefined here.   To fix this, spectrograph specific
        # parameter sets (like DetectorPar) and where they go needs to
        # be rethought.
        return ['keck_deimos', 'keck_lris_blue', 'keck_lris_red', 'keck_lris_red_longonly',
<<<<<<< HEAD
                'keck_nires', 'keck_nirspec_low', 'keck_mosfire', 'keck_hires_red', 'keck_kcwi_blue',
=======
                'keck_nires', 'keck_nirspec_low', 'keck_mosfire', 'keck_hires_red',
>>>>>>> 035cccbe
                'shane_kast_blue', 'shane_kast_red', 'shane_kast_red_ret', 'tng_dolores',
                'wht_isis_blue', 'wht_isis_red', 'vlt_xshooter_uvb', 'vlt_xshooter_vis', 'vlt_xshooter_nir',
                'vlt_fors2', 'gemini_gnirs', 'gemini_flamingos1', 'gemini_flamingos2',
                'gemini_gmos_south_ham', 'gemini_gmos_north_e2v', 'gemini_gmos_north_ham',
                'magellan_fire', 'magellan_fire_long', 'magellan_mage', 'lbt_mods1r', 'lbt_mods1b',
                'lbt_mods2r', 'lbt_mods2b', 'lbt_luci1', 'lbt_luci2', 'mmt_binospec']
    def validate(self):
        pass

    
class WavelengthSolutionPar(ParSet):
    """
    The parameter set used to hold arguments for the determination of
    wavelength solution.
    
    For a table with the current keywords, defaults, and descriptions,
    see :ref:`pypeitpar`.
    """
    def __init__(self, reference=None, method=None, echelle=None, ech_fix_format=None,
                 ech_nspec_coeff=None, ech_norder_coeff=None, ech_sigrej=None, lamps=None,
                 nonlinear_counts=None, sigdetect=None, fwhm=None, reid_arxiv=None,
                 nreid_min=None, cc_thresh=None, cc_local_thresh=None, nlocal_cc=None,
                 rms_threshold=None, match_toler=None, func=None, n_first=None, n_final=None,
                 sigrej_first=None, sigrej_final=None, wv_cen=None, disp=None, numsearch=None,
                 nfitpix=None, IDpixels=None, IDwaves=None, medium=None, frame=None,
                 nsnippet=None):

        # Grab the parameter names and values from the function
        # arguments
        args, _, _, values = inspect.getargvalues(inspect.currentframe())
        pars = OrderedDict([(k,values[k]) for k in args[1:]])

        # Initialize the other used specifications for this parameter
        # set
        defaults = OrderedDict.fromkeys(pars.keys())
        options = OrderedDict.fromkeys(pars.keys())
        dtypes = OrderedDict.fromkeys(pars.keys())
        descr = OrderedDict.fromkeys(pars.keys())

        # Fill out parameter specifications.  Only the values that are
        # *not* None (i.e., the ones that are defined) need to be set

        # TODO JFH Does sky actually do anything?
        # TODO: Only test for 'pixel' is ever used. I.e. 'arc' or 'sky'
        # does not make a difference.
        defaults['reference'] = 'arc'
        options['reference'] = WavelengthSolutionPar.valid_reference()
        dtypes['reference'] = str
        descr['reference'] = 'Perform wavelength calibration with an arc, sky frame.  Use ' \
                             '\'pixel\' for no wavelength solution.'

        defaults['method'] = 'holy-grail'
        options['method'] = WavelengthSolutionPar.valid_methods()
        dtypes['method'] = str
        descr['method'] = 'Method to use to fit the individual arc lines. Most of these methods are now deprecated ' \
                          'as they fail most of the time without significant parameter tweaking. ' \
                          '\'holy-grail\' attempts to get a first guess at line IDs by looking for patterns in the ' \
                          'line locations. It is fully automated and works really well excpet for when it does not' \
                          '\'reidentify\' is now the preferred method, however it requires that an archive of ' \
                          'wavelength solution has been constructed for your instrument/grating combination'' \
                          ''Options are: {0}'.format(', '.join(options['method']))
#        descr['method'] = 'Method to use to fit the individual arc lines.  ' \
#                          '\'fit\' is likely more accurate, but \'simple\' uses a polynomial ' \
#                          'fit (to the log of a gaussian) and is fast and reliable.  ' \
#                          '\'arclines\' uses the arclines python package.' \
#                          'Options are: {0}'.format(', '.join(options['method']))

        # Echelle wavelength calibration stuff
        defaults['echelle'] = False
        dtypes['echelle'] = bool
        descr['echelle'] = 'Is this an echelle spectrograph? If yes an additional 2-d fit wavelength fit will be performed as a function ' \
                           'of spectral pixel and order number to improve the wavelength solution'

        defaults['ech_nspec_coeff'] = 4
        dtypes['ech_nspec_coeff'] = int
        descr['ech_nspec_coeff'] = 'For echelle spectrographs, order of the final 2d fit to the spectral dimension. ' \
                                   'You should choose this to be the n_final of the fits to the individual orders.'

        defaults['ech_norder_coeff'] = 4
        dtypes['ech_norder_coeff'] = int
        descr['ech_norder_coeff'] = 'For echelle spectrographs, order of the final 2d fit to the order dimension.'

        defaults['ech_sigrej'] = 2.0
        dtypes['ech_sigrej'] = [int,float]
        descr['ech_sigrej'] = 'For echelle spectrographs sigma clipping rejection threshold in 2d fit to spectral and order dimensions'


        # TODO: These needs to be tidied up so we can check for valid lamps. Right now I'm not checking.
        # Force lamps to be a list
        if pars['lamps'] is not None and not isinstance(pars['lamps'], list):
            pars['lamps'] = [pars['lamps']]
        options['lamps'] = None
        #options['lamps'] = WavelengthSolutionPar.valid_lamps()
        dtypes['lamps'] = list
        descr['lamps'] = 'Name of one or more ions used for the wavelength calibration.  Use ' \
                         'None for no calibration.  ' \
                         'Options are: {0}'.format(', '.join(WavelengthSolutionPar.valid_lamps()))


        # ToDo Should this be in counts or ADU? Currently the arcs are in ADU (which actually sort of makes sense here) but the
        # name of the parameter is counts. Perhaps we should just change this to nonlinear_adu or something to avoid confusion.

        # These are the parameters used for arc line detection
        # TODO: Why is this not always defined by the detectors of the
        # spectrograph?
        defaults['nonlinear_counts'] = 1e10
        dtypes['nonlinear_counts'] = float
        descr['nonlinear_counts'] = 'Arc lines above this saturation threshold are not used in wavelength solution fits because they cannot' \
                                    'be accurately centroided'

        defaults['sigdetect'] = 5.
        dtypes['sigdetect'] =  [int, float, list, numpy.ndarray]
        descr['sigdetect'] = 'Detection threshold for arc lines. This can be a single number or a list/array providing the value for each slit'

        defaults['fwhm'] = 4.
        dtypes['fwhm'] = [int, float]
        descr['fwhm'] = 'Spectral sampling of the arc lines. This is the FWHM of an arcline in *unbinned* pixels.'

        # These are the parameters used for reidentification
        defaults['reid_arxiv']=None
        dtypes['reid_arxiv'] = str
        descr['reid_arxiv'] = 'Name of the archival wavelength solution file that will be used for the wavelength ' \
                              'reidentification if the wavelength solution method = reidentify'

        defaults['nreid_min'] = 1
        dtypes['nreid_min'] = int
        descr['nreid_min'] = 'Minimum number of times that a given candidate reidentified line must be properly matched ' \
                             'with a line in the arxiv to be considered a good reidentification. If there is a lot of ' \
                             'duplication in the arxiv of the spectra in question (i.e. multislit) set this to a number ' \
                             'like 1-4. For echelle this depends on the number of solutions in the arxiv. For fixed format ' \
                             'echelle (ESI, X-SHOOTER, NIRES) set this 1. For an echelle with a tiltable grating, it will ' \
                             'depend on the number of solutions in the arxiv.'

        defaults['nsnippet'] = 2
        dtypes['nsnippet'] = int
        descr['nsnippet'] = 'Number of spectra to chop the arc spectrum into when using the full_template method'

        defaults['cc_thresh'] = 0.70
        dtypes['cc_thresh'] = [float, list, numpy.ndarray]
        descr['cc_thresh'] = 'Threshold for the *global* cross-correlation coefficient between an input spectrum and member ' \
                             'of the archive required to attempt reidentification. Spectra from the archive with a lower ' \
                             'cross-correlation are not used for reidentification. This can be a single number or a list/array providing the value for each slit'

        defaults['cc_local_thresh'] = 0.70
        dtypes['cc_local_thresh'] = float
        descr['cc_local_thresh'] = 'Threshold for the *local* cross-correlation coefficient, evaluated at each reidentified line,  ' \
                                   'between an input spectrum and the shifted and stretched archive spectrum above which a ' \
                                   'line must be to be considered a good line for reidentification. The local cross-correlation ' \
                                   'is evaluated at each candidate reidentified line (using a window of nlocal_cc), and is then ' \
                                   'used to score the the reidentified lines to arrive at the final set of good reidentifications'

        defaults['nlocal_cc'] = 11
        dtypes['nlocal_cc'] = int
        descr['nlocal_cc'] = 'Size of pixel window used for local cross-correlation computation for each arc line. If not ' \
                             'an odd number one will be added to it to make it odd.'

        defaults['ech_fix_format'] = True
        dtypes['ech_fix_format'] = bool
        descr['ech_fix_format'] = 'Is this a fixed format echelle like ESI, X-SHOOTER, or NIRES. If so reidentification ' \
                                  'will assume that each order in the data is aligned with a single order in the reid arxiv'




        # These are the parameters used for the iterative fitting of the arc lines
        defaults['rms_threshold'] = 0.15
        dtypes['rms_threshold'] = [float, list, numpy.ndarray]
        descr['rms_threshold'] = 'Minimum RMS for keeping a slit/order solution. This can be a single number or a list/array providing the value for each slit'

        defaults['match_toler'] = 2.0
        dtypes['match_toler'] = float
        descr['match_toler'] = 'Matching tolerance in pixels when searching for new lines. This is the difference ' \
                               'in pixels between the wavlength assigned to an arc line by an iteration of the wavelength ' \
                               'solution to the wavelength in the line list. This parameter is also used as the matching ' \
                               'tolerance in pixels for a line reidentification. A good line match must match within this ' \
                               'tolerance to the shifted and stretched archive spectrum, and the archive wavelength ' \
                               'solution at this match must be within match_toler dispersion elements from the line in line list.'

        defaults['func'] = 'legendre'
        dtypes['func'] = str
        descr['func'] = 'Function used for wavelength solution fits'

        defaults['n_first'] = 2
        dtypes['n_first'] = int
        descr['n_first'] = 'Order of first guess fit to the wavelength solution.'

        defaults['sigrej_first'] = 2.0
        dtypes['sigrej_first'] = float
        descr['sigrej_first'] = 'Number of sigma for rejection for the first guess to the wavelength solution.'


        defaults['n_final'] = 4
        dtypes['n_final'] = [int, float, list, numpy.ndarray]
        descr['n_final'] = 'Order of final fit to the wavelength solution (there are n_final+1 parameters in the fit). This can be a single number or a list/array providing the value for each slit'


        defaults['sigrej_final'] = 3.0
        dtypes['sigrej_final'] = float
        descr['sigrej_final'] = 'Number of sigma for rejection for the final guess to the wavelength solution.'

        # TODO: Not used
        # Backwards compatibility with basic and semi_brute algorithms
        defaults['wv_cen'] = 0.0
        dtypes['wv_cen'] = float
        descr['wv_cen'] = 'Central wavelength. Backwards compatibility with basic and semi-brute algorithms.'

        defaults['disp'] = 0.0
        dtypes['disp'] = float
        descr['disp'] = 'Dispersion. Backwards compatibility with basic and semi-brute algorithms.'


        defaults['numsearch'] = 20
        dtypes['numsearch'] = int
        descr['numsearch'] = 'Number of brightest arc lines to search for in preliminary ' \
                             'identification'

        defaults['nfitpix'] = 5
        dtypes['nfitpix'] = int
        descr['nfitpix'] = 'Number of pixels to fit when deriving the centroid of the arc ' \
                           'lines (an odd number is best)'

        dtypes['IDpixels'] = [int, float, list]
        descr['IDpixels'] = 'One or more pixels at which to manually identify a line'

        dtypes['IDwaves'] = [int, float, list]
        descr['IDwaves'] = 'Wavelengths of the manually identified lines'

        # TODO: Not used
        defaults['medium'] = 'vacuum'
        options['medium'] = WavelengthSolutionPar.valid_media()
        dtypes['medium'] = str
        descr['medium'] = 'Medium used when wavelength calibrating the data.  ' \
                          'Options are: {0}'.format(', '.join(options['medium']))

        # TODO: What should the default be?  None or 'heliocentric'?
        defaults['frame'] = 'heliocentric'
        options['frame'] = WavelengthSolutionPar.valid_reference_frames()
        dtypes['frame'] = str
        descr['frame'] = 'Frame of reference for the wavelength calibration.  ' \
                         'Options are: {0}'.format(', '.join(options['frame']))

        # Instantiate the parameter set
        super(WavelengthSolutionPar, self).__init__(list(pars.keys()),
                                                    values=list(pars.values()),
                                                    defaults=list(defaults.values()),
                                                    options=list(options.values()),
                                                    dtypes=list(dtypes.values()),
                                                    descr=list(descr.values()))
        self.validate()

    @classmethod
    def from_dict(cls, cfg):
        k = numpy.array([*cfg.keys()])
        parkeys = ['reference', 'method', 'echelle', 'ech_fix_format', 'ech_nspec_coeff',
                   'ech_norder_coeff', 'ech_sigrej', 'lamps', 'nonlinear_counts', 'sigdetect',
                   'fwhm', 'reid_arxiv', 'nreid_min', 'cc_thresh', 'cc_local_thresh',
                   'nlocal_cc', 'rms_threshold', 'match_toler', 'func', 'n_first','n_final',
                   'sigrej_first', 'sigrej_final', 'wv_cen', 'disp', 'numsearch', 'nfitpix',
                   'IDpixels', 'IDwaves', 'medium', 'frame', 'nsnippet']

        badkeys = numpy.array([pk not in parkeys for pk in k])
        if numpy.any(badkeys):
            raise ValueError('{0} not recognized key(s) for WavelengthSolutionPar.'.format(
                             k[badkeys]))

        kwargs = {}
        for pk in parkeys:
            kwargs[pk] = cfg[pk] if pk in k else None
        return cls(**kwargs)

    @staticmethod
    def valid_reference():
        """
        Return the valid wavelength solution methods.
        """
        return [ 'arc', 'sky', 'pixel' ]

    @staticmethod
    def valid_methods():
        """
        Return the valid wavelength solution methods.
        """
        return [ 'simple', 'semi-brute', 'basic', 'holy-grail', 'identify', 'reidentify', 'full_template']

    @staticmethod
    def valid_lamps():
        """
        Return the valid lamp ions
        """
        return [ 'ArI', 'CdI', 'HgI', 'HeI', 'KrI', 'NeI', 'XeI', 'ZnI', 'ThAr' ]

    @staticmethod
    def valid_media():
        """
        Return the valid media for the wavelength calibration.
        """
        return [ 'vacuum', 'air' ]

    @staticmethod
    def valid_reference_frames():
        """
        Return the valid reference frames for the wavelength calibration
        """
        return [ 'observed', 'heliocentric', 'barycentric' ]

    def validate(self):
        pass


class EdgeTracePar(ParSet):
    """
    Parameters used for slit edge tracing.
    
    For a table with the current keywords, defaults, and descriptions,
    see :ref:`pypeitpar`.
    """
    prefix = 'ETP'  # Prefix for writing parameters to a header is a class attribute
    def __init__(self, filt_iter=None, sobel_mode=None, edge_thresh=None, follow_span=None,
                 det_min_spec_length=None, valid_flux_thresh=None, max_shift_abs=None,
                 max_shift_adj=None, max_spat_error=None, match_tol=None, fit_function=None,
                 fit_order=None, fit_maxdev=None, fit_maxiter=None, fit_niter=None,
                 fit_min_spec_length=None, auto_pca=None, left_right_pca=None, pca_min_edges=None,
                 pca_n=None, pca_var_percent=None, pca_function=None, pca_order=None,
                 pca_sigrej=None, pca_maxrej=None, pca_maxiter=None, smash_range=None,
                 edge_detect_clip=None, trace_median_frac=None, trace_thresh=None,
                 fwhm_uniform=None, niter_uniform=None, fwhm_gaussian=None, niter_gaussian=None,
                 det_buffer=None, max_nudge=None, sync_predict=None, sync_center=None,
                 gap_offset=None, sync_to_edge=None, minimum_slit_length=None, length_range=None,
                 minimum_slit_gap=None, clip=None, sync_clip=None, mask_reg_maxiter=None,
                 mask_reg_maxsep=None, mask_reg_sigrej=None, ignore_alignment=None, pad=None,
                 add_slits=None, rm_slits=None):

        # Grab the parameter names and values from the function
        # arguments
        args, _, _, values = inspect.getargvalues(inspect.currentframe())
        pars = OrderedDict([(k,values[k]) for k in args[1:]])      # "1:" to skip 'self'

        # Initialize the other used specifications for this parameter
        # set
        defaults = OrderedDict.fromkeys(pars.keys())
        options = OrderedDict.fromkeys(pars.keys())
        dtypes = OrderedDict.fromkeys(pars.keys())
        descr = OrderedDict.fromkeys(pars.keys())

        # Fill out parameter specifications.  Only the values that are
        # *not* None (i.e., the ones that are defined) need to be set
        defaults['filt_iter'] = 0
        dtypes['filt_iter'] = int
        descr['filt_iter'] = 'Number of median-filtering iterations to perform on sqrt(trace) ' \
                             'image before applying to Sobel filter to detect slit/order edges.'

        defaults['sobel_mode'] = 'nearest'
        options['sobel_mode'] = EdgeTracePar.valid_sobel_modes()
        dtypes['sobel_mode'] = str
        descr['sobel_mode'] = 'Mode for Sobel filtering.  Default is \'nearest\'; note we find' \
                              '\'constant\' works best for DEIMOS.'

        defaults['edge_thresh'] = 20.
        dtypes['edge_thresh'] = [int, float]
        descr['edge_thresh'] = 'Threshold for finding edges in the Sobel-filtered significance' \
                               ' image.'

        defaults['follow_span'] = 20
        dtypes['follow_span'] = int
        descr['follow_span'] = 'In the initial connection of spectrally adjacent edge ' \
                               'detections, this sets the number of previous spectral rows ' \
                               'to consider when following slits forward.'

        # TODO: Allow this to be a list so that it can be detector specific?
        defaults['det_min_spec_length'] = 0.33
        dtypes['det_min_spec_length'] = [int, float]
        descr['det_min_spec_length'] = 'The minimum spectral length (as a fraction of the ' \
                                       'detector size) of a trace determined by direct ' \
                                       'measurements of the detector data (as opposed to what ' \
                                       'should be included in any modeling approach; see '\
                                       'fit_min_spec_length).'
        
        defaults['valid_flux_thresh'] = 500.
        dtypes['valid_flux_thresh'] = [int, float]
        descr['valid_flux_thresh'] = 'The flux in the image used to construct the edge traces ' \
                                     'is valid if its median value is above this threshold.  ' \
                                     'Any edge tracing issues are then assumed not to be an ' \
                                     'issue with the trace image itself.'

        defaults['max_shift_abs'] = 0.5
        dtypes['max_shift_abs'] = [int, float]
        descr['max_shift_abs'] = 'Maximum spatial shift in pixels between an input edge ' \
                                 'location and the recentroided value.'

        defaults['max_shift_adj'] = 0.15
        dtypes['max_shift_adj'] = [int, float]
        descr['max_shift_adj'] = 'Maximum spatial shift in pixels between the edges in ' \
                                 'adjacent spectral positions.'

#        defaults['max_spat_error'] = 0.2
        dtypes['max_spat_error'] = [int, float]
        descr['max_spat_error'] = 'Maximum error in the spatial position of edges in pixels.'

        defaults['match_tol'] = 3.
        dtypes['match_tol'] = [int, float]
        descr['match_tol'] = 'Same-side slit edges below this separation in pixels are ' \
                             'considered part of the same edge.'

        defaults['fit_function'] = 'legendre'
        options['fit_function'] = EdgeTracePar.valid_functions()
        dtypes['fit_function'] = str
        descr['fit_function'] = 'Function fit to edge measurements.  ' \
                                'Options are: {0}'.format(', '.join(options['fit_function']))

        defaults['fit_order'] = 5
        dtypes['fit_order'] = int
        descr['fit_order'] = 'Order of the function fit to edge measurements.'

        defaults['fit_maxdev'] = 5.0
        dtypes['fit_maxdev'] = [int, float]
        descr['fit_maxdev'] = 'Maximum deviation between the fitted and measured edge position ' \
                              'for rejection in spatial pixels.'

        defaults['fit_maxiter'] = 25
        dtypes['fit_maxiter'] = int
        descr['fit_maxiter'] = 'Maximum number of rejection iterations during edge fitting.'

        defaults['fit_niter'] = 1
        dtypes['fit_niter'] = int
        descr['fit_niter'] = 'Number of iterations of re-measuring and re-fitting the edge ' \
                             'data; see :func:`pypeit.core.trace.fit_trace`.'

        # TODO: Allow this to be a list so that it can be detector specific?
        defaults['fit_min_spec_length'] = 0.6
        dtypes['fit_min_spec_length'] = float
        descr['fit_min_spec_length'] = 'Minimum unmasked spectral length of a traced slit edge ' \
                                       'to use in any modeling procedure (polynomial fitting ' \
                                       'or PCA decomposition).'

        defaults['auto_pca'] = True
        dtypes['auto_pca'] = bool
        descr['auto_pca'] = 'During automated tracing, attempt to construct a PCA decomposition ' \
                            'of the traces. When True, the edge traces resulting from the ' \
                            'initial detection, centroid refinement, and polynomial fitting ' \
                            'must meet a set of criteria for performing the pca; see ' \
                            ':func:`pypeit.edgetrace.EdgeTraceSet.can_pca`.  If False, the ' \
                            '``sync_predict`` parameter *cannot* be set to ``pca``; if it is ' \
                            'not, the value is set to ``nearest`` and a warning is issued when ' \
                            'validating the parameter set.'

        defaults['left_right_pca'] = False
        dtypes['left_right_pca'] = bool
        descr['left_right_pca'] = 'Construct a PCA decomposition for the left and right traces ' \
                                  'separately.  This can be important for cross-dispersed ' \
                                  'echelle spectrographs (e.g., Keck-NIRES)'

        defaults['pca_min_edges'] = 4
        dtypes['pca_min_edges'] = int
        descr['pca_min_edges'] = 'Minimum number of edge traces required to perform a PCA '\
                                 'decomposition of the trace form.  If left_right_pca is True, ' \
                                 'this minimum applies to the number of left and right traces '\
                                 'separately.'

        dtypes['pca_n'] = int
        descr['pca_n'] = 'The number of PCA components to keep, which must be less than the ' \
                         'number of detected traces.  If not provided, determined by ' \
                         'calculating the minimum number of components required to explain a ' \
                         'given percentage of variance in the edge data; see `pca_var_percent`.'
            
        defaults['pca_var_percent'] = 99.8
        dtypes['pca_var_percent'] = [int, float]
        descr['pca_var_percent'] = 'The percentage (i.e., not the fraction) of the variance in ' \
                                   'the edge data accounted for by the PCA used to truncate ' \
                                   'the number of PCA coefficients to keep (see `pca_n`).  ' \
                                   'Ignored if `pca_n` is provided directly.'
        
        defaults['pca_function'] = 'polynomial'
        dtypes['pca_function'] = str
        options['pca_function'] = EdgeTracePar.valid_functions()
        descr['pca_function'] = 'Type of function fit to the PCA coefficients for each ' \
                                'component.  Options are: {0}'.format(
                                    ', '.join(options['pca_function']))
        
        defaults['pca_order'] = 2
        dtypes['pca_order'] = int
        descr['pca_order'] = 'Order of the function fit to the PCA coefficients.'
        
        defaults['pca_sigrej'] = [2., 2.]
        dtypes['pca_sigrej'] = [int, float, list]
        descr['pca_sigrej'] = 'Sigma rejection threshold for fitting PCA components. Individual ' \
                              'numbers are used for both lower and upper rejection. A list of ' \
                              'two numbers sets these explicitly (e.g., [2., 3.]).'

        defaults['pca_maxrej'] = 1
        dtypes['pca_maxrej'] = int
        descr['pca_maxrej'] = 'Maximum number of PCA coefficients rejected during a given fit ' \
                              'iteration.'

        defaults['pca_maxiter'] = 25
        dtypes['pca_maxiter'] = int
        descr['pca_maxiter'] = 'Maximum number of rejection iterations when fitting the PCA ' \
                               'coefficients.'

        defaults['smash_range'] = [0., 1.]
        dtypes['smash_range'] = list
        descr['smash_range'] = 'Range of the slit in the spectral direction (in fractional ' \
                               'units) to smash when searching for slit edges.  If the ' \
                               'spectrum covers only a portion of the image, use that range.'

        dtypes['edge_detect_clip'] = [int, float]
        descr['edge_detect_clip'] = 'Sigma clipping level for peaks detected in the collapsed, ' \
                                    'Sobel-filtered significance image.'

        dtypes['trace_median_frac'] = [int, float]
        descr['trace_median_frac'] = 'After detection of peaks in the rectified Sobel-filtered ' \
                                     'image and before refitting the edge traces, the rectified ' \
                                     'image is median filtered with a kernel width of ' \
                                     '`trace_median_frac*nspec` along the spectral dimension.'
        
        dtypes['trace_thresh'] = [int, float]
        descr['trace_thresh'] = 'After rectification and median filtering of the Sobel-filtered ' \
                                'image (see `trace_median_frac`), values in the median-filtered ' \
                                'image *below* this threshold are masked in the refitting of ' \
                                'the edge trace data.  If None, no masking applied.'

        defaults['fwhm_uniform'] = 3.0
        dtypes['fwhm_uniform'] = [int, float]
        descr['fwhm_uniform'] = 'The `fwhm` parameter to use when using uniform weighting in ' \
                                ':func:`pypeit.core.trace.fit_trace` when refining the PCA ' \
                                'predictions of edges.  See description of ' \
                                ':func:`pypeit.core.trace.peak_trace`.'

        defaults['niter_uniform'] = 9
        dtypes['niter_uniform'] = int
        descr['niter_uniform'] = 'The number of iterations of ' \
                                 ':func:`pypeit.core.trace.fit_trace` to use when using ' \
                                 'uniform weighting.'

        defaults['fwhm_gaussian'] = 3.0
        dtypes['fwhm_gaussian'] = [int, float]
        descr['fwhm_gaussian'] = 'The `fwhm` parameter to use when using Gaussian weighting in ' \
                                 ':func:`pypeit.core.trace.fit_trace` when refining the PCA ' \
                                 'predictions of edges.  See description ' \
                                 ':func:`pypeit.core.trace.peak_trace`.'

        defaults['niter_gaussian'] = 6
        dtypes['niter_gaussian'] = int
        descr['niter_gaussian'] = 'The number of iterations of ' \
                                  ':func:`pypeit.core.trace.fit_trace` to use when using ' \
                                  'Gaussian weighting.'

        defaults['det_buffer'] = 5
        dtypes['det_buffer'] = int
        descr['det_buffer'] = 'The minimum separation between the detector edges and a slit ' \
                              'edge for any added edge traces.  Must be positive.'

#        defaults['max_nudge'] = 100
        dtypes['max_nudge'] = int
        descr['max_nudge'] = 'If parts of any (predicted) trace fall off the detector edge, ' \
                             'allow them to be nudged away from the detector edge up to and ' \
                             'including this maximum number of pixels.  If None, no limit is ' \
                             'set; otherwise should be 0 or larger.'

        defaults['sync_predict'] = 'pca'
        options['sync_predict'] = EdgeTracePar.valid_predict_modes()
        dtypes['sync_predict'] = str
        descr['sync_predict'] = 'Mode to use when predicting the form of the trace to insert.  ' \
                                'Use `pca` to use the PCA decomposition or `nearest` to ' \
                                'reproduce the shape of the nearest trace.'
                      
        defaults['sync_center'] = 'median'
        options['sync_center'] = EdgeTracePar.valid_center_modes()
        dtypes['sync_center'] = str
        descr['sync_center'] = 'Mode to use for determining the location of traces to insert.  ' \
                               'Use `median` to use the median of the matched left and right ' \
                               'edge pairs, `nearest` to use the length of the nearest slit, ' \
                               'or `gap` to offset by a fixed gap width from the next slit edge.'

        defaults['gap_offset'] = 5.
        dtypes['gap_offset'] = [int, float]
        descr['gap_offset'] = 'Offset (pixels) used for the slit edge gap width when inserting ' \
                              'slit edges (see `sync_center`) or when nudging predicted slit ' \
                              'edges to avoid slit overlaps.  This should be larger than ' \
                              '`minimum_slit_gap` when converted to arcseconds.'
        
        defaults['sync_to_edge'] = True
        dtypes['sync_to_edge'] = bool
        descr['sync_to_edge'] = 'If adding a first left edge or a last right edge, ignore ' \
                                '`center_mode` for these edges and place them at the edge of ' \
                                'the detector (with the relevant shape).'

#        defaults['minimum_slit_length'] = 6.
        dtypes['minimum_slit_length'] = [int, float]
        descr['minimum_slit_length'] = 'Minimum slit length in arcsec.  Slit lengths are ' \
                                       'determined by the median difference between the left ' \
                                       'and right edge locations for the unmasked trace ' \
                                       'locations.  Short slits are masked or clipped.  ' \
                                       'If None, no minimum slit length applied.'

#        defaults['length_range'] = 0.3
        dtypes['length_range'] = [int, float]
        descr['length_range'] = 'Allowed range in slit length compared to the median slit ' \
                                'length.  For example, a value of 0.3 means that slit lengths ' \
                                'should not vary more than 30%.  Relatively shorter or longer ' \
                                'slits are masked or clipped.  Most useful for echelle or ' \
                                'multi-slit data where the slits should have similar or ' \
                                'identical lengths.'

        # TODO: Define this in pixels instead of arcsec?
        dtypes['minimum_slit_gap'] = [int, float]
        descr['minimum_slit_gap'] = 'Minimum slit gap in arcsec.  Gaps between slits are ' \
                                    'determined by the median difference between the right ' \
                                    'and left edge locations of adjacent slits.  Slits with ' \
                                    'small gaps are merged by removing the intervening traces.' \
                                    'If None, no minimum slit gap is applied.  This should be ' \
                                    'smaller than `gap_offset` when converted to pixels.'

        defaults['clip'] = True
        dtypes['clip'] = bool
        descr['clip'] = 'Instead of just masking bad slit trace edges, remove them.'

        defaults['sync_clip'] = True
        dtypes['sync_clip'] = bool
        descr['sync_clip'] = 'For synchronized edges specifically, remove both edge traces, ' \
                             'even if only one is selected for removal.'

        # TODO: Make these mask registration parameters a separate
        # (nested) parameter set? Would making saving the paramters to
        # the master file header annoying ...
        dtypes['mask_reg_maxiter'] = int
        descr['mask_reg_maxiter'] = 'Maximum number of fit iterations to perform for ' \
                                    'registering slit-mask design and trace locations. If None, ' \
                                    'rejection iterations are performed until no points are ' \
                                    'rejected. If 1, only a single fit is performed without any ' \
                                    'rejection.'

        dtypes['mask_reg_maxsep'] = [int, float]
        descr['mask_reg_maxsep'] = 'Maximum allowed separation between the calibrated ' \
                                   'coordinates of the designed slit position in pixels and the ' \
                                   'matched trace. If None, rejection is done iteratively using ' \
                                   'sigma clipping.  See mask_reg_sigrej.'
        
        defaults['mask_reg_sigrej'] = 5
        dtypes['mask_reg_sigrej'] = [int, float]
        descr['mask_reg_sigrej'] = 'Number of sigma for sigma-clipping during rejection ' \
                                   'iterations during the slit-mask design registration. If ' \
                                   'None, uses default set by `astropy.stats.sigma_clipped_stats`.'

        defaults['ignore_alignment'] = False
        dtypes['ignore_alignment'] = bool
        descr['ignore_alignment'] = 'Ignore any slit-mask designs identified as alignment slits.'

#        # Force trim to be a tuple
#        if pars['trim'] is not None and not isinstance(pars['trim'], tuple):
#            try:
#                pars['trim'] = tuple(pars['trim'])
#            except:
#                raise TypeError('Could not convert provided trim to a tuple.')
#        defaults['trim'] = (0,0)
#        dtypes['trim'] = tuple
#        descr['trim'] = 'How much to trim off each edge of each slit.  Each number should be 0 ' \
#                        'or positive'

        # TODO: Describe better where and how this is used.  It's not
        # actually used in the construction of the nominal slit edges,
        # but only in subsequent use of the slits (e.g., flat-fielding)
        defaults['pad'] = 0
        dtypes['pad'] = int
        descr['pad'] = 'Integer number of pixels to consider beyond the slit edges when ' \
                       'selecting pixels that are \'on\' the slit.'

#        defaults['single'] = []
#        dtypes['single'] = list
#        descr['single'] = 'Add a single, user-defined slit based on its location on each ' \
#                          'detector.  Syntax is a list of values, 2 per detector, that define ' \
#                          'the slit according to column values.  The second value (for the ' \
#                          'right edge) must be greater than 0 to be applied.  LRISr example: ' \
#                          'setting single = -1, -1, 7, 295 means the code will skip the ' \
#                          'user-definition for the first detector but adds one for the second. ' \
#                          ' None means no user-level slits defined.'

        dtypes['add_slits'] = [str, list]
        descr['add_slits'] = 'Add one or more user-defined slits.  The syntax to define a ' \
                             'slit to add is: \'det:spec:spat_left:spat_right\' where ' \
                             'det=detector, spec=spectral pixel, spat_left=spatial pixel of ' \
                             'left slit boundary, and spat_righ=spatial pixel of right slit ' \
                             'boundary.  For example, \'2:2000:2121:2322,3:2000:1201:1500\' ' \
                             'will add a slit to detector 2 passing through spec=2000 ' \
                             'extending spatially from 2121 to 2322 and another on detector 3 ' \
                             'at spec=2000 extending from 1201 to 1500.'

        dtypes['rm_slits'] = [str, list]
        descr['rm_slits'] = 'Remove one or more user-specified slits.  The syntax used to ' \
                            'define a slit to remove is: \'det:spec:spat\' where det=detector, ' \
                            'spec=spectral pixel, spat=spatial pixel.  For example, ' \
                            '\'2:2000:2121,3:2000:1500\' will remove the slit on detector 2 ' \
                            'that contains pixel (spat,spec)=(2000,2121) and on detector 3 ' \
                            'that contains pixel (2000,2121).'

        # Instantiate the parameter set
        super(EdgeTracePar, self).__init__(list(pars.keys()), values=list(pars.values()),
                                           defaults=list(defaults.values()),
                                           options=list(options.values()),
                                           dtypes=list(dtypes.values()),
                                           descr=list(descr.values()))
        self.validate()

    @classmethod
    def from_dict(cls, cfg):
        # TODO Please provide docs
        k = numpy.array([*cfg.keys()])
        parkeys = ['filt_iter', 'sobel_mode', 'edge_thresh', 'follow_span', 'det_min_spec_length',
                   'valid_flux_thresh', 'max_shift_abs', 'max_shift_adj', 'max_spat_error',
                   'match_tol', 'fit_function', 'fit_order', 'fit_maxdev', 'fit_maxiter',
                   'fit_niter', 'fit_min_spec_length', 'auto_pca', 'left_right_pca',
                   'pca_min_edges', 'pca_n', 'pca_var_percent', 'pca_function', 'pca_order',
                   'pca_sigrej', 'pca_maxrej', 'pca_maxiter', 'smash_range', 'edge_detect_clip',
                   'trace_median_frac', 'trace_thresh', 'fwhm_uniform', 'niter_uniform',
                   'fwhm_gaussian', 'niter_gaussian', 'det_buffer', 'max_nudge', 'sync_predict',
                   'sync_center', 'gap_offset', 'sync_to_edge', 'minimum_slit_length',
                   'length_range', 'minimum_slit_gap', 'clip', 'sync_clip', 'mask_reg_maxiter',
                   'mask_reg_maxsep', 'mask_reg_sigrej', 'ignore_alignment', 'pad', 'add_slits',
                   'rm_slits']

        badkeys = numpy.array([pk not in parkeys for pk in k])
        if numpy.any(badkeys):
            raise ValueError('{0} not recognized key(s) for EdgeTracePar.'.format(k[badkeys]))

        kwargs = {}
        for pk in parkeys:
            kwargs[pk] = cfg[pk] if pk in k else None
        return cls(**kwargs)

    @staticmethod
    def valid_functions():
        """
        Return the list of valid functions to use for slit tracing.
        """
        return ['polynomial', 'legendre', 'chebyshev']

    @staticmethod
    def valid_sobel_modes():
        """Return the valid sobel modes."""
        return ['nearest', 'constant']

    @staticmethod
    def valid_predict_modes():
        """Return the valid trace prediction modes."""
        return ['pca', 'nearest']

    @staticmethod
    def valid_center_modes():
        """Return the valid center prediction modes."""
        return ['median', 'nearest', 'gap']

    def validate(self):
        """Validate the parameter set."""
        if not self['auto_pca'] and self['sync_predict'] == 'pca':
            warnings.warn('sync_predict cannot be pca if auto_pca is False.  Setting to nearest.')
            self['sync_predict'] = 'nearest'


class WaveTiltsPar(ParSet):
    """
    The parameter set used to hold arguments for tracing the
    monochromatic tilt along the slit.
    
    For a table with the current keywords, defaults, and descriptions,
    see :ref:`pypeitpar`.

    .. todo::
        Changed to reflect wavetilts.py settings.  Was `yorder`
        previously `disporder`?  If so, I think I prefer the generality
        of `disporder`...
    """
    def __init__(self, idsonly=None, tracethresh=None, sig_neigh=None, nfwhm_neigh=None,
                 maxdev_tracefit=None, sigrej_trace=None, spat_order=None, spec_order=None,
                 func2d=None, maxdev2d=None, sigrej2d=None, rm_continuum=None, cont_rej=None):
#                 cont_function=None, cont_order=None,

        # Grab the parameter names and values from the function
        # arguments
        args, _, _, values = inspect.getargvalues(inspect.currentframe())
        pars = OrderedDict([(k,values[k]) for k in args[1:]])      # "1:" to skip 'self'

        # Initialize the other used specifications for this parameter
        # set
        defaults = OrderedDict.fromkeys(pars.keys())
        options = OrderedDict.fromkeys(pars.keys())
        dtypes = OrderedDict.fromkeys(pars.keys())
        descr = OrderedDict.fromkeys(pars.keys())

        # Fill out parameter specifications.  Only the values that are
        # *not* None (i.e., the ones that are defined) need to be set

        #maxdev_tracefit = 1.0,
        #sigrej_trace = 3.0, max_badpix_frac = 0.20, tcrude_nave = 5,
        #npca = 1, coeff_npoly_pca = 1, sigrej_pca = 2.0,

        defaults['idsonly'] = False
        dtypes['idsonly'] = bool
        descr['idsonly'] = 'Only use the arc lines that have an identified wavelength to trace ' \
                           'tilts (CURRENTLY NOT USED!)'

        defaults['tracethresh'] = 20.
        dtypes['tracethresh'] = [int, float, list, numpy.ndarray]
        descr['tracethresh'] = 'Significance threshold for arcs to be used in tracing wavelength tilts. ' \
                               'This can be a single number or a list/array providing the value for each slit'


        defaults['sig_neigh'] = 10.
        dtypes['sig_neigh'] = [int, float]
        descr['sig_neigh'] = 'Significance threshold for arcs to be used in line identification for the purpose of identifying neighboring lines.' \
                             'The tracethresh parameter above determines the significance threshold of lines that will be traced, but these lines' \
                             ' must be at least nfwhm_neigh fwhm away from neighboring lines. This parameter determines the significance above which' \
                             ' a line must be to be considered a possible colliding neighbor. A low value of sig_neigh will result in an overall' \
                             ' larger number of lines, which will result in more lines above tracethresh getting rejected'

        defaults['nfwhm_neigh'] = 3.0
        dtypes['nfwhm_neigh'] = [int, float]
        descr['nfwhm_neigh'] = 'Required separation between neighboring arc lines for them to be considered for tilt tracing in units of the ' \
                               'the spectral fwhm (see wavelength parset where fwhm is defined)'

        defaults['maxdev_tracefit'] = 0.2
        dtypes['maxdev_tracefit'] = [int, float]
        descr['maxdev_tracefit'] = 'Maximum absolute deviation (in units of fwhm) for the legendre polynomial fits to individual ' \
                                   'arc line tilt fits during iterative trace fitting (flux weighted, then gaussian weighted)'

        defaults['sigrej_trace'] = 3.0
        dtypes['sigrej_trace'] = [int, float]
        descr['sigrej_trace'] = 'Outlier rejection significance to determine which traced arc lines should be included in the global fit'

        defaults['spat_order'] = 3
        dtypes['spat_order'] = [int, float, list, numpy.ndarray]
        descr['spat_order'] = 'Order of the legendre polynomial to be fit to the the tilt of an arc line. This parameter determines' \
                              'both the orer of the *individual* arc line tilts, as well as the order of the spatial direction of the' \
                              '2d legendre polynomial (spatial, spectral) that is fit to obtain a global solution for the tilts across the' \
                              'slit/order. This can be a single number or a list/array providing the value for each slit'

        defaults['spec_order'] = 4
        dtypes['spec_order'] = [int, float, list, numpy.ndarray]
        descr['spec_order'] = 'Order of the spectral direction of the 2d legendre polynomial (spatial, spectral) that is ' \
                              'fit to obtain a global solution for the tilts across the slit/order. ' \
                              'This can be a single number or a list/array providing the value for each slit'


        defaults['func2d'] = 'legendre2d'
        dtypes['func2d'] = str
        descr['func2d'] = 'Type of function for 2D fit'

        defaults['maxdev2d'] = 0.25
        dtypes['maxdev2d'] = [int, float]
        descr['maxdev2d'] = 'Maximum absolute deviation (in units of fwhm) rejection threshold used to determines which pixels in global 2d fits to ' \
                            'arc line tilts are rejected because they deviate from the model by more than this value'

        defaults['sigrej2d'] = 3.0
        dtypes['sigrej2d'] = [int, float]
        descr['sigrej2d'] = 'Outlier rejection significance determining which pixels on a fit to an arc line tilt ' \
                            'are rejected by the global 2D fit'

        defaults['rm_continuum'] = False
        dtypes['rm_continuum'] = bool
        descr['rm_continuum'] = 'Before tracing the line center at each spatial position, ' \
                                'remove any low-order continuum in the 2D spectra.'

        # TODO: Replace these with relevant parameters from
        # arc.iter_continuum
#        defaults['cont_function'] = 'legendre'
#        dtypes['cont_function'] = str
#        descr['cont_function'] = 'Function type used to fit the continuum to be removed.'
#
#        defaults['cont_order'] = 3
#        dtypes['cont_order'] = int
#        descr['cont_order'] = 'Order of the function used to fit the continuum to be removed.'

        defaults['cont_rej'] = [3, 1.5]
        dtypes['cont_rej'] = [int, float, list, numpy.ndarray]
        descr['cont_rej'] = 'The sigma threshold for rejection.  Can be a single number or two ' \
                            'numbers that give the low and high sigma rejection, respectively.'

        # Right now this is not used the fits are hard wired to be legendre for the individual fits.
        #defaults['function'] = 'legendre'
        # TODO: Allowed values?
        #dtypes['function'] = str
        #descr['function'] = 'Type of function for arc line fits'

        #defaults['yorder'] = 4
        #dtypes['yorder'] = int
        #descr['yorder'] = 'Order of the polynomial function to be used to fit the tilts ' \
        #                  'along the y direction.'


        #defaults['method'] = 'spca'
        #options['method'] = WaveTiltsPar.valid_methods()
        #dtypes['method'] = str
        #descr['method'] = 'Method used to trace the tilt of the slit along an order.  ' \
        #                  'Options are: {0}'.format(', '.join(options['method']))

        # TODO: Need to add checks that check params against method
        #defaults['params'] = [ 1, 1, 0 ]
        #dtypes['params'] = [ int, list ]
        #descr['params'] = 'Parameters to use for the provided method.  TODO: Need more explanation'

        # Instantiate the parameter set
        super(WaveTiltsPar, self).__init__(list(pars.keys()),
                                           values=list(pars.values()),
                                           defaults=list(defaults.values()),
                                           options=list(options.values()),
                                           dtypes=list(dtypes.values()),
                                           descr=list(descr.values()))
        self.validate()

    @classmethod
    def from_dict(cls, cfg):
        k = numpy.array([*cfg.keys()])
        parkeys = ['idsonly', 'tracethresh', 'sig_neigh', 'maxdev_tracefit', 'sigrej_trace',
                   'nfwhm_neigh', 'spat_order', 'spec_order', 'func2d', 'maxdev2d', 'sigrej2d',
                   'rm_continuum', 'cont_rej'] #'cont_function', 'cont_order',

        badkeys = numpy.array([pk not in parkeys for pk in k])
        if numpy.any(badkeys):
            raise ValueError('{0} not recognized key(s) for WaveTiltsPar.'.format(k[badkeys]))

        kwargs = {}
        for pk in parkeys:
            kwargs[pk] = cfg[pk] if pk in k else None
        return cls(**kwargs)


    def validate(self):
        if hasattr(self.data['cont_rej'], '__len__'):
            if len(self.data['cont_rej']) != 2:
                raise ValueError('Continuum rejection threshold must be a single number or a '
                                 'two-element list/array.')

    #@staticmethod
    #def valid_methods():
    #    """
    #    Return the valid methods to use for tilt tracing.
    #    """
    #    return [ 'pca', 'spca', 'spline', 'interp', 'perp', 'zero' ]

#    def validate(self):
#        # Convert param to list
#        if isinstance(self.data['params'], int):
#            self.data['params'] = [self.data['params']]
#        pass


class ReducePar(ParSet):
    """
    The parameter set used to hold arguments for sky subtraction, object
    finding and extraction in the Reduce class

    For a table with the current keywords, defaults, and descriptions,
    see :ref:`pypeitpar`.
    """

    def __init__(self, findobj=None, skysub=None, extraction=None):

        # Grab the parameter names and values from the function
        # arguments
        args, _, _, values = inspect.getargvalues(inspect.currentframe())
        pars = OrderedDict([(k, values[k]) for k in args[1:]])  # "1:" to skip 'self'

        # Initialize the other used specifications for this parameter
        # set
        defaults = OrderedDict.fromkeys(pars.keys())
        options = OrderedDict.fromkeys(pars.keys())
        dtypes = OrderedDict.fromkeys(pars.keys())
        descr = OrderedDict.fromkeys(pars.keys())

        # Fill out parameter specifications.  Only the values that are
        # *not* None (i.e., the ones that are defined) need to be set
        defaults['findobj'] = FindObjPar()
        dtypes['findobj'] = [ ParSet, dict ]
        descr['findobj'] = 'Parameters for the find object and tracing algorithms'

        defaults['skysub'] = SkySubPar()
        dtypes['skysub'] = [ ParSet, dict ]
        descr['skysub'] = 'Parameters for sky subtraction algorithms'

        defaults['extraction'] = ExtractionPar()
        dtypes['extraction'] = [ ParSet, dict ]
        descr['extraction'] = 'Parameters for extraction algorithms'

        defaults['cube'] = CubePar()
        dtypes['cube'] = [ ParSet, dict ]
        descr['cube'] = 'Parameters for cube generation algorithms'

        # Instantiate the parameter set
        super(ReducePar, self).__init__(list(pars.keys()),
                                             values=list(pars.values()),
                                             defaults=list(defaults.values()),
                                             options=list(options.values()),
                                             dtypes=list(dtypes.values()),
                                             descr=list(descr.values()))
        self.validate()

    @classmethod
    def from_dict(cls, cfg):
        k = numpy.array([*cfg.keys()])

        allkeys = ['findobj', 'skysub', 'extraction']
        badkeys = numpy.array([pk not in allkeys for pk in k])
        if numpy.any(badkeys):
            raise ValueError('{0} not recognized key(s) for ReducePar.'.format(k[badkeys]))

        kwargs = {}
        # Keywords that are ParSets
        pk = 'findobj'
        kwargs[pk] = FindObjPar.from_dict(cfg[pk]) if pk in k else None
        pk = 'skysub'
        kwargs[pk] = SkySubPar.from_dict(cfg[pk]) if pk in k else None
        pk = 'extraction'
        kwargs[pk] = ExtractionPar.from_dict(cfg[pk]) if pk in k else None

        return cls(**kwargs)

    def validate(self):
        pass


class FindObjPar(ParSet):
    """
    The parameter set used to hold arguments for functionality relevant
    to finding and tracing objects.

    For a table with the current keywords, defaults, and descriptions,
    see :ref:`pypeitpar`.
    """

    def __init__(self, trace_npoly=None, sig_thresh=None, find_trim_edge=None, find_cont_fit=None,
                 find_npoly_cont=None, find_maxdev=None, find_extrap_npoly=None, maxnumber=None,
                 find_fwhm=None, ech_find_max_snr=None, ech_find_min_snr=None,
                 ech_find_nabove_min_snr=None, skip_second_find=None):
        # Grab the parameter names and values from the function
        # arguments
        args, _, _, values = inspect.getargvalues(inspect.currentframe())
        pars = OrderedDict([(k, values[k]) for k in args[1:]])  # "1:" to skip 'self'

        # Initialize the other used specifications for this parameter
        # set
        defaults = OrderedDict.fromkeys(pars.keys())
        options = OrderedDict.fromkeys(pars.keys())
        dtypes = OrderedDict.fromkeys(pars.keys())
        descr = OrderedDict.fromkeys(pars.keys())

        # Fill out parameter specifications.  Only the values that are
        # *not* None (i.e., the ones that are defined) need to be set
        defaults['trace_npoly'] = 5
        dtypes['trace_npoly'] = int
        descr['trace_npoly'] = 'Order of legendre polynomial fits to object traces.'

        defaults['maxnumber'] = 10
        dtypes['maxnumber'] = int
        descr['maxnumber'] = 'Maximum number of objects to extract in a science frame.  Use ' \
                             'None for no limit.'

        defaults['sig_thresh'] = 10.0
        dtypes['sig_thresh'] = [int, float]
        descr['sig_thresh'] = 'Significance threshold for object finding.'

        defaults['find_trim_edge'] = [5,5]
        dtypes['find_trim_edge'] = list
        descr['find_trim_edge'] = 'Trim the slit by this number of pixels left/right before finding objects'

        defaults['find_cont_fit'] = True
        dtypes['find_cont_fit'] = bool
        descr['find_cont_fit'] = 'Fit a continuum to the illumination pattern across the trace rectified image' \
                                 ' (masking objects) when searching for peaks to initially identify objects'

        defaults['find_npoly_cont'] = 1
        dtypes['find_npoly_cont'] = int
        descr['find_npoly_cont'] = 'Polynomial order for fitting continuum to the illumination pattern across the trace rectified image' \
                                   ' (masking objects) when searching for peaks to initially identify objects'

        defaults['find_extrap_npoly'] = 3
        dtypes['find_extrap_npoly'] = int
        descr['find_extrap_npoly'] = 'Polynomial order used for trace extrapolation'

        defaults['find_maxdev'] = 2.0
        dtypes['find_maxdev'] = [int, float]
        descr['find_maxdev'] = 'Maximum deviation of pixels from polynomial fit to trace used to reject bad pixels in trace fitting.'

        defaults['find_fwhm'] = 5.0
        dtypes['find_fwhm'] = [int, float]
        descr['find_fwhm'] = 'Indicates roughly the fwhm of objects in pixels for object finding'

        defaults['ech_find_max_snr'] = 1.0
        dtypes['ech_find_max_snr'] = [int, float]
        descr['ech_find_max_snr'] = 'Criteria for keeping echelle objects. They must either have a maximum S/N across all the orders greater than this value' \
                                    ' or satisfy the min_snr criteria described by the min_snr parameters'

        defaults['ech_find_min_snr'] = 0.3
        dtypes['ech_find_min_snr'] = [int, float]
        descr['ech_find_min_snr'] = 'Criteria for keeping echelle objects. They must either have a maximum S/N across all the orders greater than ech_find_max_snr,  value' \
                                    ' or they must have S/N > ech_find_min_snr on >= ech_find_nabove_min_snr orders'

        defaults['ech_find_nabove_min_snr'] = 2
        dtypes['ech_find_nabove_min_snr'] = int
        descr['ech_find_nabove_min_snr'] = 'Criteria for keeping echelle objects. They must either have a maximum S/N across all the orders greater than ech_find_max_snr,  value' \
                                           ' or they must have S/N > ech_find_min_snr on >= ech_find_nabove_min_snr orders'

        defaults['skip_second_find'] = False
        dtypes['skip_second_find'] = bool
        descr['skip_second_find'] = 'Only perform one round of object finding (mainly for quick_look)'

        # Instantiate the parameter set
        super(FindObjPar, self).__init__(list(pars.keys()),
                                        values=list(pars.values()),
                                        defaults=list(defaults.values()),
                                        options=list(options.values()),
                                        dtypes=list(dtypes.values()),
                                        descr=list(descr.values()))
        self.validate()

    @classmethod
    def from_dict(cls, cfg):
        k = numpy.array([*cfg.keys()])

        # Basic keywords
        parkeys = ['trace_npoly', 'sig_thresh', 'find_trim_edge',
                   'find_cont_fit', 'find_npoly_cont',
                   'find_extrap_npoly', 'maxnumber',
                   'find_maxdev', 'find_fwhm', 'ech_find_max_snr',
                   'ech_find_min_snr', 'ech_find_nabove_min_snr', 'skip_second_find']

        badkeys = numpy.array([pk not in parkeys for pk in k])
        if numpy.any(badkeys):
            raise ValueError('{0} not recognized key(s) for FindObjPar.'.format(k[badkeys]))

        kwargs = {}
        for pk in parkeys:
            kwargs[pk] = cfg[pk] if pk in k else None
        return cls(**kwargs)

    def validate(self):
        pass


class SkySubPar(ParSet):
    """
    The parameter set used to hold arguments for functionality relevant
    to sky subtraction.

    For a table with the current keywords, defaults, and descriptions,
    see :ref:`pypeitpar`.
    """

    def __init__(self, bspline_spacing=None, sky_sigrej=None, global_sky_std=None, no_poly=None):
        # Grab the parameter names and values from the function
        # arguments
        args, _, _, values = inspect.getargvalues(inspect.currentframe())
        pars = OrderedDict([(k, values[k]) for k in args[1:]])  # "1:" to skip 'self'

        # Initialize the other used specifications for this parameter
        # set
        defaults = OrderedDict.fromkeys(pars.keys())
        options = OrderedDict.fromkeys(pars.keys())
        dtypes = OrderedDict.fromkeys(pars.keys())
        descr = OrderedDict.fromkeys(pars.keys())

        # Fill out parameter specifications.  Only the values that are
        # *not* None (i.e., the ones that are defined) need to be set
        defaults['bspline_spacing'] = 0.6
        dtypes['bspline_spacing'] = [int, float]
        descr['bspline_spacing'] = 'Break-point spacing for the bspline sky subtraction fits.'

        defaults['sky_sigrej'] = 3.0
        dtypes['sky_sigrej'] = float
        descr['sky_sigrej'] = 'Rejection parameter for local sky subtraction'

        defaults['global_sky_std'] = True
        dtypes['global_sky_std'] = bool
        descr['global_sky_std'] = 'Global sky subtraction will be performed on standard stars. This should be turned' \
                                  'off for example for near-IR reductions with narrow slits, since bright standards can' \
                                  'fill the slit causing global sky-subtraction to fail. In these situations we go ' \
                                  'straight to local sky-subtraction since it is designed to deal with such situations'

        defaults['no_poly'] = False
        dtypes['no_poly'] = bool
        descr['no_poly'] = 'Turn off polynomial basis (Legendre) in global sky subtraction'


        # Instantiate the parameter set
        super(SkySubPar, self).__init__(list(pars.keys()),
                                        values=list(pars.values()),
                                        defaults=list(defaults.values()),
                                        options=list(options.values()),
                                        dtypes=list(dtypes.values()),
                                        descr=list(descr.values()))
        self.validate()

    @classmethod
    def from_dict(cls, cfg):
        k = numpy.array([*cfg.keys()])

        # Basic keywords
        parkeys = ['bspline_spacing', 'sky_sigrej', 'global_sky_std', 'no_poly']

        badkeys = numpy.array([pk not in parkeys for pk in k])
        if numpy.any(badkeys):
            raise ValueError('{0} not recognized key(s) for SkySubPar.'.format(k[badkeys]))

        kwargs = {}
        for pk in parkeys:
            kwargs[pk] = cfg[pk] if pk in k else None
        return cls(**kwargs)

    def validate(self):
        pass


class ExtractionPar(ParSet):
    """
    The parameter set used to hold arguments for functionality relevant
    to extraction.

    For a table with the current keywords, defaults, and descriptions,
    see :ref:`pypeitpar`.
    """

    def __init__(self, boxcar_radius=None, std_prof_nsigma=None, sn_gauss=None,
                 model_full_slit=None, manual=None, skip_optimal=None):

        # Grab the parameter names and values from the function
        # arguments
        args, _, _, values = inspect.getargvalues(inspect.currentframe())
        pars = OrderedDict([(k, values[k]) for k in args[1:]])  # "1:" to skip 'self'

        # Check the manual input
        if manual is not None:
            if not isinstance(manual, (ParSet, dict, list)):
                raise TypeError('Manual extraction input must be a ParSet, dictionary, or list.')
            _manual = [manual] if isinstance(manual, (ParSet, dict)) else manual
            pars['manual'] = _manual

        # Initialize the other used specifications for this parameter
        # set
        defaults = OrderedDict.fromkeys(pars.keys())
        options = OrderedDict.fromkeys(pars.keys())
        dtypes = OrderedDict.fromkeys(pars.keys())
        descr = OrderedDict.fromkeys(pars.keys())

        # Fill out parameter specifications.  Only the values that are
        # *not* None (i.e., the ones that are defined) need to be set

        # Boxcar Parameters
        defaults['boxcar_radius'] = 1.5
        dtypes['boxcar_radius'] = [int, float]
        descr['boxcar_radius'] = 'Boxcar radius in arcseconds used for boxcar extraction'

        defaults['skip_optimal'] = False
        dtypes['skip_optimal'] = bool
        descr['skip_optimal'] = 'Perform boxcar extraction only (i.e. skip Optimal and local skysub)'

        defaults['std_prof_nsigma'] = 30.
        dtypes['std_prof_nsigma'] = float
        descr['std_prof_nsigma'] = 'prof_nsigma parameter for Standard star extraction.  Prevents undesired rejection.'

        defaults['sn_gauss'] = 4.0
        dtypes['sn_gauss'] = [int, float]
        descr['sn_gauss'] = 'S/N threshold for performing the more sophisticated optimal extraction which performs a ' \
                            'b-spline fit to the object profile. For S/N < sn_gauss the code will simply optimal extract' \
                            'with a Gaussian with FWHM determined from the object finding.'

        defaults['model_full_slit'] = False
        dtypes['model_full_slit'] = bool
        descr['model_full_slit'] = 'If True local sky subtraction will be performed on the entire slit. If False, local sky subtraction will ' \
                                   'be applied to only a restricted region around each object. This should be set to True for either multislit ' \
                                   'observations using narrow slits or echelle observations with narrow slits'

        dtypes['manual'] = list
        descr['manual'] = 'List of manual extraction parameter sets'

        # Instantiate the parameter set
        super(ExtractionPar, self).__init__(list(pars.keys()),
                                        values=list(pars.values()),
                                        defaults=list(defaults.values()),
                                        options=list(options.values()),
                                        dtypes=list(dtypes.values()),
                                        descr=list(descr.values()))
        self.validate()

    @classmethod
    def from_dict(cls, cfg):
        k = numpy.array([*cfg.keys()])

        # Basic keywords
        parkeys = ['boxcar_radius', 'std_prof_nsigma', 'sn_gauss', 'model_full_slit', 'manual',
                   'skip_optimal']

        badkeys = numpy.array([pk not in parkeys for pk in k])
        if numpy.any(badkeys):
            raise ValueError('{0} not recognized key(s) for ExtractionPar.'.format(k[badkeys]))

        kwargs = {}
        for pk in parkeys:
            kwargs[pk] = cfg[pk] if pk in k else None
        kwargs['manual'] = util.get_parset_list(cfg, 'manual', ManualExtractionPar)
        return cls(**kwargs)

    def validate(self):
        pass


class CalibrationsPar(ParSet):
    """
    The superset of parameters used to calibrate the science data.
    
    Note that there are specific defaults for each frame group that are
    different from the defaults of the abstracted :class:`FrameGroupPar`
    class.

    For a table with the current keywords, defaults, and descriptions,
    see :ref:`pypeitpar`.
    """
    def __init__(self, caldir=None, setup=None, trim=None, bpm_usebias=None, biasframe=None,
                 darkframe=None, arcframe=None, tiltframe=None, pixelflatframe=None,
                 pinholeframe=None, barframe=None, barprofile=None, traceframe=None,
                 standardframe=None, flatfield=None, wavelengths=None, slitedges=None, tilts=None):

        # Grab the parameter names and values from the function
        # arguments
        args, _, _, values = inspect.getargvalues(inspect.currentframe())
        pars = OrderedDict([(k,values[k]) for k in args[1:]])      # "1:" to skip 'self'

        # Initialize the other used specifications for this parameter
        # set
        defaults = OrderedDict.fromkeys(pars.keys())
        options = OrderedDict.fromkeys(pars.keys())
        dtypes = OrderedDict.fromkeys(pars.keys())
        descr = OrderedDict.fromkeys(pars.keys())

        # Fill out parameter specifications.  Only the values that are
        # *not* None (i.e., the ones that are defined) need to be set
        defaults['caldir'] = 'default'
        dtypes['caldir'] = str
        descr['caldir'] = 'If provided, it must be the full path to calling directory to write master files.'

        dtypes['setup'] = str
        descr['setup'] = 'If masters=\'force\', this is the setup name to be used: e.g., ' \
                         'C_02_aa .  The detector number is ignored but the other information ' \
                         'must match the Master Frames in the master frame folder.'

        defaults['trim'] = True
        dtypes['trim'] = bool
        descr['trim'] = 'Trim the frame to isolate the data'

        defaults['bpm_usebias'] = False
        dtypes['bpm_usebias'] = bool
        descr['bpm_usebias'] = 'Make a bad pixel mask from bias frames? Bias frames must be provided.'

        defaults['biasframe'] = FrameGroupPar(frametype='bias', number=5)
        dtypes['biasframe'] = [ ParSet, dict ]
        descr['biasframe'] = 'The frames and combination rules for the bias correction'

        defaults['darkframe'] = FrameGroupPar(frametype='bias', number=0)
        dtypes['darkframe'] = [ ParSet, dict ]
        descr['darkframe'] = 'The frames and combination rules for the dark-current correction'

        # JFH Turning off masking of saturated pixels which causes headaches becauase it was being done unintelligently
        defaults['pixelflatframe'] = FrameGroupPar(frametype='pixelflat', number=5, process=ProcessImagesPar(satpix='nothing'))
        dtypes['pixelflatframe'] = [ ParSet, dict ]
        descr['pixelflatframe'] = 'The frames and combination rules for the field flattening'

        defaults['pinholeframe'] = FrameGroupPar(frametype='pinhole', number=0)
        dtypes['pinholeframe'] = [ ParSet, dict ]
        descr['pinholeframe'] = 'The frames and combination rules for the pinholes'

        defaults['barframe'] = FrameGroupPar(frametype='bar', number=0)
        dtypes['barframe'] = [ ParSet, dict ]
        descr['barframe'] = 'The frames and combination rules for the bar frames'

        defaults['arcframe'] = FrameGroupPar(frametype='arc', number=1,
                                             process=ProcessImagesPar(sigrej=-1))
        dtypes['arcframe'] = [ ParSet, dict ]
        descr['arcframe'] = 'The frames and combination rules for the wavelength calibration'

        defaults['tiltframe'] = FrameGroupPar(frametype='tilt', number=1,
                                              process=ProcessImagesPar(sigrej=-1))
        dtypes['tiltframe'] = [ ParSet, dict ]
        descr['tiltframe'] = 'The frames and combination rules for the wavelength tilts'

        defaults['traceframe'] = FrameGroupPar(frametype='trace', number=3)
        dtypes['traceframe'] = [ ParSet, dict ]
        descr['traceframe'] = 'The frames and combination rules for images used for slit tracing'

        defaults['standardframe'] = FrameGroupPar(frametype='standard', number=1)
        dtypes['standardframe'] = [ ParSet, dict ]
        descr['standardframe'] = 'The frames and combination rules for the spectrophotometric ' \
                                 'standard observations'

        defaults['barprofile'] = BarPar()
        dtypes['barprofile'] = [ ParSet, dict ]
        descr['barprofile'] = 'Define the procedure for the bar traces'

        defaults['flatfield'] = FlatFieldPar()
        dtypes['flatfield'] = [ ParSet, dict ]
        descr['flatfield'] = 'Parameters used to set the flat-field procedure'

        defaults['wavelengths'] = WavelengthSolutionPar()
        dtypes['wavelengths'] = [ ParSet, dict ]
        descr['wavelengths'] = 'Parameters used to derive the wavelength solution'

        defaults['slitedges'] = EdgeTracePar()
        dtypes['slitedges'] = [ ParSet, dict ]
        descr['slitedges'] = 'Slit-edge tracing parameters'

        defaults['tilts'] = WaveTiltsPar()
        dtypes['tilts'] = [ ParSet, dict ]
        descr['tilts'] = 'Define how to trace the slit tilts using the trace frames'

        # Instantiate the parameter set
        super(CalibrationsPar, self).__init__(list(pars.keys()),
                                              values=list(pars.values()),
                                              defaults=list(defaults.values()),
                                              options=list(options.values()),
                                              dtypes=list(dtypes.values()),
                                              descr=list(descr.values()))
        #self.validate()

    @classmethod
    def from_dict(cls, cfg):
        k = numpy.array([*cfg.keys()])

        # Basic keywords
        parkeys = [ 'caldir', 'setup', 'trim', 'bpm_usebias' ]

        allkeys = parkeys + ['biasframe', 'darkframe', 'arcframe', 'tiltframe', 'pixelflatframe',
<<<<<<< HEAD
                             'pinholeframe', 'barframe', 'barprofile', 'traceframe', 'standardframe', 'flatfield',
=======
                             'pinholeframe', 'traceframe', 'standardframe', 'flatfield',
>>>>>>> 035cccbe
                             'wavelengths', 'slitedges', 'tilts']
        badkeys = numpy.array([pk not in allkeys for pk in k])
        if numpy.any(badkeys):
            raise ValueError('{0} not recognized key(s) for CalibrationsPar.'.format(k[badkeys]))

        kwargs = {}
        for pk in parkeys:
            kwargs[pk] = cfg[pk] if pk in k else None

        # Keywords that are ParSets
        pk = 'biasframe'
        kwargs[pk] = FrameGroupPar.from_dict('bias', cfg[pk]) if pk in k else None
        pk = 'darkframe'
        kwargs[pk] = FrameGroupPar.from_dict('dark', cfg[pk]) if pk in k else None
        pk = 'arcframe'
        kwargs[pk] = FrameGroupPar.from_dict('arc', cfg[pk]) if pk in k else None
        pk = 'tiltframe'
        kwargs[pk] = FrameGroupPar.from_dict('tilt', cfg[pk]) if pk in k else None
        pk = 'pixelflatframe'
        kwargs[pk] = FrameGroupPar.from_dict('pixelflat', cfg[pk]) if pk in k else None
        pk = 'pinholeframe'
        kwargs[pk] = FrameGroupPar.from_dict('pinhole', cfg[pk]) if pk in k else None
        pk = 'barframe'
        kwargs[pk] = FrameGroupPar.from_dict('bar', cfg[pk]) if pk in k else None
        pk = 'barprofile'
        kwargs[pk] = BarPar.from_dict(cfg[pk]) if pk in k else None
        pk = 'traceframe'
        kwargs[pk] = FrameGroupPar.from_dict('trace', cfg[pk]) if pk in k else None
        pk = 'standardframe'
        kwargs[pk] = FrameGroupPar.from_dict('standard', cfg[pk]) if pk in k else None
        pk = 'flatfield'
        kwargs[pk] = FlatFieldPar.from_dict(cfg[pk]) if pk in k else None
        pk = 'wavelengths'
        kwargs[pk] = WavelengthSolutionPar.from_dict(cfg[pk]) if pk in k else None
        pk = 'slitedges'
        kwargs[pk] = EdgeTracePar.from_dict(cfg[pk]) if pk in k else None
        pk = 'tilts'
        kwargs[pk] = WaveTiltsPar.from_dict(cfg[pk]) if pk in k else None

        return cls(**kwargs)

    # TODO: Perform extensive checking that the parameters are valid for
    # the Calibrations class.  May not be necessary because validate will
    # be called for all the sub parameter sets, but this can do higher
    # level checks, if necessary.

    # JFH I'm not sure what to do about this function? Commentingo out for now.
    #def validate(self):
    #    if self.data['masters'] == 'force' \
    #            and (self.data['setup'] is None or len(self.data['setup']) == 0):
    #        raise ValueError('When forcing use of master frames, you must specify the setup to '
    #                         'be used using the \'setup\' keyword.')

#-----------------------------------------------------------------------------
# Parameters superset
class PypeItPar(ParSet):
    """
    The superset of parameters used by PypeIt.
    
    This is a single object used as a container for all the
    user-specified arguments used by PypeIt.
    
    To get the default parameters for a given spectrograph, e.g.::

        from pypeit.spectrographs.util import load_spectrograph

        spectrograph = load_spectrograph('shane_kast_blue')
        par = spectrograph.default_pypeit_par()

    If the user has a set of configuration alterations to be read from a
    pypeit file, e.g.::

        from pypeit.par.util import parse_pypeit_file
        from pypeit.spectrographs.util import load_spectrograph
        from pypeit.par import PypeItPar

        spectrograph = load_spectrograph('shane_kast_blue')
        spec_cfg_lines = spectrograph.default_pypeit_par().to_config()
        user_cfg_lines = parse_pypeit_file('myrdx.pypeit')[0]
        par = PypeItPar.from_cfg_lines(cfg_lines=spec_cfg_lines,
                                      merge_with=user_cfg_lines)

    To write the configuration of a given instance of :class:`PypeItPar`,
    use the :func:`to_config` function::
        
        par.to_config('mypypeitpar.cfg')

    For a table with the current keywords, defaults, and descriptions,
    see :ref:`pypeitpar`.
    """
    def __init__(self, rdx=None, calibrations=None, scienceframe=None, reduce=None,
                 flexure=None, fluxcalib=None, coadd1d=None, coadd2d=None, sensfunc=None):

        # Grab the parameter names and values from the function
        # arguments
        args, _, _, values = inspect.getargvalues(inspect.currentframe())
        pars = OrderedDict([(k,values[k]) for k in args[1:]])      # "1:" to skip 'self'

        # Initialize the other used specifications for this parameter
        # set
        defaults = OrderedDict.fromkeys(pars.keys())
        dtypes = OrderedDict.fromkeys(pars.keys())
        descr = OrderedDict.fromkeys(pars.keys())

        # Fill out parameter specifications.  Only the values that are
        # *not* None (i.e., the ones that are defined) need to be set
        defaults['rdx'] = ReduxPar()
        dtypes['rdx'] = [ ParSet, dict ]
        descr['rdx'] = 'PypIt reduction rules.'

#        defaults['baseprocess'] = ProcessImagesPar()
#        dtypes['baseprocess'] = [ ParSet, dict ]
#        descr['baseprocess'] = 'Default-level parameters used when processing all images'

        defaults['calibrations'] = CalibrationsPar()
        dtypes['calibrations'] = [ ParSet, dict ]
        descr['calibrations'] = 'Parameters for the calibration algorithms'

        defaults['scienceframe'] = FrameGroupPar(frametype='science')
        dtypes['scienceframe'] = [ ParSet, dict ]
        descr['scienceframe'] = 'The frames and combination rules for the science observations'

        defaults['reduce'] = ReducePar()
        dtypes['reduce'] = [ParSet, dict]
        descr['reduce'] = 'Parameters determining sky-subtraction, object finding, and ' \
                                'extraction'

        # Flexure is turned OFF by default
        defaults['flexure'] = FlexurePar()
        dtypes['flexure'] = [ParSet, dict]
        descr['flexure'] = 'Parameters used by the flexure-correction procedure.  Flexure ' \
                           'corrections are not performed by default.  To turn on, either ' \
                           'set the parameters in the \'flexure\' parameter group or set ' \
                           '\'flexure = True\' in the \'rdx\' parameter group to use the ' \
                           'default flexure-correction parameters.'

        # Flux calibration is turned OFF by default
        defaults['fluxcalib'] = FluxCalibratePar()
        dtypes['fluxcalib'] = [ParSet, dict]
        descr['fluxcalib'] = 'Parameters used by the flux-calibration procedure.  Flux ' \
                             'calibration is not performed by default.  To turn on, either ' \
                             'set the parameters in the \'fluxcalib\' parameter group or set ' \
                             '\'fluxcalib = True\' in the \'rdx\' parameter group to use the ' \
                             'default flux-calibration parameters.'


        # Coadd1D
        defaults['coadd1d'] = Coadd1DPar()
        dtypes['coadd1d'] = [ParSet, dict]
        descr['coadd1d'] = 'Par set to control 1D coadds.  Only used in the after-burner script.'


        # Coadd2D
        defaults['coadd2d'] = Coadd2DPar()
        dtypes['coadd2d'] = [ParSet, dict]
        descr['coadd2d'] = 'Par set to control 2D coadds.  Only used in the after-burner script.'


        # Sensfunc
        defaults['sensfunc'] = SensFuncPar()
        dtypes['sensfunc'] = [ParSet, dict]
        descr['sensfunc'] = 'Par set to control sensitivity function computation.  Only used in the after-burner script.'


        # Instantiate the parameter set
        super(PypeItPar, self).__init__(list(pars.keys()),
                                       values=list(pars.values()),
                                       defaults=list(defaults.values()),
                                       dtypes=list(dtypes.values()),
                                       descr=list(descr.values()))

        self.validate()

    @classmethod
    def from_cfg_file(cls, cfg_file=None, merge_with=None, evaluate=True):
        """
        Construct the parameter set using a configuration file.

        Note that::

            default = PypeItPar()
            nofile = PypeItPar.from_cfg_file()
            assert default.data == nofile.data, 'This should always pass.'

        Args:
            cfg_file (:obj:`str`, optional):
                The name of the configuration file that defines the
                default parameters.  This can be used to load a pypeit
                config file from a previous run that was constructed and
                output by pypeit.  This has to contain the full set of
                parameters, not just the subset you want to change.  For
                the latter, use `merge_with` to provide one or more
                config files to merge with the defaults to construct the
                full parameter set.
            merge_with (:obj:`str`, :obj:`list`, optional):
                One or more config files with the modifications to
                either default parameters (`cfg_file` is None) or
                the parameters provided by `cfg_file`.  The
                modifications are performed in series so the list order
                of the config files is important.
            evaluate (:obj:`bool`, optional):
                Evaluate the values in the config object before
                assigning them in the subsequent parameter sets.  The
                parameters in the config file are *always* read as
                strings, so this should almost always be true; however,
                see the warning below.
                
        .. warning::

            When `evaluate` is true, the function runs `eval()` on
            all the entries in the `ConfigObj` dictionary, done using
            :func:`_recursive_dict_evaluate`.  This has the potential to
            go haywire if the name of a parameter unintentionally
            happens to be identical to an imported or system-level
            function.  Of course, this can be useful by allowing one to
            define the function to use as a parameter, but it also means
            one has to be careful with the values that the parameters
            should be allowed to have.  The current way around this is
            to provide a list of strings that should be ignored during
            the evaluation, done using :func:`_eval_ignore`.

        .. todo::
            Allow the user to add to the ignored strings.

        Returns:
            :class:`pypeit.par.core.PypeItPar`: The instance of the
            parameter set.
        """
        # Get the base parameters in a ConfigObj instance
        cfg = ConfigObj(PypeItPar().to_config() if cfg_file is None else cfg_file)

        # Get the list of other configuration parameters to merge it with
        _merge_with = [] if merge_with is None else \
                        ([merge_with] if isinstance(merge_with, str) else merge_with)
        merge_cfg = ConfigObj()
        for f in _merge_with:
            merge_cfg.merge(ConfigObj(f))

        # Merge with the defaults
        cfg.merge(merge_cfg)

        # Evaluate the strings if requested
        if evaluate:
            cfg = util.recursive_dict_evaluate(cfg)
        
        # Instantiate the object based on the configuration dictionary
        return cls.from_dict(cfg)

    @classmethod
    def from_cfg_lines(cls, cfg_lines=None, merge_with=None, evaluate=True):
        """
        Construct the parameter set using the list of string lines read
        from a config file.

        Note that::

            default = PypeItPar()
            nofile = PypeItPar.from_cfg_lines()
            assert default.data == nofile.data, 'This should always pass.'

        Args:
            cfg_lines (:obj:`list`, optional):
                A list of strings with lines read, or made to look like
                they are, from a configuration file.  This can be used
                to load lines from a previous run of pypeit that was
                constructed and output by pypeit.  This has to contain
                the full set of parameters, not just the subset to
                change.  For the latter, leave this as the default value
                (None) and use `merge_with` to provide a set of
                lines to merge with the defaults to construct the full
                parameter set.
            merge_with (:obj:`list`, optional):
                A list of strings with lines read, or made to look like
                they are, from a configuration file that should be
                merged with the lines provided by `cfg_lines`, or the
                default parameters.
            evaluate (:obj:`bool`, optional):
                Evaluate the values in the config object before
                assigning them in the subsequent parameter sets.  The
                parameters in the config file are *always* read as
                strings, so this should almost always be true; however,
                see the warning below.
                
        .. warning::

            When `evaluate` is true, the function runs `eval()` on
            all the entries in the `ConfigObj` dictionary, done using
            :func:`_recursive_dict_evaluate`.  This has the potential to
            go haywire if the name of a parameter unintentionally
            happens to be identical to an imported or system-level
            function.  Of course, this can be useful by allowing one to
            define the function to use as a parameter, but it also means
            one has to be careful with the values that the parameters
            should be allowed to have.  The current way around this is
            to provide a list of strings that should be ignored during
            the evaluation, done using :func:`_eval_ignore`.

        .. todo::
            Allow the user to add to the ignored strings.

        Returns:
            :class:`pypeit.par.core.PypeItPar`: The instance of the
            parameter set.
        """
        # Get the base parameters in a ConfigObj instance
        cfg = ConfigObj(PypeItPar().to_config() if cfg_lines is None else cfg_lines)

        # Merge in additional parameters
        if merge_with is not None:
            cfg.merge(ConfigObj(merge_with))

        # Evaluate the strings if requested
        if evaluate:
            cfg = util.recursive_dict_evaluate(cfg)

        # Instantiate the object based on the configuration dictionary
        return cls.from_dict(cfg)

    @classmethod
    def from_pypeit_file(cls, ifile, evaluate=True):
        """
        Construct the parameter set using a pypeit file.
        
        Args:
            ifile (str):
                Name of the pypeit file to read.  Expects to find setup
                and data blocks in the file.  See docs.
            evaluate (:obj:`bool`, optional):
                Evaluate the values in the config object before
                assigning them in the subsequent parameter sets.  The
                parameters in the config file are *always* read as
                strings, so this should almost always be true; however,
                see the warning below.
                
        .. warning::

            When `evaluate` is true, the function runs `eval()` on
            all the entries in the `ConfigObj` dictionary, done using
            :func:`_recursive_dict_evaluate`.  This has the potential to
            go haywire if the name of a parameter unintentionally
            happens to be identical to an imported or system-level
            function.  Of course, this can be useful by allowing one to
            define the function to use as a parameter, but it also means
            one has to be careful with the values that the parameters
            should be allowed to have.  The current way around this is
            to provide a list of strings that should be ignored during
            the evaluation, done using :func:`_eval_ignore`.

        .. todo::
            Allow the user to add to the ignored strings.

        Returns:
            :class:`pypeit.par.core.PypeItPar`: The instance of the
            parameter set.
        """
        # TODO: Need to include instrument-specific defaults somewhere...
        return cls.from_cfg_lines(merge_with=util.pypeit_config_lines(ifile), evaluate=evaluate)

    @classmethod
    def from_dict(cls, cfg):
        k = numpy.array([*cfg.keys()])

        allkeys = ['rdx', 'calibrations', 'scienceframe', 'reduce', 'flexure', 'fluxcalib',
                   'coadd1d', 'coadd2d', 'sensfunc', 'baseprocess']
        badkeys = numpy.array([pk not in allkeys for pk in k])
        if numpy.any(badkeys):
            raise ValueError('{0} not recognized key(s) for PypeItPar.'.format(k[badkeys]))

        kwargs = {}

        pk = 'rdx'
        kwargs[pk] = ReduxPar.from_dict(cfg[pk]) if pk in k else None

        pk = 'calibrations'
        kwargs[pk] = CalibrationsPar.from_dict(cfg[pk]) if pk in k else None

        pk = 'scienceframe'
        kwargs[pk] = FrameGroupPar.from_dict('science', cfg[pk]) if pk in k else None

        pk = 'reduce'
        kwargs[pk] = ReducePar.from_dict(cfg[pk]) if pk in k else None

        # Allow flexure to be turned on using cfg['rdx']
        pk = 'flexure'
        default = FlexurePar()
        kwargs[pk] = FlexurePar.from_dict(cfg[pk]) if pk in k else default

        # Allow flux calibration to be turned on using cfg['rdx']
        pk = 'fluxcalib'
        default = FluxCalibratePar() \
                        if pk in cfg['rdx'].keys() and cfg['rdx']['fluxcalib'] else None
        kwargs[pk] = FluxCalibratePar.from_dict(cfg[pk]) if pk in k else default

        # Allow coadd1d  to be turned on using cfg['rdx']
        pk = 'coadd1d'
        default = Coadd1DPar() \
                        if pk in cfg['rdx'].keys() and cfg['rdx']['coadd1d'] else None
        kwargs[pk] = Coadd1DPar.from_dict(cfg[pk]) if pk in k else default

        # Allow coadd2d  to be turned on using cfg['rdx']
        pk = 'coadd2d'
        default = Coadd2DPar() \
                        if pk in cfg['rdx'].keys() and cfg['rdx']['coadd2d'] else None
        kwargs[pk] = Coadd2DPar.from_dict(cfg[pk]) if pk in k else default

        # Allow coadd2d  to be turned on using cfg['rdx']
        pk = 'sensfunc'
        default = SensFuncPar() \
                        if pk in cfg['rdx'].keys() and cfg['rdx']['sensfunc'] else None
        kwargs[pk] = SensFuncPar.from_dict(cfg[pk]) if pk in k else default

        if 'baseprocess' not in k:
            return cls(**kwargs)

        # Include any alterations to the basic processing of *all*
        # images
        self = cls(**kwargs)
        baseproc = ProcessImagesPar.from_dict(cfg['baseprocess'])
        self.sync_processing(baseproc)
        return self

    def sync_processing(self, proc_par):
        """
        Sync the processing of all the frame types based on the input
        ProcessImagesPar parameters.

        The parameters are merged in sequence starting from the
        parameter defaults, then including global adjustments provided
        by ``process``, and ending with the parameters that may have
        already been changed for each frame.

        This function can be used at anytime, but is most useful with
        the from_dict method where a ``baseprocess`` group can be
        supplied to change the processing parameters for all frames away
        from the defaults.

        Args:
            proc_par (:class:`ProcessImagesPar`):
                Effectively a new set of default image processing
                parameters for all frames.

        Raises:
            TypeError:
                Raised if the provided parameter set is not an instance
                of :class:`ProcessImagesPar`.
        """
        # Checks
        if not isinstance(proc_par, ProcessImagesPar):
            raise TypeError('Must provide an instance of ProcessImagesPar')
        
        # All the relevant ParSets are already ProcessImagesPar objects,
        # so we can work directly with the internal dictionaries.

        # Find the keys in the input that are different from the default
        default = ProcessImagesPar()
        base_diff = [ k for k in proc_par.keys() if default[k] != proc_par[k] ]

        # Calibration frames
        frames = [ f for f in self['calibrations'].keys() if 'frame' in f ]
        for f in frames:
            # Find the keys in self that are the same as the default
            frame_same = [ k for k in proc_par.keys() 
                            if self['calibrations'][f]['process'].data[k] == default[k] ]
            to_change = list(set(base_diff) & set(frame_same))
            for k in to_change:
                self['calibrations'][f]['process'].data[k] = proc_par[k]
            
        # Science frames
        frame_same = [ k for k in proc_par.keys() 
                            if self['scienceframe']['process'].data[k] == default[k] ]
        to_change = list(set(base_diff) & set(frame_same))
        for k in to_change:
            self['scienceframe']['process'].data[k] = proc_par[k]

    # TODO: Perform extensive checking that the parameters are valid for
    # a full run of PYPIT.  May not be necessary because validate will
    # be called for all the sub parameter sets, but this can do higher
    # level checks, if necessary.
    def validate(self):
        pass

#-----------------------------------------------------------------------------
# Instrument parameters

# TODO: This should probably get moved to spectrograph.py
class DetectorPar(ParSet):
    """
    The parameters used to define the salient properties of an
    instrument detector.

    These parameters should be *independent* of any specific use of the
    detector, and are used in the definition of the instruments served
    by PypeIt.

    To see the list of instruments served, a table with the the current
    keywords, defaults, and descriptions for the :class:`DetectorPar`
    class, and an explanation of how to define a new instrument, see
    :ref:`instruments`.
    """
    def __init__(self, dataext=None, specaxis=None, specflip=None, spatflip=None, xgap=None,
                 ygap=None, ysize=None, platescale=None, darkcurr=None, saturation=None,
                 mincounts=None, nonlinear=None, numamplifiers=None, gain=None, ronoise=None,
                 datasec=None, oscansec=None, suffix=None):

        # Grab the parameter names and values from the function
        # arguments
        args, _, _, values = inspect.getargvalues(inspect.currentframe())
        pars = OrderedDict([(k,values[k]) for k in args[1:]])

        # Initialize the other used specifications for this parameter
        # set
        defaults = OrderedDict.fromkeys(pars.keys())
        options = OrderedDict.fromkeys(pars.keys())
        dtypes = OrderedDict.fromkeys(pars.keys())
        descr = OrderedDict.fromkeys(pars.keys())

        # Fill out parameter specifications.  Only the values that are
        # *not* None (i.e., the ones that are defined) need to be set
        defaults['dataext'] = 0
        dtypes['dataext'] = int
        descr['dataext'] = 'Index of fits extension containing data'

        # TODO: Should this be detector-specific, or camera-specific?
        defaults['specaxis'] = 0
        options['specaxis'] = [ 0, 1]
        dtypes['specaxis'] = int
        descr['specaxis'] = 'Spectra are dispersed along this axis. Allowed values are 0 ' \
                            '(first dimension for a numpy array shape) or 1 (second dimension ' \
                            'for numpy array shape)'


        defaults['specflip'] = False
        dtypes['specflip'] = bool
        descr['specflip'] = 'If this is True then the dispersion dimension (specificed by ' \
                            'the specaxis) will be flipped.  PypeIt expects wavelengths to ' \
                            'increase with increasing pixel number.  If this is not the case ' \
                            'for this instrument, set specflip to True.'

        defaults['spatflip'] = False
        dtypes['spatflip'] = bool
        descr['spatflip'] = 'If this is True then the spatial dimension will be flipped.  ' \
                            'PypeIt expects echelle orders to increase with increasing pixel ' \
                            'number.  I.e., setting spatflip=True can reorder images so that ' \
                            'blue orders appear on the left and red orders on the right.'

        defaults['xgap'] = 0.0
        dtypes['xgap'] = [int, float]
        descr['xgap'] = 'Gap between the square detector pixels (expressed as a fraction of the ' \
                        'x pixel size -- x is predominantly the dispersion axis)'

        defaults['ygap'] = 0.0
        dtypes['ygap'] = [int, float]
        descr['ygap'] = 'Gap between the square detector pixels (expressed as a fraction of the ' \
                        'y pixel size -- x is predominantly the dispersion axis)'

        defaults['ysize'] = 1.0
        dtypes['ysize'] = [int, float]
        descr['ysize'] = 'The size of a pixel in the y-direction as a multiple of the x pixel ' \
                         'size (i.e. xsize = 1.0 -- x is predominantly the dispersion axis)'

        defaults['platescale'] = 0.135
        dtypes['platescale'] = [int, float]
        descr['platescale'] = 'arcsec per pixel in the spatial dimension for an unbinned pixel'

        defaults['darkcurr'] = 0.0
        dtypes['darkcurr'] = [int, float]
        descr['darkcurr'] = 'Dark current (e-/hour)'

        defaults['saturation'] = 65535.0
        dtypes['saturation'] = [ int, float ]
        descr['saturation'] = 'The detector saturation level'

        defaults['mincounts'] = -1000.0
        dtypes['mincounts'] = [ int, float ]
        descr['mincounts'] = 'Counts in a pixel below this value will be ignored as being unphysical'


        defaults['nonlinear'] = 0.86
        dtypes['nonlinear'] = [ int, float ]
        descr['nonlinear'] = 'Percentage of detector range which is linear (i.e. everything ' \
                             'above nonlinear*saturation will be flagged as saturated)'

        # gain, ronoise, datasec, and oscansec must be lists if there is
        # more than one amplifier
        defaults['numamplifiers'] = 1
        dtypes['numamplifiers'] = int
        descr['numamplifiers'] = 'Number of amplifiers'

        defaults['gain'] = 1.0 if pars['numamplifiers'] is None else [1.0]*pars['numamplifiers']
        dtypes['gain'] = [ int, float, list ]
        descr['gain'] = 'Inverse gain (e-/ADU). A list should be provided if a detector ' \
                        'contains more than one amplifier.'

        defaults['ronoise'] = 4.0 if pars['numamplifiers'] is None else [4.0]*pars['numamplifiers']
        dtypes['ronoise'] = [ int, float, list ]
        descr['ronoise'] = 'Read-out noise (e-). A list should be provided if a detector ' \
                           'contains more than one amplifier.'

        # TODO: Allow for None, such that the entire image is the data
        # section
        defaults['datasec'] = 'DATASEC' if pars['numamplifiers'] is None \
                                        else ['DATASEC']*pars['numamplifiers']
        dtypes['datasec'] = [str, list]
        descr['datasec'] = 'Either the data sections or the header keyword where the valid ' \
                           'data sections can be obtained, one per amplifier. If defined ' \
                           'explicitly should be in FITS format (e.g., [1:2048,10:4096]).'

        # TODO: Allow for None, such that there is no overscan region
        defaults['oscansec'] = 'BIASSEC' if pars['numamplifiers'] is None \
                                        else ['BIASSEC']*pars['numamplifiers']
        dtypes['oscansec'] = [str, list, type(None)]
        descr['oscansec'] = 'Either the overscan section or the header keyword where the valid ' \
                            'data sections can be obtained, one per amplifier. If defined ' \
                            'explicitly should be in FITS format (e.g., [1:2048,10:4096]).'

        # TODO: Allow this to be None?
        defaults['suffix'] = ''
        dtypes['suffix'] = str
        descr['suffix'] = 'Suffix to be appended to all saved calibration and extraction frames.'

        # Instantiate the parameter set
        super(DetectorPar, self).__init__(list(pars.keys()),
                                          values=list(pars.values()),
                                          defaults=list(defaults.values()),
                                          options=list(options.values()),
                                          dtypes=list(dtypes.values()),
                                          descr=list(descr.values()))
        self.validate()

    @classmethod
    def from_dict(cls, cfg):
        k = numpy.array([*cfg.keys()])
        parkeys = ['dataext', 'specaxis', 'specflip', 'spatflip','xgap', 'ygap', 'ysize',
                   'platescale', 'darkcurr', 'saturation', 'mincounts','nonlinear',
                   'numamplifiers', 'gain', 'ronoise', 'datasec', 'oscansec', 'suffix']

        badkeys = numpy.array([pk not in parkeys for pk in k])
        if numpy.any(badkeys):
            raise ValueError('{0} not recognized key(s) for DetectorPar.'.format(k[badkeys]))

        kwargs = {}
        for pk in parkeys:
            kwargs[pk] = cfg[pk] if pk in k else None
        return cls(**kwargs)

    def validate(self):
        """
        Check the parameters are valid for the provided method.
        """
        if self.data['numamplifiers'] > 1:
            keys = [ 'gain', 'ronoise', 'datasec', 'oscansec' ]
            dtype = [ (int, float), (int, float), str, (str, None) ]
            for i in range(len(keys)):
                if self.data[keys[i]] is None:
                    continue
                if not isinstance(self.data[keys[i]], list) \
                        or len(self.data[keys[i]]) != self.data['numamplifiers']:
                    raise ValueError('Provided {0} does not match amplifiers.'.format(keys[i]))

            for j in range(self.data['numamplifiers']):
                if self.data[keys[i]] is not None \
                        and not isinstance(self.data[keys[i]][j], dtype[i]):
                    TypeError('Incorrect type for {0}; should be {1}'.format(keys[i], dtype[i]))

# TODO: This should get moved to telescopes.py
class TelescopePar(ParSet):
    """
    The parameters used to define the salient properties of a telescope.

    These parameters should be *independent* of any specific use of the
    telescope.  They and are used by the :mod:`pypeit.telescopes` module
    to define the telescopes served by PypeIt, and kept as part of the
    :class:`pypeit.spectrographs.spectrograph.Spectrograph` definition of
    the instruments served by PypeIt.

    To see the list of instruments served, a table with the the current
    keywords, defaults, and descriptions for the :class:`TelescopePar`
    class, and an explanation of how to define a new instrument, see
    :ref:`instruments`.
    """
    def __init__(self, name=None, longitude=None, latitude=None, elevation=None, fratio=None,
                 diameter=None):

        # Grab the parameter names and values from the function
        # arguments
        args, _, _, values = inspect.getargvalues(inspect.currentframe())
        pars = OrderedDict([(k,values[k]) for k in args[1:]])

        # Initialize the other used specifications for this parameter
        # set
        defaults = OrderedDict.fromkeys(pars.keys())
        options = OrderedDict.fromkeys(pars.keys())
        dtypes = OrderedDict.fromkeys(pars.keys())
        descr = OrderedDict.fromkeys(pars.keys())

        # Fill out parameter specifications.  Only the values that are
        # *not* None (i.e., the ones that are defined) need to be set
        defaults['name'] = 'KECK'
        options['name'] = TelescopePar.valid_telescopes()
        dtypes['name'] = str
        descr['name'] = 'Name of the telescope used to obtain the observations.  ' \
                        'Options are: {0}'.format(', '.join(options['name']))
        
        dtypes['longitude'] = [int, float]
        descr['longitude'] = 'Longitude of the telescope on Earth in degrees.'

        dtypes['latitude'] = [int, float]
        descr['latitude'] = 'Latitude of the telescope on Earth in degrees.'

        dtypes['elevation'] = [int, float]
        descr['elevation'] = 'Elevation of the telescope in m'

        dtypes['fratio'] = [int, float]
        descr['fratio'] = 'f-ratio of the telescope'

        dtypes['diameter'] = [int, float]
        descr['diameter'] = 'Diameter of the telescope in m'

        # Instantiate the parameter set
        super(TelescopePar, self).__init__(list(pars.keys()),
                                           values=list(pars.values()),
                                           defaults=list(defaults.values()),
                                           options=list(options.values()),
                                           dtypes=list(dtypes.values()),
                                           descr=list(descr.values()))

        # Check the parameters match the method requirements
        self.validate()


    @classmethod
    def from_dict(cls, cfg):
        k = numpy.array([*cfg.keys()])
        parkeys = [ 'name', 'longitude', 'latitude', 'elevation', 'fratio', 'diameter' ]

        badkeys = numpy.array([pk not in parkeys for pk in k])
        if numpy.any(badkeys):
            raise ValueError('{0} not recognized key(s) for TelescopePar.'.format(k[badkeys]))

        kwargs = {}
        for pk in parkeys:
            kwargs[pk] = cfg[pk] if pk in k else None
        return cls(**kwargs)

    @staticmethod
    def valid_telescopes():
        """
        Return the valid telescopes.
        """
        return [ 'GEMINI-N','GEMINI-S', 'KECK', 'SHANE', 'WHT', 'APF', 'TNG', 'VLT', 'MAGELLAN', 'LBT', 'MMT' ]

    def validate(self):
        pass

    def platescale(self):
        r"""
        Return the platescale of the telescope in arcsec per mm.

        Calculated as

        .. math::
            p = \frac{206265}{f D},

        where :math:`f` is the f-ratio and :math:`D` is the diameter.
        If either of these is not available, the function returns
        `None`.
        """
        return None if self['fratio'] is None or self['diameter'] is None \
                else 206265/self['fratio']/self['diameter']/1e3

<|MERGE_RESOLUTION|>--- conflicted
+++ resolved
@@ -569,13 +569,9 @@
     def from_dict(cls, cfg):
         k = numpy.array([*cfg.keys()])
         parkeys = ['method', 'frame', 'illumflatten', 'spec_samp_fine', 'spec_samp_coarse',
-<<<<<<< HEAD
-                   'spat_samp', 'tweak_slits', 'tweak_slits_thresh', 'tweak_slits_maxfrac']
-=======
                    'spat_samp', 'tweak_slits', 'tweak_slits_thresh', 'tweak_slits_maxfrac',
                    'rej_sticky', 'slit_trim', 'slit_pad', 'illum_iter', 'illum_rej',
                    'twod_fit_npoly']
->>>>>>> 035cccbe
 
         badkeys = numpy.array([pk not in parkeys for pk in k])
         if numpy.any(badkeys):
@@ -970,183 +966,6 @@
         pass
 
 
-
-
-class Coadd1DPar(ParSet):
-    """
-    A parameter set holding the arguments for how to perform 2D coadds
-
-    For a table with the current keywords, defaults, and descriptions,
-    see :ref:`pypeitpar`.
-    """
-    def __init__(self, ex_value=None, flux_value=None, nmaskedge=None,
-                 sn_smooth_npix=None, wave_method=None, samp_fact=None, ref_percentile=None, maxiter_scale=None,
-                 sigrej_scale=None, scale_method=None, sn_min_medscale=None, sn_min_polyscale=None, maxiter_reject=None,
-                 lower=None, upper=None, maxrej=None, sn_clip=None, nbest=None, sensfuncfile=None, coaddfile=None):
-
-        # Grab the parameter names and values from the function
-        # arguments
-        args, _, _, values = inspect.getargvalues(inspect.currentframe())
-        pars = OrderedDict([(k,values[k]) for k in args[1:]])
-
-        # Initialize the other used specifications for this parameter
-        # set
-        defaults = OrderedDict.fromkeys(pars.keys())
-        dtypes = OrderedDict.fromkeys(pars.keys())
-        descr = OrderedDict.fromkeys(pars.keys())
-
-        # Extraction to use
-        defaults['ex_value'] = 'OPT'
-        dtypes['ex_value'] = str
-        descr['ex_value'] = "The extraction to coadd, i.e. optimal or boxcar. Must be either 'OPT' or 'BOX'"
-
-        # Fluxed?
-        defaults['flux_value'] = True
-        dtypes['flux_value'] = bool
-        descr['flux_value'] = 'If True (default), the code will coadd the fluxed spectra (i.e. the FLAM) in the ' \
-                              'spec1d files. If False, it will coadd the counts.'
-
-
-        # Mask edge pixels?
-        defaults['nmaskedge'] = 2
-        dtypes['nmaskedge'] = int
-        descr['nmaskedge'] = 'Number of edge pixels to mask. This should be removed/fixed.'
-
-        # Offsets
-        defaults['sn_smooth_npix'] = None
-        dtypes['sn_smooth_npix'] = [int, float]
-        descr['sn_smooth_npix'] = 'Number of pixels to median filter by when computing S/N used to decide how to scale ' \
-                                  'and weight spectra. If set to None (default), the code will determine the effective ' \
-                                  'number of good pixels per spectrum in the stack that is being co-added and use 10% of ' \
-                                  'this neff.'
-
-
-        # Offsets
-        defaults['wave_method'] = 'linear'
-        dtypes['wave_method'] = str
-        descr['wave_method'] = "Method used to construct wavelength grid for coadding spectra. The routine that creates " \
-                               "the wavelength is coadd1d.get_wave_grid. The options are:" \
-                               " "\
-                               "'iref' -- Use the first wavelength array" \
-                               "'velocity' -- Grid is uniform in velocity" \
-                               "'log10' -- Grid is uniform in log10(wave).This is the same as velocity." \
-                               "'linear' -- Grid is uniform in lamba." \
-                               "'concatenate' -- Meld the input wavelength arrays"
-
-        defaults['samp_fact'] = 1.0
-        dtypes['samp_fact'] = float
-        descr['samp_fact'] = 'sampling factor to make the wavelength grid for sensitivity function finer or coarser.  ' \
-                             'samp_fact > 1.0 oversamples (finer), samp_fact < 1.0 undersamples (coarser).'
-
-        defaults['ref_percentile'] = 70.0
-        dtypes['ref_percentile'] = [int, float]
-        descr['ref_percentile'] = 'Percentile used for selecting the minimum SNR cut from a reference spectrum used to ' \
-                                  'robustly determine the median ratio between spectra. This parameter is used by ' \
-                                  'coadd1d.robust_median_ratio as part of the automatic rescaling procedure. Pixels ' \
-                                  'above this percentile cut are deemed the "good" pixels and are used to compute the ' \
-                                  'ratio of two spectra.  This must be a number between 0 and 100.'
-
-        defaults['maxiter_scale'] = 5
-        dtypes['maxiter_scale'] = int
-        descr['maxiter_scale'] = 'Maximum number of iterations performed for rescaling spectra.'
-
-        defaults['sigrej_scale'] = 3.0
-        dtypes['sigrej_scale'] = [int, float]
-        descr['sigrej_scale'] = 'Rejection threshold used for rejecting pixels when rescaling spectra with scale_spec.'
-
-        defaults['scale_method'] = 'auto'
-        dtypes['scale_method'] = str
-        descr['scale_method'] = "Method used to rescale the spectra prior to coadding. The options are:" \
-                                " "\
-                                "'auto' -- Determine the scaling method automatically based on the S/N ratio which works well"\
-                                "'poly' -- Polynomial rescaling." \
-                                "'median' -- Median rescaling" \
-                                "'none' -- Do not rescale." \
-                                "'hand' -- Pass in hand scaling factors. This option is not well tested."
-
-        defaults['sn_min_medscale'] = 0.5
-        dtypes['sn_min_medscale'] = [int, float]
-        descr['sn_min_medscale'] = "For scale method set to 'auto', this sets the minimum SNR for which median scaling is attempted"
-
-        defaults['sn_min_polyscale'] = 2.0
-        dtypes['sn_min_polyscale'] = [int, float]
-        descr['sn_min_polyscale'] = "For scale method set to 'auto', this sets the minimum SNR for which polynomial scaling is attempted. " \
-
-
-        defaults['maxiter_reject'] = 5
-        dtypes['maxiter_reject'] = int
-        descr['maxiter_reject'] = 'maximum number of iterations for stacking and rejection. The code stops iterating ' \
-                                  'either when the output mask does not change betweeen successive iterations or when ' \
-                                  'maxiter_reject is reached.'
-        defaults['lower'] = 3.0
-        dtypes['lower'] = [int, float]
-        descr['lower'] = 'Lower rejection threshold used for rejecting pixels when combining spectra in units of sigma.'
-
-        defaults['upper'] = 3.0
-        dtypes['upper'] = [int, float]
-        descr['upper'] = 'Upper rejection threshold used for rejecting pixels when combining spectra in units of sigma.'
-
-        defaults['maxrej'] = None
-        dtypes['maxrej'] = int
-        descr['maxrej'] = 'Coadding performs iterative rejection by comparing each exposure to a preliminary stack of ' \
-                          'all the exposures. If this parameter is set then it will not reject more than maxrej pixels ' \
-                          'per iteration of this rejection. The default is None, which means no maximum on rejected pixels.'
-
-        defaults['sn_clip'] = 30.0
-        dtypes['sn_clip'] = [int, float]
-        descr['sn_clip'] = 'Errors are capped during rejection so that the S/N is never greater than sn_clip. This ' \
-                           'prevents overly aggressive rejection in high S/N ratio spectrum which neverthless differ ' \
-                           'at a level greater than the formal S/N due to systematics.'
-
-        defaults['nbest'] = None
-        dtypes['nbest'] = int
-        descr['nbest'] = 'Number of orders to use for estimating the per exposure weights. Default is None, ' \
-                         'which will just use one fourth of the total number of orders. This is only used for Echelle'
-
-
-        # JFH These last two are actually arguments and not parameters that are only here because there is no other easy
-        # way to parse .coadd1d files except with parsets. I would like to separate arguments from parameters.
-        defaults['sensfuncfile'] = None
-        dtypes['sensfuncfile'] = str
-        descr['sensfuncfile'] = 'File containing sensitivity function which is a requirement for echelle coadds. ' \
-                            'This is only used for Echelle'
-
-        defaults['coaddfile'] = None
-        dtypes['coaddfile'] = str
-        descr['coaddfile'] = 'Output filename'
-
-        # Instantiate the parameter set
-        super(Coadd1DPar, self).__init__(list(pars.keys()),
-                                         values=list(pars.values()),
-                                         defaults=list(defaults.values()),
-                                         dtypes=list(dtypes.values()),
-                                         descr=list(descr.values()))
-        self.validate()
-
-    @classmethod
-    def from_dict(cls, cfg):
-        k = numpy.array([*cfg.keys()])
-        parkeys = ['ex_value', 'flux_value', 'nmaskedge', 'sn_smooth_npix', 'wave_method',
-                   'samp_fact', 'ref_percentile', 'maxiter_scale', 'sigrej_scale', 'scale_method',
-                   'sn_min_medscale', 'sn_min_polyscale', 'maxiter_reject', 'lower', 'upper',
-                   'maxrej', 'sn_clip', 'nbest', 'sensfuncfile', 'coaddfile']
-
-        badkeys = numpy.array([pk not in parkeys for pk in k])
-        if numpy.any(badkeys):
-            raise ValueError('{0} not recognized key(s) for Coadd1DPar.'.format(k[badkeys]))
-
-        kwargs = {}
-        for pk in parkeys:
-            kwargs[pk] = cfg[pk] if pk in k else None
-        return cls(**kwargs)
-
-    def validate(self):
-        """
-        Check the parameters are valid for the provided method.
-        """
-        pass
-
-
 class Coadd2DPar(ParSet):
     """
     A parameter set holding the arguments for how to perform 2D coadds
@@ -1205,7 +1024,6 @@
         """
         pass
 
-<<<<<<< HEAD
 
 class CubePar(ParSet):
     """
@@ -1292,8 +1110,6 @@
         pass
 
 
-=======
->>>>>>> 035cccbe
 class FluxCalibratePar(ParSet):
     """
     A parameter set holding the arguments for how to perform the flux
@@ -1948,11 +1764,7 @@
         # parameter sets (like DetectorPar) and where they go needs to
         # be rethought.
         return ['keck_deimos', 'keck_lris_blue', 'keck_lris_red', 'keck_lris_red_longonly',
-<<<<<<< HEAD
                 'keck_nires', 'keck_nirspec_low', 'keck_mosfire', 'keck_hires_red', 'keck_kcwi_blue',
-=======
-                'keck_nires', 'keck_nirspec_low', 'keck_mosfire', 'keck_hires_red',
->>>>>>> 035cccbe
                 'shane_kast_blue', 'shane_kast_red', 'shane_kast_red_ret', 'tng_dolores',
                 'wht_isis_blue', 'wht_isis_red', 'vlt_xshooter_uvb', 'vlt_xshooter_vis', 'vlt_xshooter_nir',
                 'vlt_fors2', 'gemini_gnirs', 'gemini_flamingos1', 'gemini_flamingos2',
@@ -3379,11 +3191,7 @@
         parkeys = [ 'caldir', 'setup', 'trim', 'bpm_usebias' ]
 
         allkeys = parkeys + ['biasframe', 'darkframe', 'arcframe', 'tiltframe', 'pixelflatframe',
-<<<<<<< HEAD
                              'pinholeframe', 'barframe', 'barprofile', 'traceframe', 'standardframe', 'flatfield',
-=======
-                             'pinholeframe', 'traceframe', 'standardframe', 'flatfield',
->>>>>>> 035cccbe
                              'wavelengths', 'slitedges', 'tilts']
         badkeys = numpy.array([pk not in allkeys for pk in k])
         if numpy.any(badkeys):
