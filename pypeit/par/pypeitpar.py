--- conflicted
+++ resolved
@@ -1130,17 +1130,10 @@
                            'prevents overly aggressive rejection in high S/N ratio spectrum which neverthless differ ' \
                            'at a level greater than the formal S/N due to systematics.'
 
-<<<<<<< HEAD
         defaults['nbests'] = None
         dtypes['nbests'] = [list, int]
         descr['nbests'] = 'Number of orders to use for estimating the per exposure weights. Default is None, ' \
                           'which will just use one fourth of the total number of orders. This is only used for Echelle'
-=======
-        defaults['nbest'] = None
-        dtypes['nbest'] = int
-        descr['nbest'] = 'Number of orders to use for estimating the per exposure weights. Default is None, ' \
-                         'which will just use one fourth of the total number of orders. This is only used for Echelle.'
->>>>>>> 87c38983
 
         # For scaling to an input filter magnitude
         defaults['filter'] = 'none'
@@ -1163,17 +1156,10 @@
 
         # JFH These last two are actually arguments and not parameters that are only here because there is no other easy
         # way to parse .coadd1d files except with parsets. I would like to separate arguments from parameters.
-<<<<<<< HEAD
         #defaults['sensfuncfile'] = None
         #dtypes['sensfuncfile'] = str
         #descr['sensfuncfile'] = 'File containing sensitivity function which is a requirement for echelle coadds. ' \
         #                    'This is only used for Echelle'
-=======
-        defaults['sensfuncfile'] = None
-        dtypes['sensfuncfile'] = str
-        descr['sensfuncfile'] = 'File containing sensitivity function which is a requirement for echelle coadds. ' \
-                            'This is only used for Echelle.'
->>>>>>> 87c38983
 
         defaults['coaddfile'] = None
         dtypes['coaddfile'] = str
@@ -1756,14 +1742,9 @@
         k = np.array([*cfg.keys()])
 
         # Single element parameters
-<<<<<<< HEAD
         parkeys = ['flatfile', 'extrap_blu', 'extrap_red', 'samp_fact', 'multi_spec_det', 'algorithm',
-                   'polyorder', 'star_type', 'star_mag', 'star_ra', 'star_dec', 'mask_abs_lines']
-=======
-        parkeys = ['extrap_blu', 'extrap_red', 'samp_fact', 'multi_spec_det', 'algorithm',
                    'polyorder', 'star_type', 'star_mag', 'star_ra', 'star_dec',
                    'mask_hydrogen_lines', 'mask_helium_lines', 'hydrogen_mask_wid']
->>>>>>> 87c38983
 
         # All parameters, including nested ParSets
         allkeys = parkeys + ['UVIS', 'IR']
@@ -2378,7 +2359,7 @@
                           'Gemini/GMOS and Keck/DEIMOS) ``detnum`` should be a list of ' \
                           'tuples of the detector indices that are mosaiced together. ' \
                           'E.g., for Gemini/GMOS ``detnum`` would be ``[(1,2,3)]`` and for ' \
-                          'Keck/DEIMOS it would be ``[(1, 5), (2, 6), (3, 7), (4, 8)]``' 
+                          'Keck/DEIMOS it would be ``[(1, 5), (2, 6), (3, 7), (4, 8)]``'
 
         dtypes['slitspatnum'] = [str, list]
         descr['slitspatnum'] = 'Restrict reduction to a set of slit DET:SPAT values (closest slit is used). ' \
