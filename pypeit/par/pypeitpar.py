--- conflicted
+++ resolved
@@ -1211,14 +1211,8 @@
     For a table with the current keywords, defaults, and descriptions,
     see :ref:`parameters`.
     """
-<<<<<<< HEAD
-    def __init__(self, only_slits=None, offsets=None, spat_toler=None, weights=None, user_obj=None,
+    def __init__(self, only_slits=None, exclude_slits=None, offsets=None, spat_toler=None, weights=None, user_obj=None,
                  use_slits4wvgrid=None, manual=None, wave_method=None):
-=======
-    def __init__(self, only_slits=None, exclude_slits=None, offsets=None,
-                 spat_toler=None, weights=None, user_obj=None,
-                 use_slits4wvgrid=None, manual=None):
->>>>>>> 03e8a3ed
 
         # Grab the parameter names and values from the function
         # arguments
@@ -1321,12 +1315,8 @@
     @classmethod
     def from_dict(cls, cfg):
         k = np.array([*cfg.keys()])
-<<<<<<< HEAD
-        parkeys = ['only_slits', 'offsets', 'spat_toler', 'weights', 'user_obj', 'use_slits4wvgrid', 'manual', 'wave_method']
-=======
-        parkeys = ['only_slits', 'exclude_slits', 'offsets', 'spat_toler',
-                   'weights', 'user_obj', 'use_slits4wvgrid', 'manual']
->>>>>>> 03e8a3ed
+        parkeys = ['only_slits', 'exclude_slits', 'offsets', 'spat_toler', 'weights', 'user_obj', 'use_slits4wvgrid',
+                   'manual', 'wave_method']
 
         badkeys = np.array([pk not in parkeys for pk in k])
         if np.any(badkeys):
