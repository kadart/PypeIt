--- conflicted
+++ resolved
@@ -131,11 +131,8 @@
                  'splice_multi_det',
                  'meta_spec',
                  'std_dict',
-<<<<<<< HEAD
-                 'spat_fwhm_std'
-=======
+                 'spat_fwhm_std',
                  'chk_version'
->>>>>>> 6f92d2df
                 ]
 
     _algorithm = None
